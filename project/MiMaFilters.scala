--- conflicted
+++ resolved
@@ -3,15 +3,6 @@
 
 object MiMaFilters {
   val Library: Seq[ProblemFilter] = Seq(
-<<<<<<< HEAD
-    ProblemFilters.exclude[DirectMissingMethodProblem]("scala.caps.unsafeBox"),
-    ProblemFilters.exclude[DirectMissingMethodProblem]("scala.caps.unsafeUnbox"),
-  )
-  val TastyCore: Seq[ProblemFilter] = Seq()
-  val Interfaces: Seq[ProblemFilter] = Seq(
-    ProblemFilters.exclude[MissingClassProblem]("dotty.tools.dotc.interfaces.DiagnosticRelatedInformation"),
-    ProblemFilters.exclude[ReversedMissingMethodProblem]("dotty.tools.dotc.interfaces.Diagnostic.diagnosticRelatedInformation")
-=======
     ProblemFilters.exclude[MissingClassProblem]("scala.annotation.unchecked.uncheckedCaptures"),
 
     // Scala.js only: new runtime support class in 3.2.3; not available to users
@@ -27,6 +18,5 @@
   val TastyCore: Seq[ProblemFilter] = Seq(
   )
   val Interfaces: Seq[ProblemFilter] = Seq(
->>>>>>> 721e7c87
   )
 }