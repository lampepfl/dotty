--- conflicted
+++ resolved
@@ -1032,14 +1032,8 @@
           ++ (dir / "shared/src/test/require-jdk7" ** "*.scala").get
 
           ++ (dir / "js/src/test/scala/org/scalajs/testsuite/compiler" ** (("*.scala": FileFilter)
-<<<<<<< HEAD
             -- "InteroperabilityTest.scala" // compiler crash, related to value classes in JS interop
             -- "OptimizerTest.scala" // non-native JS classes
-            -- "ReflectionTest.scala" // tests fail (wrong load spec for JS globals)
-=======
-            -- "InteroperabilityTest.scala" // various compile errors, pending update upstream
-            -- "OptimizerTest.scala" // compile errors: false + string and () + string, pending update upstream
->>>>>>> 90485122
             -- "RegressionJSTest.scala" // non-native JS classes
             -- "RuntimeTypesTest.scala" // compile errors: no ClassTag for Null and Nothing
             )).get
