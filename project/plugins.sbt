--- conflicted
+++ resolved
@@ -8,30 +8,16 @@
 
 addSbtPlugin("org.scala-js" % "sbt-scalajs" % "1.12.0")
 
-<<<<<<< HEAD
-addSbtPlugin("org.xerial.sbt" % "sbt-sonatype" % "3.9.20")
+addSbtPlugin("org.xerial.sbt" % "sbt-sonatype" % "3.9.21")
 
 addSbtPlugin("com.github.sbt" % "sbt-pgp" % "2.2.1")
 
 addSbtPlugin("org.xerial.sbt" % "sbt-pack" % "0.17")
-=======
-addSbtPlugin("org.xerial.sbt" % "sbt-sonatype" % "3.9.21")
 
-addSbtPlugin("com.github.sbt" % "sbt-pgp" % "2.2.1")
->>>>>>> a92a4639
-
-addSbtPlugin("org.xerial.sbt" % "sbt-pack" % "0.17")
-
-<<<<<<< HEAD
-addSbtPlugin("com.eed3si9n" % "sbt-buildinfo" % "0.11.0")
-
-addSbtPlugin("com.typesafe" % "sbt-mima-plugin" % "1.1.2")
-=======
 addSbtPlugin("pl.project13.scala" % "sbt-jmh" % "0.4.5")
 
 addSbtPlugin("com.eed3si9n" % "sbt-buildinfo" % "0.11.0")
 
 addSbtPlugin("com.typesafe" % "sbt-mima-plugin" % "1.1.2")
 
-addSbtPlugin("ch.epfl.scala" % "sbt-tasty-mima" % "1.0.0")
->>>>>>> a92a4639
+addSbtPlugin("ch.epfl.scala" % "sbt-tasty-mima" % "1.0.0")