package dotty.tools.scaladoc.tasty

import scala.jdk.CollectionConverters._
import dotty.tools.scaladoc._
import dotty.tools.scaladoc.{Signature => DSignature}
import dotty.tools.scaladoc.Inkuire

import scala.quoted._

import SymOps._
import NameNormalizer._
import SyntheticsSupport._
import dotty.tools.dotc.core.NameKinds

// Please use this only for things defined in the api.scala file
import dotty.tools.{scaladoc => api}

trait ClassLikeSupport:
  self: TastyParser =>
  import qctx.reflect._

  private given qctx.type = qctx

  private def bareClasslikeKind(using Quotes)(symbol: reflect.Symbol): Kind =
    import reflect._
    if symbol.flags.is(Flags.Module) then Kind.Object
    else if symbol.flags.is(Flags.Trait) then  Kind.Trait(Nil, Nil)
    else if symbol.flags.is(Flags.Enum) then Kind.Enum(Nil, Nil)
    else if symbol.flags.is(Flags.Enum) && symbol.flags.is(Flags.Case) then Kind.EnumCase(Kind.Object)
    else Kind.Class(Nil, Nil)

  private def kindForClasslike(classDef: ClassDef): Kind =
    def typeArgs = classDef.getTypeParams.map(mkTypeArgument(_, classDef))

    def parameterModifier(parameter: Symbol): String =
      val fieldSymbol = classDef.symbol.declaredField(parameter.normalizedName)
      def isVal = fieldSymbol.flags.is(Flags.ParamAccessor) &&
        !classDef.symbol.flags.is(Flags.Case) &&
        !fieldSymbol.flags.is(Flags.Private)

      if fieldSymbol.flags.is(Flags.Mutable) then "var "
      else if isVal then "val "
      else ""

    def args = if constructorWithoutParamLists(classDef) then Nil else
      val constr =
        Some(classDef.constructor.symbol)
          .filter(s => s.exists && !s.isHiddenByVisibility)
          .map( _.tree.asInstanceOf[DefDef])
<<<<<<< HEAD
      constr.fold(Nil)(
        _.termParamss.map(pList => api.TermParameterList(pList.params.map(p => mkParameter(p, parameterModifier)), paramListModifier(pList.params)))
=======

      constr.fold(Nil)(_.termParamss.map(pList =>
        api.TermParameterList(
          pList.params.map(p => mkParameter(p, classDef, parameterModifier)),
          paramListModifier(pList.params),
>>>>>>> a92a4639
        )
      ))

    if classDef.symbol.flags.is(Flags.Module) then Kind.Object
    else if classDef.symbol.flags.is(Flags.Trait) then
      Kind.Trait(typeArgs, args)
    else if classDef.symbol.flags.is(Flags.Enum) && classDef.symbol.flags.is(Flags.Case) then Kind.EnumCase(Kind.Class(typeArgs, args))
    else if classDef.symbol.flags.is(Flags.Enum) then Kind.Enum(typeArgs, args)
    else Kind.Class(typeArgs, args)

  def mkClass(classDef: ClassDef)(
    dri: DRI = classDef.symbol.dri,
    name: String = classDef.symbol.normalizedName,
    signatureOnly: Boolean = false,
    modifiers: Seq[Modifier] = classDef.symbol.getExtraModifiers(),
  ): Member =
    def unpackTreeToClassDef(tree: Tree): ClassDef =
      def unpackApply(a: Apply) =
        a.symbol.owner.tree match
          case tree: ClassDef => tree

      tree match
        case tree: ClassDef => tree
        case TypeDef(_, tbt: TypeBoundsTree) => unpackTreeToClassDef(tbt.tpe.typeSymbol.tree)
        case TypeDef(_, tt: TypeTree) => unpackTreeToClassDef(tt.tpe.typeSymbol.tree)
        case c: Apply => unpackApply(c)
        case Block(_, c: Apply) => unpackApply(c)
        case tt: TypeTree => unpackTreeToClassDef(tt.tpe.typeSymbol.tree)

    def signatureWithName(s: dotty.tools.scaladoc.Signature): dotty.tools.scaladoc.Signature =
      s match
          case dotty.tools.scaladoc.Type(n, Some(dri)) :: tail => dotty.tools.scaladoc.Name(n, dri) :: tail
          case other => other

    def getSupertypesGraph(link: LinkToType, to: Seq[Tree]): Seq[(LinkToType, LinkToType)] =
      to.flatMap { case tree =>
        val symbol = if tree.symbol.isClassConstructor then tree.symbol.owner else tree.symbol
        val signature = signatureWithName(tree.asSignature(classDef))
        val superLink = LinkToType(signature, symbol.dri, bareClasslikeKind(symbol))
        val nextTo = unpackTreeToClassDef(tree).parents
        if symbol.isHiddenByVisibility then getSupertypesGraph(link, nextTo)
        else Seq(link -> superLink) ++ getSupertypesGraph(superLink, nextTo)
      }

    val supertypes = getSupertypes(using qctx)(classDef)
      .filterNot((s, t) => s.isHiddenByVisibility)
      .map {
        case (symbol, tpe) =>
          val signature = signatureWithName(tpe.asSignature(classDef))
          LinkToType(signature, symbol.dri, bareClasslikeKind(symbol))
      }
    val selfType = classDef.self.map { (valdef: ValDef) =>
      val symbol = valdef.symbol
      val tpe = valdef.tpt.tpe
      val signature = signatureWithName(tpe.asSignature(classDef))
      LinkToType(signature, symbol.dri, Kind.Type(false, false, Seq.empty))
    }
    val selfSignature: DSignature = signatureWithName(typeForClass(classDef).asSignature(classDef))

    val graph = HierarchyGraph.withEdges(
      getSupertypesGraph(LinkToType(selfSignature, classDef.symbol.dri, bareClasslikeKind(classDef.symbol)), unpackTreeToClassDef(classDef).parents)
    )

    val kind = if intrinsicClassDefs.contains(classDef.symbol) then Kind.Class(Nil, Nil) else kindForClasslike(classDef)

    val baseMember = mkMember(classDef.symbol, kind, selfSignature)(
      modifiers = modifiers,
      graph = graph,
      deprecated = classDef.symbol.isDeprecated(),
      experimental = classDef.symbol.isExperimental()
    ).copy(
      directParents = classDef.getParentsAsLinkToTypes,
      parents = supertypes,
    )

    if summon[DocContext].args.generateInkuire then doInkuireStuff(classDef)

    if signatureOnly then baseMember else baseMember.copy(
        members = classDef.extractPatchedMembers.sortBy(m => (m.name, m.kind.name)),
        selfType = selfType,
        companion = classDef.getCompanion
    )

  private val conversionSymbol = Symbol.requiredClass("scala.Conversion")

  def extractImplicitConversion(tpe: TypeRepr): Option[ImplicitConversion] =
      if tpe.derivesFrom(conversionSymbol) then tpe.baseType(conversionSymbol) match
        case AppliedType(tpe, List(from: TypeRepr, to: TypeRepr)) =>
          Some(ImplicitConversion(from.typeSymbol.dri, to.typeSymbol.dri))
        case _ =>
          None
      else None

  private def isDocumentableExtension(s: Symbol) =
    !s.isHiddenByVisibility && !s.isSyntheticFunc && s.isExtensionMethod

  private def parseMember(c: ClassDef)(s: Tree): Option[Member] = processTreeOpt(s) { s match
      case dd: DefDef if isDocumentableExtension(dd.symbol) =>
        dd.symbol.extendedSymbol.map { extSym =>
          val memberInfo = unwrapMemberInfo(c, dd.symbol)
<<<<<<< HEAD
          val typeParams = dd.symbol.extendedTypeParams.map(mkTypeArgument(_, memberInfo.genericTypes))
=======
          val typeParams = dd.symbol.extendedTypeParams.map(mkTypeArgument(_, c, memberInfo.genericTypes))
>>>>>>> a92a4639
          val termParams = dd.symbol.extendedTermParamLists.zipWithIndex.flatMap { case (termParamList, index) =>
            memberInfo.termParamLists(index) match
              case MemberInfo.EvidenceOnlyParameterList => None
              case MemberInfo.RegularParameterList(info) =>
<<<<<<< HEAD
                Some(api.TermParameterList(termParamList.params.map(mkParameter(_, memberInfo = info)), paramListModifier(termParamList.params)))
=======
                Some(api.TermParameterList(termParamList.params.map(mkParameter(_, c, memberInfo = info)), paramListModifier(termParamList.params)))
>>>>>>> a92a4639
              case _ => assert(false, "memberInfo.termParamLists contains a type parameter list !")
          }
          val target = ExtensionTarget(
            extSym.symbol.normalizedName,
            typeParams,
            termParams,
            extSym.tpt.asSignature(c),
            extSym.tpt.symbol.dri,
            extSym.symbol.pos.get.start
          )
          parseMethod(c, dd.symbol,specificKind = Kind.Extension(target, _))
        }

      case dd: DefDef if !dd.symbol.isHiddenByVisibility && dd.symbol.isExported && !dd.symbol.isArtifact =>
        dd.rhs.map {
          case TypeApply(rhs, _) => rhs
          case Apply(TypeApply(rhs, _), _) => rhs
          case rhs => rhs
        }.map(_.tpe.termSymbol).filter(_.exists).map(_.tree).map {
          case v: ValDef if v.symbol.flags.is(Flags.Module) && !v.symbol.flags.is(Flags.Synthetic) =>
            v.symbol.owner -> Symbol.newVal(c.symbol, dd.name, v.tpt.tpe, Flags.Final, Symbol.noSymbol).tree
          case other => other.symbol.owner -> other
        }.flatMap { (originalOwner, tree) =>
          parseMember(c)(tree)
            .map { m => m
              .withDRI(dd.symbol.dri)
              .withName(dd.symbol.normalizedName)
              .withKind(Kind.Exported(m.kind))
              .withOrigin(Origin.ExportedFrom(Some(Link(originalOwner.normalizedName, originalOwner.dri))))
            }
        }

      case dd: DefDef if !dd.symbol.isHiddenByVisibility && !dd.symbol.isSyntheticFunc && !dd.symbol.isExtensionMethod && !dd.symbol.isArtifact =>
        Some(parseMethod(c, dd.symbol))

      case td: TypeDef if !td.symbol.flags.is(Flags.Synthetic) && (!td.symbol.flags.is(Flags.Case) || !td.symbol.flags.is(Flags.Enum)) =>
        Some(parseTypeDef(td, c))

      case vd: ValDef if !isSyntheticField(vd.symbol) && (!vd.symbol.flags.is(Flags.Case) || !vd.symbol.flags.is(Flags.Enum)) =>
        Some(parseValDef(c, vd))

      case c: ClassDef if c.symbol.shouldDocumentClasslike =>
        Some(parseClasslike(c))

      case _ => None
  }

  private def parseInheritedMember(c: ClassDef)(s: Tree): Option[Member] =
    def inheritance = Some(InheritedFrom(s.symbol.owner.normalizedName, s.symbol.dri, s.symbol.owner.isHiddenByVisibility))
    processTreeOpt(s)(s match
      case c: ClassDef if c.symbol.shouldDocumentClasslike => Some(parseClasslike(c, signatureOnly = true))
      case other => {
        val parsed = parseMember(c)(other)
        parsed.map(p =>
          val parentDRI = c.symbol.dri
          p.copy(
            dri = p.dri.copy(
              location = parentDRI.location,
              externalLink = None
            )
          )
        )
      }
    ).map(_.copy(inheritedFrom = inheritance))

  extension (using Quotes)(c: reflect.ClassDef)

    def membersToDocument = c.body.filterNot(_.symbol.isHiddenByVisibility)

    def getNonTrivialInheritedMemberTrees =
      c.symbol.getmembers.filterNot(s => s.isHiddenByVisibility || s.maybeOwner == c.symbol)
        .filter(s => s.maybeOwner != defn.ObjectClass && s.maybeOwner != defn.AnyClass)
        .map(_.tree)

  extension (c: ClassDef)
    def extractMembers: Seq[Member] = {
      val inherited = c.getNonTrivialInheritedMemberTrees.collect {
        case dd: DefDef if !dd.symbol.isClassConstructor && !(dd.symbol.isSuperBridgeMethod || dd.symbol.isDefaultHelperMethod) => dd
        case other => other
      }
      c.membersToDocument.flatMap(parseMember(c)) ++
        inherited.flatMap(s => parseInheritedMember(c)(s))
    }

    /** Extracts members while taking Dotty logic for patching the stdlib into account. */
    def extractPatchedMembers: Seq[Member] = {
      val ownMembers = c.extractMembers
      def extractPatchMembers(sym: Symbol) = {
        // NOTE for some reason scala.language$.experimental$ class doesn't show up here, so we manually add the name
        val ownMemberDRIs = ownMembers.iterator.map(_.name).toSet + "experimental$"
        sym.tree.asInstanceOf[ClassDef]
          .membersToDocument.filterNot(m => ownMemberDRIs.contains(m.symbol.name))
          .flatMap(parseMember(c))
      }
      c.symbol.fullName match {
        case "scala.Predef$" =>
          ownMembers ++
          extractPatchMembers(qctx.reflect.Symbol.requiredClass("scala.runtime.stdLibPatches.Predef$"))
        case "scala.language$" =>
          ownMembers ++
          extractPatchMembers(qctx.reflect.Symbol.requiredModule("scala.runtime.stdLibPatches.language").moduleClass)
        case "scala.language$.experimental$" =>
          ownMembers ++
          extractPatchMembers(qctx.reflect.Symbol.requiredModule("scala.runtime.stdLibPatches.language.experimental").moduleClass)
        case _ => ownMembers
      }

    }

    def getTreeOfFirstParent: Option[Tree] =
      c.getParentsAsTreeSymbolTuples.headOption.map(_._1)

    def getParentsAsLinkToTypes: List[LinkToType] =
      c.getParentsAsTreeSymbolTuples.map {
        (tree, symbol) => LinkToType(tree.asSignature(c), symbol.dri, bareClasslikeKind(symbol))
      }

    def getParentsAsTreeSymbolTuples: List[(Tree, Symbol)] =
      if noPosClassDefs.contains(c.symbol) then Nil
      else for
        // TODO: add exists function to position methods in Quotes and replace the condition here for checking the JPath
        parentTree <- c.parents if parentTree.pos.sourceFile.getJPath.isDefined && parentTree.pos.start != parentTree.pos.end // We assume here that order is correct
        parentSymbol = parentTree match
          case t: TypeTree => t.tpe.typeSymbol
          case tree if tree.symbol.isClassConstructor => tree.symbol.owner
          case tree => tree.symbol
        if parentSymbol != defn.ObjectClass && parentSymbol != defn.AnyClass && !parentSymbol.isHiddenByVisibility
      yield (parentTree, parentSymbol)

    def getConstructors: List[Symbol] = c.membersToDocument.collect {
      case d: DefDef if d.symbol.isClassConstructor && c.constructor.symbol != d.symbol => d.symbol
    }.toList

    def getParameterModifier(parameter: Symbol): String =
      val fieldSymbol = c.symbol.declaredField(parameter.normalizedName)
      if fieldSymbol.flags.is(Flags.Mutable) then "var "
      else if fieldSymbol.flags.is(Flags.ParamAccessor) && !c.symbol.flags.is(Flags.Case) && !fieldSymbol.flags.is(Flags.Private) then "val "
      else ""

    def getTypeParams: List[TypeDef] =
      c.body.collect { case targ: TypeDef => targ  }.filter(_.symbol.isTypeParam)

    def getCompanion: Option[(Kind, DRI)] = c.symbol.getCompanionSymbol
      .filter(!_.flags.is(Flags.Synthetic))
      .filterNot(_.isHiddenByVisibility)
      .map(s => (bareClasslikeKind(s), s.dri))


  def parseClasslike(classDef: ClassDef, signatureOnly: Boolean = false): Member = classDef match
    case c: ClassDef if classDef.symbol.flags.is(Flags.Module) => parseObject(c, signatureOnly)
    case c: ClassDef if classDef.symbol.flags.is(Flags.Enum) && !classDef.symbol.flags.is(Flags.Case) => parseEnum(c, signatureOnly)
    case clazz => mkClass(classDef)(signatureOnly = signatureOnly)

  def parseObject(classDef: ClassDef, signatureOnly: Boolean = false): Member =
    mkClass(classDef)(
      // All objects are final so we do not need final modifier!
      modifiers = classDef.symbol.getExtraModifiers().filter(_ != Modifier.Final),
      signatureOnly = signatureOnly
    )

  def parseEnum(classDef: ClassDef, signatureOnly: Boolean = false): Member =
    val extraModifiers = classDef.symbol.getExtraModifiers().filter(_ != Modifier.Sealed).filter(_ != Modifier.Abstract)
    val companion = classDef.symbol.getCompanionSymbol.map(_.tree.asInstanceOf[ClassDef]).get

    val enumVals = companion.membersToDocument.collect {
      case vd: ValDef if !isSyntheticField(vd.symbol) && vd.symbol.flags.is(Flags.Enum) && vd.symbol.flags.is(Flags.Case) => vd
    }.toList.map(parseValDef(classDef, _))

    val enumTypes = companion.membersToDocument.collect {
      case td: TypeDef if !td.symbol.flags.is(Flags.Synthetic) && td.symbol.flags.is(Flags.Enum) && td.symbol.flags.is(Flags.Case) => td
    }.toList.map(parseTypeDef(_, classDef))

    val enumNested = companion.membersToDocument.collect {
      case c: ClassDef if c.symbol.flags.is(Flags.Case) && c.symbol.flags.is(Flags.Enum) => processTree(c)(parseClasslike(c))
    }.flatten

    val enumClass = mkClass(classDef)(modifiers = extraModifiers, signatureOnly = signatureOnly)

    val cases = (
      enumNested ++
      enumTypes ++
      enumVals.map(m => m.copy(dri = m.dri.copy(location = enumClass.dri.location)))
    )

    enumClass.withMembers(cases)

  def parseMethod(
      c: ClassDef,
      methodSymbol: Symbol,
      paramPrefix: Symbol => String = _ => "",
      specificKind: (Kind.Def => Kind) = identity
    ): Member =
    val method = methodSymbol.tree.asInstanceOf[DefDef]
    val paramLists = methodSymbol.nonExtensionParamLists

    val memberInfo = unwrapMemberInfo(c, methodSymbol)

<<<<<<< HEAD
    val unshuffledMemberInfoParamLists = 
=======
    val unshuffledMemberInfoParamLists =
>>>>>>> a92a4639
      if methodSymbol.isExtensionMethod && methodSymbol.isRightAssoc then
        // Taken from RefinedPrinter.scala
        // If you change the names of the clauses below, also change them in right-associative-extension-methods.md
        val (leftTyParams, rest1) = memberInfo.paramLists.span(_.isType)
        val (leadingUsing, rest2) = rest1.span(_.isUsing)
        val (rightTyParams, rest3) = rest2.span(_.isType)
        val (rightParam, rest4) = rest3.splitAt(1)
        val (leftParam, rest5) = rest4.splitAt(1)
        val (trailingUsing, rest6) = rest5.span(_.isUsing)
        if leftParam.nonEmpty then
          // leftTyParams ::: leadingUsing ::: leftParam ::: trailingUsing ::: rightTyParams ::: rightParam ::: rest6
          // because of takeRight after, this is equivalent to the following:
          rightTyParams ::: rightParam ::: rest6
        else
          memberInfo.paramLists // it wasn't a binary operator, after all.
<<<<<<< HEAD
      else 
=======
      else
>>>>>>> a92a4639
        memberInfo.paramLists

    val croppedUnshuffledMemberInfoParamLists = unshuffledMemberInfoParamLists.takeRight(paramLists.length)

    val basicDefKind: Kind.Def = Kind.Def(
      paramLists.zip(croppedUnshuffledMemberInfoParamLists).flatMap{
        case (_: TermParamClause, MemberInfo.EvidenceOnlyParameterList) => Nil
        case (pList: TermParamClause, MemberInfo.RegularParameterList(info)) =>
            Some(Left(api.TermParameterList(pList.params.map(
<<<<<<< HEAD
              mkParameter(_, paramPrefix, memberInfo = info)), paramListModifier(pList.params)
            )))
        case (TypeParamClause(genericTypeList), MemberInfo.TypeParameterList(memInfoTypes)) =>
          Some(Right(genericTypeList.map(mkTypeArgument(_, memInfoTypes, memberInfo.contextBounds))))
=======
              mkParameter(_, c, paramPrefix, memberInfo = info)), paramListModifier(pList.params)
            )))
        case (TypeParamClause(genericTypeList), MemberInfo.TypeParameterList(memInfoTypes)) =>
          Some(Right(genericTypeList.map(mkTypeArgument(_, c, memInfoTypes, memberInfo.contextBounds))))
>>>>>>> a92a4639
        case (_,_) =>
          assert(false, s"croppedUnshuffledMemberInfoParamLists and SymOps.nonExtensionParamLists disagree on whether this clause is a type or term one")
      }
    )

    val methodKind =
      if methodSymbol.isClassConstructor then Kind.Constructor(basicDefKind)
<<<<<<< HEAD
      else if methodSymbol.flags.is(Flags.Implicit) then 
=======
      else if methodSymbol.flags.is(Flags.Implicit) then
>>>>>>> a92a4639
        val termParamLists: List[TermParamClause] = methodSymbol.nonExtensionTermParamLists
        extractImplicitConversion(method.returnTpt.tpe) match
          case Some(conversion) if termParamLists.size == 0 || (termParamLists.size == 1 && termParamLists.head.params.size == 0) =>
            Kind.Implicit(basicDefKind, Some(conversion))
          case None if termParamLists.size == 1 && termParamLists(0).params.size == 1 =>
            Kind.Implicit(basicDefKind, Some(
              ImplicitConversion(
                termParamLists(0).params(0).tpt.tpe.typeSymbol.dri,
                method.returnTpt.tpe.typeSymbol.dri
              )
            ))
          case _ =>
            Kind.Implicit(basicDefKind, None)
<<<<<<< HEAD
      else if methodSymbol.flags.is(Flags.Given) then Kind.Given(basicDefKind, Some(method.returnTpt.tpe.asSignature), extractImplicitConversion(method.returnTpt.tpe))
=======
      else if methodSymbol.flags.is(Flags.Given) then Kind.Given(basicDefKind, Some(method.returnTpt.tpe.asSignature(c)), extractImplicitConversion(method.returnTpt.tpe))
>>>>>>> a92a4639
      else specificKind(basicDefKind)

    val origin = if !methodSymbol.isOverridden then Origin.RegularlyDefined else
      val overriddenSyms = methodSymbol.allOverriddenSymbols.map(_.owner)
      Origin.Overrides(overriddenSyms.map(s => Overridden(s.name, s.dri)).toSeq)

    val modifiers = methodKind match
      case _: Kind.Given => methodSymbol
        .getExtraModifiers()
        .filterNot(m => m == Modifier.Lazy || m == Modifier.Final)
      case _ => methodSymbol.getExtraModifiers()

    mkMember(
      methodSymbol,
      methodKind,
      method.returnTpt.tpe.asSignature(c),
    )(
      modifiers = modifiers,
      origin = origin,
      deprecated = methodSymbol.isDeprecated(),
      experimental = methodSymbol.isExperimental()
    )

  def mkParameter(
    argument: ValDef,
    classDef: ClassDef,
    prefix: Symbol => String = _ => "",
    isExtendedSymbol: Boolean = false,
    isGrouped: Boolean = false,
<<<<<<< HEAD
    memberInfo: Map[String, TypeRepr] = Map.empty) =
      val inlinePrefix = if argument.symbol.flags.is(Flags.Inline) then "inline " else ""
      val nameIfNotSynthetic = Option.when(!argument.symbol.flags.is(Flags.Synthetic))(argument.symbol.normalizedName)
      val name = argument.symbol.normalizedName
      api.TermParameter(
        argument.symbol.getAnnotations(),
        inlinePrefix + prefix(argument.symbol),
        nameIfNotSynthetic,
        argument.symbol.dri,
        memberInfo.get(name).fold(argument.tpt.asSignature)(_.asSignature),
        isExtendedSymbol,
        isGrouped
      )
=======
    memberInfo: Map[String, TypeRepr] = Map.empty,
  ) =
    val inlinePrefix = if argument.symbol.flags.is(Flags.Inline) then "inline " else ""
    val nameIfNotSynthetic = Option.when(!argument.symbol.flags.is(Flags.Synthetic))(argument.symbol.normalizedName)
    val name = argument.symbol.normalizedName
    api.TermParameter(
      argument.symbol.getAnnotations(),
      inlinePrefix + prefix(argument.symbol),
      nameIfNotSynthetic,
      argument.symbol.dri,
      memberInfo.get(name).fold(argument.tpt.asSignature(classDef))(_.asSignature(classDef)),
      isExtendedSymbol,
      isGrouped
    )
>>>>>>> a92a4639

  def mkTypeArgument(
    argument: TypeDef,
    classDef: ClassDef,
    memberInfo: Map[String, TypeBounds] = Map.empty,
    contextBounds: Map[String, DSignature] = Map.empty,
  ): TypeParameter =
    val variancePrefix: "+" | "-" | "" =
      if  argument.symbol.flags.is(Flags.Covariant) then "+"
      else if argument.symbol.flags.is(Flags.Contravariant) then "-"
      else ""

    val name = argument.symbol.normalizedName
    val normalizedName = if name.matches("_\\$\\d*") then "_" else name
    val boundsSignature = memberInfo.get(name).fold(argument.rhs.asSignature(classDef))(_.asSignature(classDef))
    val signature = contextBounds.get(name) match
      case None => boundsSignature
      case Some(contextBoundsSignature) =>
        boundsSignature ++ DSignature(Plain(" : ")) ++ contextBoundsSignature

    TypeParameter(
      argument.symbol.getAnnotations(),
      variancePrefix,
      normalizedName,
      argument.symbol.dri,
      signature
    )

  def parseTypeDef(typeDef: TypeDef, classDef: ClassDef): Member =
    def isTreeAbstract(typ: Tree): Boolean = typ match {
      case TypeBoundsTree(_, _) => true
      case LambdaTypeTree(params, body) => isTreeAbstract(body)
      case _ => false
    }
    val (generics, tpeTree) = typeDef.rhs match
      case LambdaTypeTree(params, body) => (params.map(mkTypeArgument(_, classDef)), body)
      case tpe => (Nil, tpe)

    val defaultKind = Kind.Type(!isTreeAbstract(typeDef.rhs), typeDef.symbol.isOpaque, generics).asInstanceOf[Kind.Type]
    val kind = if typeDef.symbol.flags.is(Flags.Enum) then Kind.EnumCase(defaultKind)
      else defaultKind

    if typeDef.symbol.flags.is(Flags.Exported)
    then {
      val origin = Some(tpeTree).flatMap {
        case TypeBoundsTree(l: TypeTree, h: TypeTree) if l.tpe == h.tpe =>
          Some(Link(l.tpe.typeSymbol.owner.name, l.tpe.typeSymbol.owner.dri))
        case _ => None
      }
      mkMember(typeDef.symbol, Kind.Exported(kind), tpeTree.asSignature(classDef))(
        deprecated = typeDef.symbol.isDeprecated(),
        origin = Origin.ExportedFrom(origin),
        experimental = typeDef.symbol.isExperimental()
      )
    }
    else mkMember(typeDef.symbol, kind, tpeTree.asSignature(classDef))(deprecated = typeDef.symbol.isDeprecated())

  def parseValDef(c: ClassDef, valDef: ValDef): Member =
    def defaultKind = if valDef.symbol.flags.is(Flags.Mutable) then Kind.Var else Kind.Val
    val memberInfo = unwrapMemberInfo(c, valDef.symbol)
    val kind = if valDef.symbol.flags.is(Flags.Implicit) then Kind.Implicit(Kind.Val, extractImplicitConversion(valDef.tpt.tpe))
      else if valDef.symbol.flags.is(Flags.Given) then Kind.Given(Kind.Val, Some(memberInfo.res.asSignature(c)), extractImplicitConversion(valDef.tpt.tpe))
      else if valDef.symbol.flags.is(Flags.Enum) then Kind.EnumCase(Kind.Val)
      else defaultKind

    val modifiers = kind match
      case _: Kind.Given => valDef.symbol
        .getExtraModifiers()
        .filterNot(m => m == Modifier.Lazy || m == Modifier.Final)
      case _ => valDef.symbol.getExtraModifiers()

    mkMember(valDef.symbol, kind, memberInfo.res.asSignature(c))(
      modifiers = modifiers,
      deprecated = valDef.symbol.isDeprecated(),
      experimental = valDef.symbol.isExperimental()
    )

  def mkMember(symbol: Symbol, kind: Kind, signature: DSignature)(
    modifiers: Seq[Modifier] = symbol.getExtraModifiers(),
    origin: Origin = Origin.RegularlyDefined,
    inheritedFrom: Option[InheritedFrom] = None,
    graph: HierarchyGraph = HierarchyGraph.empty,
    deprecated: Option[Annotation] = None,
    experimental: Option[Annotation] = None
  ) = Member(
    name = symbol.normalizedName,
    fullName = symbol.normalizedFullName,
    dri = symbol.dri,
    kind = kind,
    visibility = symbol.getVisibility(),
    modifiers = modifiers,
    annotations = symbol.getAnnotations(),
    signature = signature,
    sources = symbol.source,
    origin = origin,
    inheritedFrom = inheritedFrom,
    graph = graph,
    docs = symbol.documentation,
    deprecated = deprecated,
    experimental = experimental
  )


  case class MemberInfo(
    paramLists: List[MemberInfo.ParameterList],
    res: TypeRepr,
    contextBounds: Map[String, DSignature] = Map.empty,
  ){
    val genericTypes: Map[String, TypeBounds] = paramLists.collect{ case MemberInfo.TypeParameterList(types) => types }.headOption.getOrElse(Map())
<<<<<<< HEAD
    
=======

>>>>>>> a92a4639
    val termParamLists: List[MemberInfo.ParameterList] = paramLists.filter(_.isTerm)
  }

  object MemberInfo:
    enum ParameterList(val isTerm: Boolean, val isUsing: Boolean):
      inline def isType = !isTerm
      case EvidenceOnlyParameterList                                         extends ParameterList(isTerm = true, isUsing = false)
      case RegularParameterList(m: Map[String, TypeRepr])(isUsing: Boolean)  extends ParameterList(isTerm = true, isUsing)
      case TypeParameterList(m: Map[String, TypeBounds])                     extends ParameterList(isTerm = false, isUsing = false)
<<<<<<< HEAD
    
=======

>>>>>>> a92a4639
    export ParameterList.{RegularParameterList, EvidenceOnlyParameterList, TypeParameterList}



  def unwrapMemberInfo(c: ClassDef, symbol: Symbol): MemberInfo =
    val baseTypeRepr = typeForClass(c).memberType(symbol)

    def isSyntheticEvidence(name: String) =
      if !name.startsWith(NameKinds.ContextBoundParamName.separator) then false else
        // This assumes that every parameter that starts with `evidence$` and is implicit is generated by compiler to desugar context bound.
        // Howrever, this is just a heuristic, so
        // `def foo[A](evidence$1: ClassTag[A]) = 1`
        // will be documented as
        // `def foo[A: ClassTag] = 1`.
        // Scala spec states that `$` should not be used in names and behaviour may be undefiend in such case.
        // Documenting method slightly different then its definition is withing the 'undefiend behaviour'.
        symbol.paramSymss.flatten.find(_.name == name).exists(_.flags.is(Flags.Implicit))

    def handlePolyType(memberInfo: MemberInfo, polyType: PolyType): MemberInfo =
      val typeParamList = MemberInfo.TypeParameterList(polyType.paramNames.zip(polyType.paramBounds).toMap)
      MemberInfo(memberInfo.paramLists :+ typeParamList, polyType.resType)

    def handleMethodType(memberInfo: MemberInfo, methodType: MethodType): MemberInfo =
      val rawParams = methodType.paramNames.zip(methodType.paramTypes).toMap
      val isUsing = methodType.isImplicit
      val (evidences, notEvidences) = rawParams.partition(e => isSyntheticEvidence(e._1))

      def findParamRefs(t: TypeRepr): Seq[ParamRef] = t match
        case paramRef: ParamRef => Seq(paramRef)
        case AppliedType(_, args) => args.flatMap(findParamRefs)
        case MatchType(bound, scrutinee,  cases) =>
            findParamRefs(bound) ++ findParamRefs(scrutinee)
        case _ => Nil

      def nameForRef(ref: ParamRef): String =
        val PolyType(names, _, _) = ref.binder: @unchecked
        names(ref.paramNum)

      val (paramsThatLookLikeContextBounds, contextBounds) =
        evidences.partitionMap {
          case (_, AppliedType(tpe, List(typeParam: ParamRef))) =>
            Right(nameForRef(typeParam) -> tpe.asSignature(c))
          case (name, original) =>
            findParamRefs(original) match
              case Nil => Left((name, original))
              case typeParam :: _ =>
                val name = nameForRef(typeParam)
                val signature = Seq(
                  Plain("(["),
                  dotty.tools.scaladoc.Type(name, None),
                  Plain("]"),
                  Keyword(" =>> "),
                ) ++ original.asSignature(c) ++ Seq(Plain(")"))
                Right(name -> signature.toList)
        }

      val newParams = notEvidences ++ paramsThatLookLikeContextBounds

      val termParamList = if newParams.isEmpty && contextBounds.nonEmpty
        then MemberInfo.EvidenceOnlyParameterList
        else MemberInfo.RegularParameterList(newParams)(isUsing)
<<<<<<< HEAD
        
=======

>>>>>>> a92a4639

      MemberInfo(memberInfo.paramLists :+ termParamList, methodType.resType, contextBounds.toMap)

    def handleByNameType(memberInfo: MemberInfo, byNameType: ByNameType): MemberInfo =
      MemberInfo(memberInfo.paramLists, byNameType.underlying)

    def recursivelyCalculateMemberInfo(memberInfo: MemberInfo): MemberInfo = memberInfo.res match
      case p: PolyType => recursivelyCalculateMemberInfo(handlePolyType(memberInfo, p))
      case m: MethodType => recursivelyCalculateMemberInfo(handleMethodType(memberInfo, m))
      case b: ByNameType => handleByNameType(memberInfo, b)
      case _ => memberInfo

    recursivelyCalculateMemberInfo(MemberInfo(List.empty, baseTypeRepr))

  private def paramListModifier(parameters: Seq[ValDef]): String =
    if parameters.size > 0 then
      if parameters(0).symbol.flags.is(Flags.Given) then "using "
      else if parameters(0).symbol.flags.is(Flags.Implicit) then "implicit "
      else ""
    else ""<|MERGE_RESOLUTION|>--- conflicted
+++ resolved
@@ -47,16 +47,11 @@
         Some(classDef.constructor.symbol)
           .filter(s => s.exists && !s.isHiddenByVisibility)
           .map( _.tree.asInstanceOf[DefDef])
-<<<<<<< HEAD
-      constr.fold(Nil)(
-        _.termParamss.map(pList => api.TermParameterList(pList.params.map(p => mkParameter(p, parameterModifier)), paramListModifier(pList.params)))
-=======
 
       constr.fold(Nil)(_.termParamss.map(pList =>
         api.TermParameterList(
           pList.params.map(p => mkParameter(p, classDef, parameterModifier)),
           paramListModifier(pList.params),
->>>>>>> a92a4639
         )
       ))
 
@@ -157,20 +152,12 @@
       case dd: DefDef if isDocumentableExtension(dd.symbol) =>
         dd.symbol.extendedSymbol.map { extSym =>
           val memberInfo = unwrapMemberInfo(c, dd.symbol)
-<<<<<<< HEAD
-          val typeParams = dd.symbol.extendedTypeParams.map(mkTypeArgument(_, memberInfo.genericTypes))
-=======
           val typeParams = dd.symbol.extendedTypeParams.map(mkTypeArgument(_, c, memberInfo.genericTypes))
->>>>>>> a92a4639
           val termParams = dd.symbol.extendedTermParamLists.zipWithIndex.flatMap { case (termParamList, index) =>
             memberInfo.termParamLists(index) match
               case MemberInfo.EvidenceOnlyParameterList => None
               case MemberInfo.RegularParameterList(info) =>
-<<<<<<< HEAD
-                Some(api.TermParameterList(termParamList.params.map(mkParameter(_, memberInfo = info)), paramListModifier(termParamList.params)))
-=======
                 Some(api.TermParameterList(termParamList.params.map(mkParameter(_, c, memberInfo = info)), paramListModifier(termParamList.params)))
->>>>>>> a92a4639
               case _ => assert(false, "memberInfo.termParamLists contains a type parameter list !")
           }
           val target = ExtensionTarget(
@@ -368,11 +355,7 @@
 
     val memberInfo = unwrapMemberInfo(c, methodSymbol)
 
-<<<<<<< HEAD
-    val unshuffledMemberInfoParamLists = 
-=======
     val unshuffledMemberInfoParamLists =
->>>>>>> a92a4639
       if methodSymbol.isExtensionMethod && methodSymbol.isRightAssoc then
         // Taken from RefinedPrinter.scala
         // If you change the names of the clauses below, also change them in right-associative-extension-methods.md
@@ -388,11 +371,7 @@
           rightTyParams ::: rightParam ::: rest6
         else
           memberInfo.paramLists // it wasn't a binary operator, after all.
-<<<<<<< HEAD
-      else 
-=======
       else
->>>>>>> a92a4639
         memberInfo.paramLists
 
     val croppedUnshuffledMemberInfoParamLists = unshuffledMemberInfoParamLists.takeRight(paramLists.length)
@@ -402,17 +381,10 @@
         case (_: TermParamClause, MemberInfo.EvidenceOnlyParameterList) => Nil
         case (pList: TermParamClause, MemberInfo.RegularParameterList(info)) =>
             Some(Left(api.TermParameterList(pList.params.map(
-<<<<<<< HEAD
-              mkParameter(_, paramPrefix, memberInfo = info)), paramListModifier(pList.params)
-            )))
-        case (TypeParamClause(genericTypeList), MemberInfo.TypeParameterList(memInfoTypes)) =>
-          Some(Right(genericTypeList.map(mkTypeArgument(_, memInfoTypes, memberInfo.contextBounds))))
-=======
               mkParameter(_, c, paramPrefix, memberInfo = info)), paramListModifier(pList.params)
             )))
         case (TypeParamClause(genericTypeList), MemberInfo.TypeParameterList(memInfoTypes)) =>
           Some(Right(genericTypeList.map(mkTypeArgument(_, c, memInfoTypes, memberInfo.contextBounds))))
->>>>>>> a92a4639
         case (_,_) =>
           assert(false, s"croppedUnshuffledMemberInfoParamLists and SymOps.nonExtensionParamLists disagree on whether this clause is a type or term one")
       }
@@ -420,11 +392,7 @@
 
     val methodKind =
       if methodSymbol.isClassConstructor then Kind.Constructor(basicDefKind)
-<<<<<<< HEAD
-      else if methodSymbol.flags.is(Flags.Implicit) then 
-=======
       else if methodSymbol.flags.is(Flags.Implicit) then
->>>>>>> a92a4639
         val termParamLists: List[TermParamClause] = methodSymbol.nonExtensionTermParamLists
         extractImplicitConversion(method.returnTpt.tpe) match
           case Some(conversion) if termParamLists.size == 0 || (termParamLists.size == 1 && termParamLists.head.params.size == 0) =>
@@ -438,11 +406,7 @@
             ))
           case _ =>
             Kind.Implicit(basicDefKind, None)
-<<<<<<< HEAD
-      else if methodSymbol.flags.is(Flags.Given) then Kind.Given(basicDefKind, Some(method.returnTpt.tpe.asSignature), extractImplicitConversion(method.returnTpt.tpe))
-=======
       else if methodSymbol.flags.is(Flags.Given) then Kind.Given(basicDefKind, Some(method.returnTpt.tpe.asSignature(c)), extractImplicitConversion(method.returnTpt.tpe))
->>>>>>> a92a4639
       else specificKind(basicDefKind)
 
     val origin = if !methodSymbol.isOverridden then Origin.RegularlyDefined else
@@ -472,21 +436,6 @@
     prefix: Symbol => String = _ => "",
     isExtendedSymbol: Boolean = false,
     isGrouped: Boolean = false,
-<<<<<<< HEAD
-    memberInfo: Map[String, TypeRepr] = Map.empty) =
-      val inlinePrefix = if argument.symbol.flags.is(Flags.Inline) then "inline " else ""
-      val nameIfNotSynthetic = Option.when(!argument.symbol.flags.is(Flags.Synthetic))(argument.symbol.normalizedName)
-      val name = argument.symbol.normalizedName
-      api.TermParameter(
-        argument.symbol.getAnnotations(),
-        inlinePrefix + prefix(argument.symbol),
-        nameIfNotSynthetic,
-        argument.symbol.dri,
-        memberInfo.get(name).fold(argument.tpt.asSignature)(_.asSignature),
-        isExtendedSymbol,
-        isGrouped
-      )
-=======
     memberInfo: Map[String, TypeRepr] = Map.empty,
   ) =
     val inlinePrefix = if argument.symbol.flags.is(Flags.Inline) then "inline " else ""
@@ -501,7 +450,6 @@
       isExtendedSymbol,
       isGrouped
     )
->>>>>>> a92a4639
 
   def mkTypeArgument(
     argument: TypeDef,
@@ -611,11 +559,7 @@
     contextBounds: Map[String, DSignature] = Map.empty,
   ){
     val genericTypes: Map[String, TypeBounds] = paramLists.collect{ case MemberInfo.TypeParameterList(types) => types }.headOption.getOrElse(Map())
-<<<<<<< HEAD
-    
-=======
-
->>>>>>> a92a4639
+
     val termParamLists: List[MemberInfo.ParameterList] = paramLists.filter(_.isTerm)
   }
 
@@ -625,11 +569,7 @@
       case EvidenceOnlyParameterList                                         extends ParameterList(isTerm = true, isUsing = false)
       case RegularParameterList(m: Map[String, TypeRepr])(isUsing: Boolean)  extends ParameterList(isTerm = true, isUsing)
       case TypeParameterList(m: Map[String, TypeBounds])                     extends ParameterList(isTerm = false, isUsing = false)
-<<<<<<< HEAD
-    
-=======
-
->>>>>>> a92a4639
+
     export ParameterList.{RegularParameterList, EvidenceOnlyParameterList, TypeParameterList}
 
 
@@ -691,11 +631,7 @@
       val termParamList = if newParams.isEmpty && contextBounds.nonEmpty
         then MemberInfo.EvidenceOnlyParameterList
         else MemberInfo.RegularParameterList(newParams)(isUsing)
-<<<<<<< HEAD
-        
-=======
-
->>>>>>> a92a4639
+
 
       MemberInfo(memberInfo.paramLists :+ termParamList, methodType.resType, contextBounds.toMap)
 
