package dotty.tools.scaladoc.tasty

import scala.jdk.CollectionConverters._
import dotty.tools.scaladoc._
import dotty.tools.scaladoc.{Signature => DSignature}
import dotty.tools.scaladoc.Inkuire

import scala.quoted._

import SymOps._
import NameNormalizer._
import SyntheticsSupport._
import dotty.tools.dotc.core.NameKinds

// Please use this only for things defined in the api.scala file
import dotty.tools.{scaladoc => api}

trait ClassLikeSupport:
  self: TastyParser =>
  import qctx.reflect._

  private given qctx.type = qctx

  private def bareClasslikeKind(using Quotes)(symbol: reflect.Symbol): Kind =
    import reflect._
    if symbol.flags.is(Flags.Module) then Kind.Object
    else if symbol.flags.is(Flags.Trait) then  Kind.Trait(Nil, Nil)
    else if symbol.flags.is(Flags.Enum) then Kind.Enum(Nil, Nil)
    else if symbol.flags.is(Flags.Enum) && symbol.flags.is(Flags.Case) then Kind.EnumCase(Kind.Object)
    else Kind.Class(Nil, Nil)

  private def kindForClasslike(classDef: ClassDef): Kind =
    def typeArgs = classDef.getTypeParams.map(mkTypeArgument(_))

    def parameterModifier(parameter: Symbol): String =
      val fieldSymbol = classDef.symbol.declaredField(parameter.normalizedName)
      def isVal = fieldSymbol.flags.is(Flags.ParamAccessor) &&
        !classDef.symbol.flags.is(Flags.Case) &&
        !fieldSymbol.flags.is(Flags.Private)

      if fieldSymbol.flags.is(Flags.Mutable) then "var "
      else if isVal then "val "
      else ""

    def args = if constructorWithoutParamLists(classDef) then Nil else
      val constr =
        Some(classDef.constructor.symbol)
          .filter(s => s.exists && !s.isHiddenByVisibility)
          .map( _.tree.asInstanceOf[DefDef])
      constr.fold(Nil)(
        _.termParamss.map(pList => api.TermParameterList(pList.params.map(p => mkParameter(p, parameterModifier)), paramListModifier(pList.params)))
        )

    if classDef.symbol.flags.is(Flags.Module) then Kind.Object
    else if classDef.symbol.flags.is(Flags.Trait) then
      Kind.Trait(typeArgs, args)
    else if classDef.symbol.flags.is(Flags.Enum) && classDef.symbol.flags.is(Flags.Case) then Kind.EnumCase(Kind.Class(typeArgs, args))
    else if classDef.symbol.flags.is(Flags.Enum) then Kind.Enum(typeArgs, args)
    else Kind.Class(typeArgs, args)

  def mkClass(classDef: ClassDef)(
    dri: DRI = classDef.symbol.dri,
    name: String = classDef.symbol.normalizedName,
    signatureOnly: Boolean = false,
    modifiers: Seq[Modifier] = classDef.symbol.getExtraModifiers(),
  ): Member =
    def unpackTreeToClassDef(tree: Tree): ClassDef =
      def unpackApply(a: Apply) =
        a.symbol.owner.tree match
          case tree: ClassDef => tree

      tree match
        case tree: ClassDef => tree
        case TypeDef(_, tbt: TypeBoundsTree) => unpackTreeToClassDef(tbt.tpe.typeSymbol.tree)
        case TypeDef(_, tt: TypeTree) => unpackTreeToClassDef(tt.tpe.typeSymbol.tree)
        case c: Apply => unpackApply(c)
        case Block(_, c: Apply) => unpackApply(c)
        case tt: TypeTree => unpackTreeToClassDef(tt.tpe.typeSymbol.tree)

    def signatureWithName(s: dotty.tools.scaladoc.Signature): dotty.tools.scaladoc.Signature =
      s match
          case dotty.tools.scaladoc.Type(n, Some(dri)) :: tail => dotty.tools.scaladoc.Name(n, dri) :: tail
          case other => other

    def getSupertypesGraph(link: LinkToType, to: Seq[Tree]): Seq[(LinkToType, LinkToType)] =
      to.flatMap { case tree =>
        val symbol = if tree.symbol.isClassConstructor then tree.symbol.owner else tree.symbol
        val signature = signatureWithName(tree.asSignature)
        val superLink = LinkToType(signature, symbol.dri, bareClasslikeKind(symbol))
        val nextTo = unpackTreeToClassDef(tree).parents
        if symbol.isHiddenByVisibility then getSupertypesGraph(link, nextTo)
        else Seq(link -> superLink) ++ getSupertypesGraph(superLink, nextTo)
      }

    val supertypes = getSupertypes(using qctx)(classDef)
      .filterNot((s, t) => s.isHiddenByVisibility)
      .map {
        case (symbol, tpe) =>
          val signature = signatureWithName(tpe.asSignature)
          LinkToType(signature, symbol.dri, bareClasslikeKind(symbol))
      }
    val selfType = classDef.self.map { (valdef: ValDef) =>
      val symbol = valdef.symbol
      val tpe = valdef.tpt.tpe
      val signature = signatureWithName(tpe.asSignature)
      LinkToType(signature, symbol.dri, Kind.Type(false, false, Seq.empty))
    }
    val selfSignature: DSignature = signatureWithName(typeForClass(classDef).asSignature)

    val graph = HierarchyGraph.withEdges(
      getSupertypesGraph(LinkToType(selfSignature, classDef.symbol.dri, bareClasslikeKind(classDef.symbol)), unpackTreeToClassDef(classDef).parents)
    )

    val kind = if intrinsicClassDefs.contains(classDef.symbol) then Kind.Class(Nil, Nil) else kindForClasslike(classDef)

    val baseMember = mkMember(classDef.symbol, kind, selfSignature)(
      modifiers = modifiers,
      graph = graph,
      deprecated = classDef.symbol.isDeprecated(),
      experimental = classDef.symbol.isExperimental()
    ).copy(
      directParents = classDef.getParentsAsLinkToTypes,
      parents = supertypes,
    )

    if summon[DocContext].args.generateInkuire then doInkuireStuff(classDef)

    if signatureOnly then baseMember else baseMember.copy(
        members = classDef.extractPatchedMembers.sortBy(m => (m.name, m.kind.name)),
        selfType = selfType,
        companion = classDef.getCompanion
    )

  private val conversionSymbol = Symbol.requiredClass("scala.Conversion")

  def extractImplicitConversion(tpe: TypeRepr): Option[ImplicitConversion] =
      if tpe.derivesFrom(conversionSymbol) then tpe.baseType(conversionSymbol) match
        case AppliedType(tpe, List(from: TypeRepr, to: TypeRepr)) =>
          Some(ImplicitConversion(from.typeSymbol.dri, to.typeSymbol.dri))
        case _ =>
          None
      else None

  private def isDocumentableExtension(s: Symbol) =
    !s.isHiddenByVisibility && !s.isSyntheticFunc && s.isExtensionMethod

  private def parseMember(c: ClassDef)(s: Tree): Option[Member] = processTreeOpt(s) { s match
      case dd: DefDef if isDocumentableExtension(dd.symbol) =>
        dd.symbol.extendedSymbol.map { extSym =>
          val memberInfo = unwrapMemberInfo(c, dd.symbol)
          val typeParams = dd.symbol.extendedTypeParams.map(mkTypeArgument(_, memberInfo.genericTypes))
          val termParams = dd.symbol.extendedTermParamLists.zipWithIndex.flatMap { case (termParamList, index) =>
            memberInfo.termParamLists(index) match
              case MemberInfo.EvidenceOnlyParameterList => None
              case MemberInfo.RegularParameterList(info) =>
                Some(api.TermParameterList(termParamList.params.map(mkParameter(_, memberInfo = info)), paramListModifier(termParamList.params)))
              case _ => assert(false, "memberInfo.termParamLists contains a type parameter list !")
          }
          val target = ExtensionTarget(
            extSym.symbol.normalizedName,
            typeParams,
            termParams,
            extSym.tpt.asSignature,
            extSym.tpt.symbol.dri,
            extSym.symbol.pos.get.start
          )
          parseMethod(c, dd.symbol,specificKind = Kind.Extension(target, _))
        }

      case dd: DefDef if !dd.symbol.isHiddenByVisibility && dd.symbol.isExported && !dd.symbol.isArtifact =>
        dd.rhs.map {
          case TypeApply(rhs, _) => rhs
          case Apply(TypeApply(rhs, _), _) => rhs
          case rhs => rhs
        }.map(_.tpe.termSymbol).filter(_.exists).map(_.tree).map {
          case v: ValDef if v.symbol.flags.is(Flags.Module) && !v.symbol.flags.is(Flags.Synthetic) =>
            v.symbol.owner -> Symbol.newVal(c.symbol, dd.name, v.tpt.tpe, Flags.Final, Symbol.noSymbol).tree
          case other => other.symbol.owner -> other
        }.flatMap { (originalOwner, tree) =>
          parseMember(c)(tree)
            .map { m => m
              .withDRI(dd.symbol.dri)
              .withName(dd.symbol.normalizedName)
              .withKind(Kind.Exported(m.kind))
              .withOrigin(Origin.ExportedFrom(Some(Link(originalOwner.normalizedName, originalOwner.dri))))
            }
        }

      case dd: DefDef if !dd.symbol.isHiddenByVisibility && !dd.symbol.isSyntheticFunc && !dd.symbol.isExtensionMethod && !dd.symbol.isArtifact =>
        Some(parseMethod(c, dd.symbol))

      case td: TypeDef if !td.symbol.flags.is(Flags.Synthetic) && (!td.symbol.flags.is(Flags.Case) || !td.symbol.flags.is(Flags.Enum)) =>
        Some(parseTypeDef(td))

      case vd: ValDef if !isSyntheticField(vd.symbol) && (!vd.symbol.flags.is(Flags.Case) || !vd.symbol.flags.is(Flags.Enum)) =>
        Some(parseValDef(c, vd))

      case c: ClassDef if c.symbol.shouldDocumentClasslike =>
        Some(parseClasslike(c))

      case _ => None
  }

  private def parseInheritedMember(c: ClassDef)(s: Tree): Option[Member] =
    def inheritance = Some(InheritedFrom(s.symbol.owner.normalizedName, s.symbol.dri, s.symbol.owner.isHiddenByVisibility))
    processTreeOpt(s)(s match
      case c: ClassDef if c.symbol.shouldDocumentClasslike => Some(parseClasslike(c, signatureOnly = true))
      case other => {
        val parsed = parseMember(c)(other)
        parsed.map(p =>
          val parentDRI = c.symbol.dri
          p.copy(
            dri = p.dri.copy(
              location = parentDRI.location,
              externalLink = None
            )
          )
        )
      }
    ).map(_.copy(inheritedFrom = inheritance))

  extension (using Quotes)(c: reflect.ClassDef)

    def membersToDocument = c.body.filterNot(_.symbol.isHiddenByVisibility)

    def getNonTrivialInheritedMemberTrees =
      c.symbol.getmembers.filterNot(s => s.isHiddenByVisibility || s.maybeOwner == c.symbol)
        .filter(s => s.maybeOwner != defn.ObjectClass && s.maybeOwner != defn.AnyClass)
        .map(_.tree)

  extension (c: ClassDef)
    def extractMembers: Seq[Member] = {
      val inherited = c.getNonTrivialInheritedMemberTrees.collect {
        case dd: DefDef if !dd.symbol.isClassConstructor && !(dd.symbol.isSuperBridgeMethod || dd.symbol.isDefaultHelperMethod) => dd
        case other => other
      }
      c.membersToDocument.flatMap(parseMember(c)) ++
        inherited.flatMap(s => parseInheritedMember(c)(s))
    }

    /** Extracts members while taking Dotty logic for patching the stdlib into account. */
    def extractPatchedMembers: Seq[Member] = {
      val ownMembers = c.extractMembers
      def extractPatchMembers(sym: Symbol) = {
        // NOTE for some reason scala.language$.experimental$ class doesn't show up here, so we manually add the name
        val ownMemberDRIs = ownMembers.iterator.map(_.name).toSet + "experimental$"
        sym.tree.asInstanceOf[ClassDef]
          .membersToDocument.filterNot(m => ownMemberDRIs.contains(m.symbol.name))
          .flatMap(parseMember(c))
      }
      c.symbol.fullName match {
        case "scala.Predef$" =>
          ownMembers ++
          extractPatchMembers(qctx.reflect.Symbol.requiredClass("scala.runtime.stdLibPatches.Predef$"))
        case "scala.language$" =>
          ownMembers ++
          extractPatchMembers(qctx.reflect.Symbol.requiredModule("scala.runtime.stdLibPatches.language").moduleClass)
        case "scala.language$.experimental$" =>
          ownMembers ++
          extractPatchMembers(qctx.reflect.Symbol.requiredModule("scala.runtime.stdLibPatches.language.experimental").moduleClass)
        case _ => ownMembers
      }

    }

    def getTreeOfFirstParent: Option[Tree] =
      c.getParentsAsTreeSymbolTuples.headOption.map(_._1)

    def getParentsAsLinkToTypes: List[LinkToType] =
      c.getParentsAsTreeSymbolTuples.map {
        (tree, symbol) => LinkToType(tree.asSignature, symbol.dri, bareClasslikeKind(symbol))
      }

    def getParentsAsTreeSymbolTuples: List[(Tree, Symbol)] =
      if noPosClassDefs.contains(c.symbol) then Nil
      else for
        // TODO: add exists function to position methods in Quotes and replace the condition here for checking the JPath
        parentTree <- c.parents if parentTree.pos.sourceFile.getJPath.isDefined && parentTree.pos.start != parentTree.pos.end // We assume here that order is correct
        parentSymbol = parentTree match
          case t: TypeTree => t.tpe.typeSymbol
          case tree if tree.symbol.isClassConstructor => tree.symbol.owner
          case tree => tree.symbol
        if parentSymbol != defn.ObjectClass && parentSymbol != defn.AnyClass && !parentSymbol.isHiddenByVisibility
      yield (parentTree, parentSymbol)

    def getConstructors: List[Symbol] = c.membersToDocument.collect {
      case d: DefDef if d.symbol.isClassConstructor && c.constructor.symbol != d.symbol => d.symbol
    }.toList

    def getParameterModifier(parameter: Symbol): String =
      val fieldSymbol = c.symbol.declaredField(parameter.normalizedName)
      if fieldSymbol.flags.is(Flags.Mutable) then "var "
      else if fieldSymbol.flags.is(Flags.ParamAccessor) && !c.symbol.flags.is(Flags.Case) && !fieldSymbol.flags.is(Flags.Private) then "val "
      else ""

    def getTypeParams: List[TypeDef] =
      c.body.collect { case targ: TypeDef => targ  }.filter(_.symbol.isTypeParam)

    def getCompanion: Option[(Kind, DRI)] = c.symbol.getCompanionSymbol
      .filter(!_.flags.is(Flags.Synthetic))
      .filterNot(_.isHiddenByVisibility)
      .map(s => (bareClasslikeKind(s), s.dri))


  def parseClasslike(classDef: ClassDef, signatureOnly: Boolean = false): Member = classDef match
    case c: ClassDef if classDef.symbol.flags.is(Flags.Module) => parseObject(c, signatureOnly)
    case c: ClassDef if classDef.symbol.flags.is(Flags.Enum) && !classDef.symbol.flags.is(Flags.Case) => parseEnum(c, signatureOnly)
    case clazz => mkClass(classDef)(signatureOnly = signatureOnly)

  def parseObject(classDef: ClassDef, signatureOnly: Boolean = false): Member =
    mkClass(classDef)(
      // All objects are final so we do not need final modifier!
      modifiers = classDef.symbol.getExtraModifiers().filter(_ != Modifier.Final),
      signatureOnly = signatureOnly
    )

  def parseEnum(classDef: ClassDef, signatureOnly: Boolean = false): Member =
    val extraModifiers = classDef.symbol.getExtraModifiers().filter(_ != Modifier.Sealed).filter(_ != Modifier.Abstract)
    val companion = classDef.symbol.getCompanionSymbol.map(_.tree.asInstanceOf[ClassDef]).get

    val enumVals = companion.membersToDocument.collect {
      case vd: ValDef if !isSyntheticField(vd.symbol) && vd.symbol.flags.is(Flags.Enum) && vd.symbol.flags.is(Flags.Case) => vd
    }.toList.map(parseValDef(classDef, _))

    val enumTypes = companion.membersToDocument.collect {
      case td: TypeDef if !td.symbol.flags.is(Flags.Synthetic) && td.symbol.flags.is(Flags.Enum) && td.symbol.flags.is(Flags.Case) => td
    }.toList.map(parseTypeDef)

    val enumNested = companion.membersToDocument.collect {
      case c: ClassDef if c.symbol.flags.is(Flags.Case) && c.symbol.flags.is(Flags.Enum) => processTree(c)(parseClasslike(c))
    }.flatten

    val enumClass = mkClass(classDef)(modifiers = extraModifiers, signatureOnly = signatureOnly)

    val cases = (
      enumNested ++
      enumTypes ++
      enumVals.map(m => m.copy(dri = m.dri.copy(location = enumClass.dri.location)))
    )

    enumClass.withMembers(cases)

  def parseMethod(
      c: ClassDef,
      methodSymbol: Symbol,
      paramPrefix: Symbol => String = _ => "",
      specificKind: (Kind.Def => Kind) = identity
    ): Member =
    val method = methodSymbol.tree.asInstanceOf[DefDef]
    val paramLists = methodSymbol.nonExtensionParamLists

    val memberInfo = unwrapMemberInfo(c, methodSymbol)

    val unshuffledMemberInfoParamLists = 
      if methodSymbol.isExtensionMethod && methodSymbol.isRightAssoc then
        // Taken from RefinedPrinter.scala
        // If you change the names of the clauses below, also change them in right-associative-extension-methods.md
        val (leftTyParams, rest1) = memberInfo.paramLists.span(_.isType)
        val (leadingUsing, rest2) = rest1.span(_.isUsing)
        val (rightTyParams, rest3) = rest2.span(_.isType)
        val (rightParam, rest4) = rest3.splitAt(1)
        val (leftParam, rest5) = rest4.splitAt(1)
        val (trailingUsing, rest6) = rest5.span(_.isUsing)
        if leftParam.nonEmpty then
          // leftTyParams ::: leadingUsing ::: leftParam ::: trailingUsing ::: rightTyParams ::: rightParam ::: rest6
          // because of takeRight after, this is equivalent to the following:
          rightTyParams ::: rightParam ::: rest6
        else
          memberInfo.paramLists // it wasn't a binary operator, after all.
      else 
        memberInfo.paramLists

    val croppedUnshuffledMemberInfoParamLists = unshuffledMemberInfoParamLists.takeRight(paramLists.length)

    val basicDefKind: Kind.Def = Kind.Def(
      paramLists.zip(croppedUnshuffledMemberInfoParamLists).flatMap{
        case (_: TermParamClause, MemberInfo.EvidenceOnlyParameterList) => Nil
        case (pList: TermParamClause, MemberInfo.RegularParameterList(info)) =>
            Some(Left(api.TermParameterList(pList.params.map(
              mkParameter(_, paramPrefix, memberInfo = info)), paramListModifier(pList.params)
            )))
        case (TypeParamClause(genericTypeList), MemberInfo.TypeParameterList(memInfoTypes)) =>
          Some(Right(genericTypeList.map(mkTypeArgument(_, memInfoTypes, memberInfo.contextBounds))))
        case (_,_) =>
          assert(false, s"croppedUnshuffledMemberInfoParamLists and SymOps.nonExtensionParamLists disagree on whether this clause is a type or term one")
      }
    )

    val methodKind =
      if methodSymbol.isClassConstructor then Kind.Constructor(basicDefKind)
      else if methodSymbol.flags.is(Flags.Implicit) then 
        val termParamLists: List[TermParamClause] = methodSymbol.nonExtensionTermParamLists
        extractImplicitConversion(method.returnTpt.tpe) match
          case Some(conversion) if termParamLists.size == 0 || (termParamLists.size == 1 && termParamLists.head.params.size == 0) =>
            Kind.Implicit(basicDefKind, Some(conversion))
          case None if termParamLists.size == 1 && termParamLists(0).params.size == 1 =>
            Kind.Implicit(basicDefKind, Some(
              ImplicitConversion(
                termParamLists(0).params(0).tpt.tpe.typeSymbol.dri,
                method.returnTpt.tpe.typeSymbol.dri
              )
            ))
          case _ =>
            Kind.Implicit(basicDefKind, None)
      else if methodSymbol.flags.is(Flags.Given) then Kind.Given(basicDefKind, Some(method.returnTpt.tpe.asSignature), extractImplicitConversion(method.returnTpt.tpe))
      else specificKind(basicDefKind)

    val origin = if !methodSymbol.isOverridden then Origin.RegularlyDefined else
      val overriddenSyms = methodSymbol.allOverriddenSymbols.map(_.owner)
      Origin.Overrides(overriddenSyms.map(s => Overridden(s.name, s.dri)).toSeq)

    val modifiers = methodKind match
      case _: Kind.Given => methodSymbol
        .getExtraModifiers()
        .filterNot(m => m == Modifier.Lazy || m == Modifier.Final)
      case _ => methodSymbol.getExtraModifiers()

    mkMember(
      methodSymbol,
      methodKind,
      method.returnTpt.tpe.asSignature
    )(
      modifiers = modifiers,
      origin = origin,
      deprecated = methodSymbol.isDeprecated(),
      experimental = methodSymbol.isExperimental()
    )

  def mkParameter(
    argument: ValDef,
    prefix: Symbol => String = _ => "",
    isExtendedSymbol: Boolean = false,
    isGrouped: Boolean = false,
    memberInfo: Map[String, TypeRepr] = Map.empty) =
      val inlinePrefix = if argument.symbol.flags.is(Flags.Inline) then "inline " else ""
      val nameIfNotSynthetic = Option.when(!argument.symbol.flags.is(Flags.Synthetic))(argument.symbol.normalizedName)
      val name = argument.symbol.normalizedName
      api.TermParameter(
        argument.symbol.getAnnotations(),
        inlinePrefix + prefix(argument.symbol),
        nameIfNotSynthetic,
        argument.symbol.dri,
        memberInfo.get(name).fold(argument.tpt.asSignature)(_.asSignature),
        isExtendedSymbol,
        isGrouped
      )

  def mkTypeArgument(
    argument: TypeDef,
    memberInfo: Map[String, TypeBounds] = Map.empty,
    contextBounds: Map[String, DSignature] = Map.empty
    ): TypeParameter =
    val variancePrefix: "+" | "-" | "" =
      if  argument.symbol.flags.is(Flags.Covariant) then "+"
      else if argument.symbol.flags.is(Flags.Contravariant) then "-"
      else ""

    val name = argument.symbol.normalizedName
    val normalizedName = if name.matches("_\\$\\d*") then "_" else name
    val boundsSignature = memberInfo.get(name).fold(argument.rhs.asSignature)(_.asSignature)
    val signature = contextBounds.get(name) match
      case None => boundsSignature
      case Some(contextBoundsSignature) =>
        boundsSignature ++ DSignature(Plain(" : ")) ++ contextBoundsSignature

    TypeParameter(
      argument.symbol.getAnnotations(),
      variancePrefix,
      normalizedName,
      argument.symbol.dri,
      signature
    )

  def parseTypeDef(typeDef: TypeDef): Member =
    def isTreeAbstract(typ: Tree): Boolean = typ match {
      case TypeBoundsTree(_, _) => true
      case LambdaTypeTree(params, body) => isTreeAbstract(body)
      case _ => false
    }
    val (generics, tpeTree) = typeDef.rhs match
      case LambdaTypeTree(params, body) => (params.map(mkTypeArgument(_)), body)
      case tpe => (Nil, tpe)

    val defaultKind = Kind.Type(!isTreeAbstract(typeDef.rhs), typeDef.symbol.isOpaque, generics).asInstanceOf[Kind.Type]
    val kind = if typeDef.symbol.flags.is(Flags.Enum) then Kind.EnumCase(defaultKind)
      else defaultKind

    if typeDef.symbol.flags.is(Flags.Exported)
    then {
      val origin = Some(tpeTree).flatMap {
        case TypeBoundsTree(l: TypeTree, h: TypeTree) if l.tpe == h.tpe =>
          Some(Link(l.tpe.typeSymbol.owner.name, l.tpe.typeSymbol.owner.dri))
        case _ => None
      }
      mkMember(typeDef.symbol, Kind.Exported(kind), tpeTree.asSignature)(
        deprecated = typeDef.symbol.isDeprecated(),
        origin = Origin.ExportedFrom(origin),
        experimental = typeDef.symbol.isExperimental()
      )
    }
    else mkMember(typeDef.symbol, kind, tpeTree.asSignature)(deprecated = typeDef.symbol.isDeprecated())

  def parseValDef(c: ClassDef, valDef: ValDef): Member =
    def defaultKind = if valDef.symbol.flags.is(Flags.Mutable) then Kind.Var else Kind.Val
    val memberInfo = unwrapMemberInfo(c, valDef.symbol)
    val kind = if valDef.symbol.flags.is(Flags.Implicit) then Kind.Implicit(Kind.Val, extractImplicitConversion(valDef.tpt.tpe))
      else if valDef.symbol.flags.is(Flags.Given) then Kind.Given(Kind.Val, Some(memberInfo.res.asSignature), extractImplicitConversion(valDef.tpt.tpe))
      else if valDef.symbol.flags.is(Flags.Enum) then Kind.EnumCase(Kind.Val)
      else defaultKind

    val modifiers = kind match
      case _: Kind.Given => valDef.symbol
        .getExtraModifiers()
        .filterNot(m => m == Modifier.Lazy || m == Modifier.Final)
      case _ => valDef.symbol.getExtraModifiers()

    mkMember(valDef.symbol, kind, memberInfo.res.asSignature)(
      modifiers = modifiers,
      deprecated = valDef.symbol.isDeprecated(),
      experimental = valDef.symbol.isExperimental()
    )

  def mkMember(symbol: Symbol, kind: Kind, signature: DSignature)(
    modifiers: Seq[Modifier] = symbol.getExtraModifiers(),
    origin: Origin = Origin.RegularlyDefined,
    inheritedFrom: Option[InheritedFrom] = None,
    graph: HierarchyGraph = HierarchyGraph.empty,
    deprecated: Option[Annotation] = None,
    experimental: Option[Annotation] = None
  ) = Member(
    name = symbol.normalizedName,
    fullName = symbol.normalizedFullName,
    dri = symbol.dri,
    kind = kind,
    visibility = symbol.getVisibility(),
    modifiers = modifiers,
    annotations = symbol.getAnnotations(),
    signature = signature,
    sources = symbol.source,
    origin = origin,
    inheritedFrom = inheritedFrom,
    graph = graph,
    docs = symbol.documentation,
    deprecated = deprecated,
    experimental = experimental
  )


  case class MemberInfo(
    paramLists: List[MemberInfo.ParameterList],
    res: TypeRepr,
    contextBounds: Map[String, DSignature] = Map.empty,
  ){
    val genericTypes: Map[String, TypeBounds] = paramLists.collect{ case MemberInfo.TypeParameterList(types) => types }.headOption.getOrElse(Map())
    
    val termParamLists: List[MemberInfo.ParameterList] = paramLists.filter(_.isTerm)
  }

  object MemberInfo:
    enum ParameterList(val isTerm: Boolean, val isUsing: Boolean):
      inline def isType = !isTerm
      case EvidenceOnlyParameterList                                         extends ParameterList(isTerm = true, isUsing = false)
      case RegularParameterList(m: Map[String, TypeRepr])(isUsing: Boolean)  extends ParameterList(isTerm = true, isUsing)
      case TypeParameterList(m: Map[String, TypeBounds])                     extends ParameterList(isTerm = false, isUsing = false)
    
    export ParameterList.{RegularParameterList, EvidenceOnlyParameterList, TypeParameterList}



  def unwrapMemberInfo(c: ClassDef, symbol: Symbol): MemberInfo =
    val baseTypeRepr = typeForClass(c).memberType(symbol)

    def isSyntheticEvidence(name: String) =
      if !name.startsWith(NameKinds.EvidenceParamName.separator) then false else
        // This assumes that every parameter that starts with `evidence$` and is implicit is generated by compiler to desugar context bound.
        // Howrever, this is just a heuristic, so
        // `def foo[A](evidence$1: ClassTag[A]) = 1`
        // will be documented as
        // `def foo[A: ClassTag] = 1`.
        // Scala spec states that `$` should not be used in names and behaviour may be undefiend in such case.
        // Documenting method slightly different then its definition is withing the 'undefiend behaviour'.
        symbol.paramSymss.flatten.find(_.name == name).exists(_.flags.is(Flags.Implicit))

    def handlePolyType(memberInfo: MemberInfo, polyType: PolyType): MemberInfo =
<<<<<<< HEAD
      MemberInfo(polyType.paramNames.zip(polyType.paramBounds).toMap, memberInfo.paramLists, polyType.resType)
=======
      val typeParamList = MemberInfo.TypeParameterList(polyType.paramNames.zip(polyType.paramBounds).toMap)
      MemberInfo(memberInfo.paramLists :+ typeParamList, polyType.resType)
>>>>>>> 721e7c87

    def handleMethodType(memberInfo: MemberInfo, methodType: MethodType): MemberInfo =
      val rawParams = methodType.paramNames.zip(methodType.paramTypes).toMap
      val isUsing = methodType.isImplicit
      val (evidences, notEvidences) = rawParams.partition(e => isSyntheticEvidence(e._1))

      def findParamRefs(t: TypeRepr): Seq[ParamRef] = t match
        case paramRef: ParamRef => Seq(paramRef)
        case AppliedType(_, args) => args.flatMap(findParamRefs)
        case MatchType(bound, scrutinee,  cases) =>
            findParamRefs(bound) ++ findParamRefs(scrutinee)
        case _ => Nil

      def nameForRef(ref: ParamRef): String =
        val PolyType(names, _, _) = ref.binder: @unchecked
        names(ref.paramNum)

      val (paramsThatLookLikeContextBounds, contextBounds) =
        evidences.partitionMap {
          case (_, AppliedType(tpe, List(typeParam: ParamRef))) =>
            Right(nameForRef(typeParam) -> tpe.asSignature)
          case (name, original) =>
            findParamRefs(original) match
              case Nil => Left((name, original))
              case typeParam :: _ =>
                val name = nameForRef(typeParam)
                val signature = Seq(Plain("(["), dotty.tools.scaladoc.Type(name, None), Plain("]"), Keyword(" =>> ")) ++ original.asSignature ++ Seq(Plain(")"))
                Right(name -> signature.toList)
        }

      val newParams = notEvidences ++ paramsThatLookLikeContextBounds

      val termParamList = if newParams.isEmpty && contextBounds.nonEmpty
        then MemberInfo.EvidenceOnlyParameterList
        else MemberInfo.RegularParameterList(newParams)(isUsing)
        

      MemberInfo(memberInfo.paramLists :+ termParamList, methodType.resType, contextBounds.toMap)

    def handleByNameType(memberInfo: MemberInfo, byNameType: ByNameType): MemberInfo =
      MemberInfo(memberInfo.paramLists, byNameType.underlying)

    def recursivelyCalculateMemberInfo(memberInfo: MemberInfo): MemberInfo = memberInfo.res match
      case p: PolyType => recursivelyCalculateMemberInfo(handlePolyType(memberInfo, p))
      case m: MethodType => recursivelyCalculateMemberInfo(handleMethodType(memberInfo, m))
      case b: ByNameType => handleByNameType(memberInfo, b)
      case _ => memberInfo

    recursivelyCalculateMemberInfo(MemberInfo(List.empty, baseTypeRepr))

  private def paramListModifier(parameters: Seq[ValDef]): String =
    if parameters.size > 0 then
      if parameters(0).symbol.flags.is(Flags.Given) then "using "
      else if parameters(0).symbol.flags.is(Flags.Implicit) then "implicit "
      else ""
    else ""<|MERGE_RESOLUTION|>--- conflicted
+++ resolved
@@ -582,12 +582,8 @@
         symbol.paramSymss.flatten.find(_.name == name).exists(_.flags.is(Flags.Implicit))
 
     def handlePolyType(memberInfo: MemberInfo, polyType: PolyType): MemberInfo =
-<<<<<<< HEAD
-      MemberInfo(polyType.paramNames.zip(polyType.paramBounds).toMap, memberInfo.paramLists, polyType.resType)
-=======
       val typeParamList = MemberInfo.TypeParameterList(polyType.paramNames.zip(polyType.paramBounds).toMap)
       MemberInfo(memberInfo.paramLists :+ typeParamList, polyType.resType)
->>>>>>> 721e7c87
 
     def handleMethodType(memberInfo: MemberInfo, methodType: MethodType): MemberInfo =
       val rawParams = methodType.paramNames.zip(methodType.paramTypes).toMap
