package dotty.tools.scaladoc
package renderers

import scala.collection.immutable.SortedMap
import scala.util.chaining.*
import util.HTML.{div, *}

import scala.jdk.CollectionConverters.*
import dotty.tools.scaladoc.translators.FilterAttributes
import org.jsoup.Jsoup
import translators.*

class MemberRenderer(signatureRenderer: SignatureRenderer)(using DocContext) extends DocRender(signatureRenderer):
  import signatureRenderer._

  val signatureProvider: ScalaSignatureProvider = ScalaSignatureProvider()

  def doc(m: Member): Seq[AppliedTag] =  m.docs.fold(Nil)(d => Seq(renderDocPart(d.body)))

  def tableRow(name: String, content: TagArg*) = Seq(dt(cls := "body-small")(name), dd(cls := "body-medium")(content*))

  def defintionClasses(m: Member) = m.origin match
    case Origin.Overrides(defs) =>
      def renderDef(d: Overridden): Seq[TagArg] =
        Seq(" -> ", signatureRenderer.renderLink(d.name, d.dri))
      val headNode = m.inheritedFrom.map(form => signatureRenderer.renderLink(form.name, form.dri))
      val tailNodes = defs.flatMap(renderDef)
      val nodes = headNode.fold(tailNodes.drop(1))(_ +: tailNodes)
      tableRow("Definition Classes", div(nodes:_*))

    case _ => Nil

  def inheritedFrom(m: Member) = m.inheritedFrom match
    case Some(InheritedFrom(name, dri, isSourceSuperclassHidden)) =>
      val hiddenNameSuffix = if isSourceSuperclassHidden then " (hidden)" else ""
      tableRow("Inherited from:", signatureRenderer.renderLink(name + hiddenNameSuffix, dri))
    case _ => Nil

  def flattenedDocPart(on: SortedMap[String, DocPart]): Seq[AppliedTag] =
    on.flatMap { case (name, value) => tableRow(name, renderDocPart(value)) }.toSeq

  def docAttributes(m: Member): Seq[AppliedTag] =

    def list(name: String, on: List[DocPart]): Seq[AppliedTag] =
      if on.isEmpty then Nil else tableRow(name, div(on.map(e => div(renderDocPart(e)))))

    def opt(name: String, on: Option[DocPart]): Seq[AppliedTag] =
      if on.isEmpty then Nil else tableRow(name, renderDocPart(on.get))

    def authors(authors: List[DocPart]) = if summon[DocContext].args.includeAuthors then list("Authors:", authors) else Nil

    m.docs.fold(Nil)(d =>
      opt("Returns", d.result) ++
      list("Throws", d.throws) ++
      opt("Constructor", d.constructor) ++
      authors(d.authors) ++
      list("See also", d.see) ++
      opt("Version", d.version) ++
      opt("Since", d.since) ++
      list("Todo", d.todo) ++
      list("Note", d.note) ++
      list("Example", d.example)
    )

  def companion(m: Member): Seq[AppliedTag] = m.companion.fold(Nil){ (kind, dri) =>
    val kindName = kind.name
    tableRow("Companion", signatureRenderer.renderLink(kindName, dri))
  }

  def source(m: Member): Seq[AppliedTag] =
    summon[DocContext].sourceLinks.pathTo(m).fold(Nil){ link =>
      tableRow("Source", a(href := link, target := "_blank")(m.sources.fold("(source)")(_.path.getFileName().toString())))
    }

  def deprecation(m: Member): Seq[AppliedTag] = m.deprecated.fold(Nil){ a =>
    def stripQuotes(s: String) = s.stripPrefix("\"").stripSuffix("\"")
    def parameter(p: Annotation.AnnotationParameter): TagArg = p match
      case Annotation.PrimitiveParameter(_, value) => stripQuotes(value)
      case Annotation.LinkParameter(_, dri, text) =>
        signatureRenderer.renderLink(stripQuotes(text), dri)
      case Annotation.UnresolvedParameter(_, value) => stripQuotes(value)

    val (named, unnamed) = a.params.partition(_.name.nonEmpty)
    val message = named.find(_.name.get == "message")
    val since = named.find(_.name.get == "since")

    val content = (
      Seq(
        since.map(s => code("[Since version ", parameter(s), "] ")),
        message.map(m => parameter(m)),
      ) ++ m.docs.map(_.deprecated.toSeq.map(renderDocPart))
      ).flatten.pipe { c =>
        if c.isEmpty then Seq("true") else c
      }
    tableRow("Deprecated", content*)
  }

  def experimental(m: Member) = m.experimental.fold(Nil)(_ => tableRow("Experimental", Seq("true")))

  def typeParams(m: Member): Seq[AppliedTag] = m.docs.fold(Nil)(d => flattenedDocPart(d.typeParams))
  def valueParams(m: Member): Seq[AppliedTag] = m.docs.fold(Nil)(d => flattenedDocPart(d.valueParams))

  def memberInfo(m: Member, withBrief: Boolean = false, full: Boolean = false): Seq[AppliedTag] =
    val comment = m.docs
    val bodyContents = m.docs.fold(Nil)(e => renderDocPart(e.body) :: Nil)

    val classLikeInfo: TagArg = classLikeParts(m, full)

    val memberTypeParams = typeParams(m)
    val memberValueParams = valueParams(m)
    val attributes = Seq(
      docAttributes(m),
      companion(m),
      deprecation(m),
      experimental(m),
      defintionClasses(m),
      inheritedFrom(m),
      source(m),
      classLikeInfo
    ).filter {
      case Nil => false
      case _ => true
    }

    Seq(
      Option.when(withBrief && comment.flatMap(_.short).nonEmpty)(div(cls := "documentableBrief doc")(comment.flatMap(_.short).fold("")(renderDocPart))),
      Option.when(bodyContents.nonEmpty || attributes.nonEmpty)(
        div(cls := "cover")(
          div(cls := "doc")(bodyContents),
          Option.when(full)(
            section(id := "attributes")(
              Option.when(memberTypeParams.nonEmpty)(Seq(
                h2(cls := "h500")("Type parameters"),
                dl(cls := "attributes")(memberTypeParams*)
              )).toSeq.flatten,
              Option.when(memberValueParams.nonEmpty)(Seq(
                h2(cls := "h500")("Value parameters"),
                dl(cls := "attributes")(memberValueParams*)
              )).toSeq.flatten,
              h2(cls := "h500")("Attributes"),
              dl(cls := "attributes")(attributes*)
            )
          ).getOrElse(
            Option.when(memberTypeParams.nonEmpty)(Seq(
              h2(cls := "h200")("Type parameters"),
              dl(cls := "attributes attributes-small")(memberTypeParams *)
            )).toSeq.flatten ++
            Option.when(memberValueParams.nonEmpty)(Seq(
              h2(cls := "h200")("Value parameters"),
              dl(cls := "attributes attributes-small")(memberValueParams *)
            )).toSeq.flatten :+
            h2(cls := "h200")("Attributes") :+
            dl(cls := "attributes attributes-small")(attributes *)
          )
        )
      )
    ).flatten

  private def originInfo(m: Member): Seq[TagArg] = m.origin match {
    case Origin.ImplicitlyAddedBy(name, dri) =>
      Seq("Implicitly added by ", renderLink(name, dri))
    case Origin.ExtensionFrom(name, dri) =>
      Seq("Extension method from ", renderLink(name, dri))
    case Origin.ExportedFrom(Some(link)) =>
      val signatureName: TagArg = link match
        case Link(name, dri) => renderLink(name, dri)
      Seq("Exported from ", signatureName)
    case _ => Nil
  }

  def memberSignature(member: Member) =
    val depStyle = if member.deprecated.isEmpty then "" else "deprecated"
    val nameClasses = Seq(
      cls := s"documentableName $depStyle",
    )

    val signature: MemberSignature = signatureProvider.rawSignature(member)()
    val isSubtype = signature.suffix.exists {
      case Keyword(keyword) => keyword.contains("extends")
      case _ => false
    }
    if !isSubtype then
      Seq(
        div(cls := "signature")(
          (Seq[TagArg](
            span(cls := "modifiers")(signature.prefix.map(renderElement(_))),
            span(cls := "kind")(signature.kind.map(renderElement(_))),
            signature.name.map(renderElement(_, nameClasses*))
          ) ++ signature.suffix.map(renderElement(_)))*
        ),
      )
    else
      val (beforeExtends, afterExtends) = signature.suffix.splitAt(signature.suffix.indexOf(Keyword("extends")))
      val (shortSuffix, longSuffix) = splitTypeSuffixSignature(beforeExtends, afterExtends)
      Seq(
        div(cls := "signature")(
          span(cls := "signature-short")(
            (Seq[TagArg](
              span(cls := "modifiers")(signature.prefix.map(renderElement(_))),
              span(cls := "kind")(signature.kind.map(renderElement(_))),
              signature.name.map(renderElement(_, nameClasses *))
            ) ++ shortSuffix.map(renderElement(_)))*
          ),
          span(cls := "signature-long")(
            longSuffix.map(renderElement(_))*
          )
        ),
      )
  end memberSignature

  def splitTypeSuffixSignature(shortAcc: List[SignaturePart], tail: List[SignaturePart], nestedTypeLevel: Int = 0): (List[SignaturePart], List[SignaturePart]) =
    tail match
      case Nil =>
        (shortAcc, Nil)
      case (head @ Plain("[")) :: rest =>
        splitTypeSuffixSignature(shortAcc :+ head, rest, nestedTypeLevel + 1)
      case (head @ Plain("]")) :: rest =>
        splitTypeSuffixSignature(shortAcc :+ head, rest, nestedTypeLevel - 1)
      case (head @ Keyword(", ")) :: rest if nestedTypeLevel == 0 =>
        (shortAcc :+ head, rest)
      case head :: rest =>
        splitTypeSuffixSignature(shortAcc :+ head, rest, nestedTypeLevel)


  def memberIcon(member: Member) = member.kind match {
    case _ =>

      // val iconSpan = span(cls := s"micon ${member.kind.name.take(2)}$withCompanion")()
      val iconSpan = span(cls := "icon")(
        span(cls := s"micon ${member.kind.name.take(2)}"),
        member.companion.map((kind, _) => span(cls := s"micon companion ${kind.name.take(2)}")).toList
      )
      Seq(member.companion.flatMap( (_, dri) => link(dri)).fold(iconSpan)(link => a(href := link)(iconSpan)))
  }

  def annotations(member: Member): Option[TagArg] =
   val rawBuilder = SignatureBuilder().annotationsBlock(member)
   val signatures = rawBuilder.content
   val rendered = signatures.map(renderElement(_))
   Option.when(rendered.nonEmpty)(span(cls := "annotations monospace")(rendered))

  def member(member: Member) =
    val filterAttributes = FilterAttributes.attributesFor(member)
    val anchor = if member.dri.anchor.isEmpty then Nil else Seq(id := member.dri.anchor)
    def topLevelAttr = Seq(cls := "documentableElement")
      ++ anchor
      ++ filterAttributes.map{ case (n, v) => Attr(s"data-f-$n") := v }

    val originInf = originInfo(member)
    val memberInf = memberInfo(member, withBrief = true)
    val annots = annotations(member)

    div(topLevelAttr:_*)(
      div(cls := "documentableElement-expander")(
        Option.when(annots.nonEmpty || originInf.nonEmpty || memberInf.nonEmpty)(button(cls := "icon-button ar show-content")).toList,
        annots.map(div(_)).toList,
        div(cls := "header monospace mono-medium")(memberSignature(member)),
      ),
      Option.when(originInf.nonEmpty || memberInf.nonEmpty)(
        div(cls := "docs")(
          span(cls := "modifiers"), // just to have padding on left
          div(
            div(cls := "originInfo")(originInf*),
            div(cls := "memberDocumentation")(memberInf*),
          )
        )
      ).toList
    )

  private case class MGroup(header: AppliedTag, members: Seq[Member], groupName: String)

  private def makeSubgroupHeader(name: String): AppliedTag =
    h4(cls := "groupHeader h200")(name)

  private def actualGroup(name: String, members: Seq[Member | MGroup], headerConstructor: String => AppliedTag = makeSubgroupHeader, wrapInSection: Boolean = true): Seq[AppliedTag] =
    if members.isEmpty then Nil else
      val groupBody = div(cls := "documentableList expand")(
        div(cls := "documentableList-expander")(
          button(cls := "icon-button show-content expand"),
          headerConstructor(name)
        ),
        members.sortBy {
          case m: Member => m.name
          case MGroup(_, _, name) => name
        }.map {
          case element: Member =>
            member(element)
          case MGroup(header, members, _) =>
            div(
              header,
              members.map(member)
            )
        }
      )
      if wrapInSection then
        section(id := name.replace(' ', '-'))(
          groupBody
        ) :: Nil
      else
        groupBody :: Nil


  private def isDeprecated(m: Member | MGroup): Boolean = m match
    case m: Member => m.deprecated.nonEmpty
    case g: MGroup => g.members.exists(isDeprecated)

  private def isExperimental(m: Member | MGroup): Boolean = m match
    case m: Member => m.experimental.nonEmpty
    case g: MGroup => g.members.exists(isExperimental)

  private def isInherited(m: Member | MGroup): Boolean = m match
    case m: Member => m.inheritedFrom.nonEmpty
    case g: MGroup => g.members.exists(isInherited)

  private def isAbstract(m: Member | MGroup): Boolean = m match
    case m: Member => m.modifiers.exists(Set(Modifier.Abstract, Modifier.Deferred).contains)
    case g: MGroup => g.members.exists(isAbstract)

  private type SubGroup = (String, Seq[Member | MGroup])
  private def buildGroup(name: String, subgroups: Seq[SubGroup]): Tab =
    val all = subgroups.map { case (name, members) =>
      val (experimental, nonExperimental) = members.partition(isExperimental)
      val (allInherited, allDefined) = nonExperimental.partition(isInherited)
      val (depDefined, defined) = allDefined.partition(isDeprecated)
      val (depInherited, inherited) = allInherited.partition(isDeprecated)
      val normalizedName = name.toLowerCase
      val definedWithGroup = if Set("methods", "fields").contains(normalizedName) then
          val (abstr, concr) = defined.partition(isAbstract)
          Seq(
            actualGroup(s"Abstract ${normalizedName}", abstr),
            actualGroup(s"Concrete ${normalizedName}", concr)
          )
        else
          Seq(actualGroup(name, defined))

      definedWithGroup ++ List(
        actualGroup(s"Deprecated ${normalizedName}", depDefined),
        actualGroup(s"Inherited ${normalizedName}", inherited),
        actualGroup(s"Deprecated and Inherited ${normalizedName}", depInherited),
        actualGroup(name = s"Experimental ${normalizedName}", experimental)
      )
    }

    val children = all.flatten.flatten
    if children.isEmpty then emptyTab
    else Tab(
      name,
      name,
      Seq(
        div(cls := "member-group-header")(
          h3(tabAttr(name), cls := "h400")(name)
        )
      ) ++ children,
      "expand"
    )

  case class ExpandedGroup(name: AppliedTag, description: AppliedTag, prio: Int)

  val emptyTab = Tab("", "", Nil)

  def grouppedMember(m: Member, membersInGroups: Seq[Member]): Tab =
    if membersInGroups.isEmpty then emptyTab else
      val descriptions = m.docs.map(_.groupDesc).getOrElse(Map.empty)
      val names = m.docs.map(_.groupNames).getOrElse(Map.empty)
      val prios = m.docs.map(_.groupPrio).getOrElse(Map.empty)

      val rawGroups = membersInGroups.groupBy(_.docs.flatMap(_.group)).collect {
          case (Some(groupName), members) =>
            ExpandedGroup(
              names.get(groupName).fold(raw(groupName))(renderDocPart),
              descriptions.get(groupName).fold(raw(""))(renderDocPart),
              prios.getOrElse(groupName, 1000)
            ) -> members
        }
      val content = rawGroups.toSeq.sortBy(_._1.prio).flatMap {
        case (group, members) =>
          Seq(div(cls := "documentableList expand")(
            button(cls := "icon-button show-content expand"),
            h3(cls := "h200")(group.name),
            group.description,
            members.map(member)
          ))
      }
      Tab("Grouped members", "grouped_members",
        Seq(
          div(cls := "member-group-header")(
            h3(tabAttr("grouped_members"), cls := "h400")("Grouped members")
          )
        ) ++ content,
        "expand")

  def buildMembers(s: Member): AppliedTag =
    def partitionIntoGroups(members: Seq[Member]) =
      if summon[DocContext].args.includeGroups then
        members.partition(_.docs.exists(_.group.nonEmpty))
      else
        (Nil, members)

    val (membersInGroups, rest) = partitionIntoGroups(s.members)

    val extensions =
      rest.groupBy{ _.kind match
        case Kind.Extension(on, _) => Some(on)
        case _ => None
      }.collect {
        case (Some(on), members) =>
          val typeSig = SignatureBuilder()
            .keyword("extension ")
            .typeParamList(on.typeParams)
            .content
          val argsSig = SignatureBuilder()
            .functionTermParameters(on.argsLists)
            .content
<<<<<<< HEAD
          val sig = typeSig ++ Signature(Plain(s"(${on.name}: ")) ++ on.signature ++ Signature(Plain(")")) ++ argsSig
=======
          val sig = typeSig ++ argsSig
>>>>>>> 721e7c87
          MGroup(span(cls := "groupHeader")(sig.map(renderElement(_))), members.sortBy(_.name).toSeq, on.name) -> on.position
      }.toSeq.sortBy(_._2).map(_._1)

    div(cls := "membersList expand")(
    renderTabs(
      singleSelection = false,
      Tab("Packages", "packages",
        actualGroup("Packages", rest.filter(m => m.kind == Kind.Package), name => h3(cls := "groupHeader h400")(name), false),
        "expand"),
      grouppedMember(s, membersInGroups),
      buildGroup("Type members", Seq(
        ("Classlikes", rest.filter(m => m.kind.isInstanceOf[Classlike])),
        ("Types", rest.filter(_.kind.isInstanceOf[Kind.Type])),
        ("Enum entries", rest.filter(_.kind.isInstanceOf[Kind.EnumCase])),
      )),
      buildGroup("Value members", Seq(
        ("Constructors", rest.filter(_.kind.isInstanceOf[Kind.Constructor])),
        ("Methods", rest.filter(_.kind.isInstanceOf[Kind.Def])),
        ("Fields", rest.filter(m => m.kind == Kind.Val || m.kind == Kind.Var)),
      )),
      buildGroup("Givens", Seq(
        ("Givens", rest.filter(_.kind.isInstanceOf[Kind.Given])),
      )),
      buildGroup("Extensions", Seq(
        ("Extensions", extensions),
      )),
      buildGroup("Implicits", Seq(
        ("Implicits", rest.filter(_.kind.isInstanceOf[Kind.Implicit])),
      )),
      buildGroup("Exports", Seq(
        ("Defined exports", rest.filter(_.kind.isInstanceOf[Kind.Exported])),
      ))
    ))

  case class Tab(name: String, id: String, content: Seq[AppliedTag], cls: String = "")

  def tabAttr(id: String) = Attr("data-togglable") := id

  private def renderTabs(singleSelection: Boolean, allTabs: Tab*): Seq[AppliedTag] =
    val tabs = allTabs.filter(_.content.nonEmpty)
      if tabs.isEmpty then Nil else
        Seq(div(cls := (if singleSelection then "tabs single" else "tabs"))(
            div(cls := "contents")(tabs.map(t =>
              section(id := t.name.replace(' ', '-'))(
                div(tabAttr(t.id), cls := s"tab ${t.cls}")(t.content)
              )
            ))
        ))

  def classLikeParts(m: Member, full: Boolean = true): TagArg =
    if !m.kind.isInstanceOf[Classlike] then Nil else
      val graphHtml = m.graph match
        case graph if graph.edges.nonEmpty && full =>
          Seq(div( id := "inheritance-diagram", cls := "diagram-class showGraph")(
            button(`type` := "button", cls := "label-only-button", onclick := "zoomOut()")("Reset zoom"),
            button(`type` := "button", cls := "label-only-button", onclick := "hideGraph()")("Hide graph"),
            button(`type` := "button", cls := "label-only-button", onclick := "showGraph()")("Show graph"),
            svg(id := "graph"),
            script(`type` := "text/dot", id := "dot")(
              raw(DotDiagramBuilder.build(graph, signatureRenderer))
            ),
          ))
        case _ => Nil

      def signatureList(list: Seq[LinkToType], className: String = "", expandable: Boolean): Seq[AppliedTag] =
        if list.isEmpty then Nil
         else Seq(div(cls := s"mono-small-block $className")(
         list.map(link =>
          div(link.kind.name," ", link.signature.map(renderElement(_)))),
          if(expandable) then span(cls := "show-all-code show-content text-button h100")("Show all") else span()
        ))

      def selfTypeList(list: List[LinkToType]): Seq[AppliedTag] =
        if list.isEmpty then Nil
        else Seq(
          div(cls := "mono-small-block supertypes")(
            span(),
            list.map { link =>
              div(link.signature.map(renderElement(_)))
            }
        ))

      val supertypes = signatureList(m.parents, "supertypes", m.parents.length > 5)
      val subtypes = signatureList(m.knownChildren, "subtypes", m.knownChildren.length > 5)
      val selfType = selfTypeList(m.selfType.toList)

      Seq(
        "Graph" -> graphHtml,
        "Supertypes" -> supertypes,
        "Known subtypes" -> subtypes,
        "Self type" -> selfType,
      ).filterNot(_._2.isEmpty).flatMap(tableRow(_, _))

  private def renderTable(keyValues: (TagArg, TagArg)*): TagArg =
    table(
      keyValues.map((key, value) => tr(td(key), td(value)))
    )

  private def buildDocumentableFilter = div(cls := "documentableFilter")(
    div(cls := "filtersContainer")(),
    input(cls := "filterableInput", placeholder := "Filter by any phrase", testId := "filterBarInput", `type` := "search"),
    button(cls := "clearButton label-only-button",  testId := "filterBarClearButton")("Clear all"),
  )

  private def companionBadge(m: Member): Seq[AppliedTag] = m.companion.fold(Nil) { companion =>
    Seq(div(cls := "companion-badge body-small")(
      span(
        "See the",
        span(cls := s"micon ${companion._1.name.take(2)}"),
        a(href := link(companion._2).getOrElse(""))(m.name),
        " companion ",
        companion._1.name
      )
    ))
  }

  def fullMember(m: Member): PageContent =
    val wideClass = m.companion.map(_ => "multi").getOrElse("single")
    val intro = m.kind match
      case Kind.RootPackage =>Seq(h1(cls := s"h600")(summon[DocContext].args.name))
      case _ =>
        Seq(
          div(cls := "cover-header")(
            memberIcon(m),
            h1(cls := s"h600 $wideClass")(m.name)
          ),
          div(cls := "fqname body-large")(
            span(m.fullName)
          )
        ) ++ companionBadge(m) ++
        Seq(
          div(cls := "main-signature mono-small-block")(
            annotations(m).getOrElse(Nil),
            memberSignature(m)
          )
        )

    val memberContent = div(
      intro,
      memberInfo(m, full = true),
      if m.members.length > 0 then
        Seq(section(id := "members-list")(
          h2(cls := "h500")("Members list"),
          buildDocumentableFilter,
          buildMembers(m)
        ))
      else Nil
    )

    val memberDocument = Jsoup.parse(memberContent.toString)

    val toc = memberDocument.select("section[id]").asScala.toSeq
      .flatMap { elem =>
        val header = elem.selectFirst("h1, h2, h3, h4, h5, h6")
        Option(header).map { h =>
          TocEntry(h.tag().getName, h.text(), s"#${elem.id()}")
        }
      }

    PageContent(
      memberContent,
      toc
    )<|MERGE_RESOLUTION|>--- conflicted
+++ resolved
@@ -411,11 +411,7 @@
           val argsSig = SignatureBuilder()
             .functionTermParameters(on.argsLists)
             .content
-<<<<<<< HEAD
-          val sig = typeSig ++ Signature(Plain(s"(${on.name}: ")) ++ on.signature ++ Signature(Plain(")")) ++ argsSig
-=======
           val sig = typeSig ++ argsSig
->>>>>>> 721e7c87
           MGroup(span(cls := "groupHeader")(sig.map(renderElement(_))), members.sortBy(_.name).toSeq, on.name) -> on.position
       }.toSeq.sortBy(_._2).map(_._1)
 
