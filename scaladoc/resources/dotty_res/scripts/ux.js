--- conflicted
+++ resolved
@@ -128,7 +128,6 @@
       e.preventDefault();
       e.stopPropagation();
       $.get(href, function (data) {
-<<<<<<< HEAD
         if (window.history.state === null) {
           window.history.replaceState(savePageState(document), '')
         }
@@ -146,31 +145,6 @@
     $(this).parent().parent().toggleClass("expanded")
     $(this).toggleClass("expanded")
     e.stopPropagation()
-=======
-        const html = $.parseHTML(data);
-        const title = html.find((node) => node.nodeName === "TITLE").innerText;
-        const bodyDiv = html.find((node) => node.nodeName === "DIV");
-        const { children } = document.body.firstChild;
-        if (window.history.state === null) {
-          window.history.replaceState(
-            {
-              leftColumn: children[3].innerHTML,
-              mainDiv: children[6].innerHTML,
-              title: document.title,
-            },
-            "",
-          );
-        }
-        document.title = title;
-        const leftColumn = bodyDiv.children[3].innerHTML;
-        const mainDiv = bodyDiv.children[6].innerHTML;
-        window.history.pushState({ leftColumn, mainDiv, title }, "", href);
-        children[3].innerHTML = leftColumn;
-        children[6].innerHTML = mainDiv;
-        attachAllListeners();
-      });
-    });
->>>>>>> 2c4bfeed
   });
 
   $(".ar").on("click", function (e) {
@@ -320,13 +294,8 @@
 window.addEventListener("DOMContentLoaded", () => {
   hljs.registerLanguage("scala", highlightDotty);
   hljs.registerAliases(["dotty", "scala3"], "scala");
-<<<<<<< HEAD
   window.dispatchEvent(new Event(DYNAMIC_PAGE_LOAD))
 })
-=======
-  attachAllListeners();
-});
->>>>>>> 2c4bfeed
 
 // show/hide side menu on mobile view
 const sideMenuToggler = document.getElementById("mobile-sidebar-toggle");
@@ -341,7 +310,6 @@
 });
 
 // show/hide mobile menu on mobile view
-<<<<<<< HEAD
 document.getElementById("mobile-menu-toggle").addEventListener('click', _e => {
   document.getElementById("mobile-menu").classList.add("show")
 })
@@ -354,28 +322,6 @@
   loadPageState(document, e.state)
   window.dispatchEvent(new Event(DYNAMIC_PAGE_LOAD))
 })
-=======
-document
-  .getElementById("mobile-menu-toggle")
-  .addEventListener("click", (_e) => {
-    document.getElementById("mobile-menu").classList.add("show");
-  });
-document.getElementById("mobile-menu-close").addEventListener("click", (_e) => {
-  document.getElementById("mobile-menu").classList.remove("show");
-});
-
-window.addEventListener("popstate", (e) => {
-  if (e.state === null) {
-    return;
-  }
-  const { leftColumn, mainDiv, title } = e.state;
-  document.title = title;
-  const { children } = document.body.firstChild;
-  children[3].innerHTML = leftColumn;
-  children[6].innerHTML = mainDiv;
-  attachAllListeners();
-});
->>>>>>> 2c4bfeed
 
 var zoom;
 var transform;
