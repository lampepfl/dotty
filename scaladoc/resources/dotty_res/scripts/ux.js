let observer = null;
<<<<<<< HEAD

function attachAllListeners() {
  if (observer) {
    observer.disconnect()
  }

  var scrollPosition = sessionStorage.getItem("scroll_value");
  console.log(scrollPosition);
  if (scrollPosition) {
    var sideMenu = document.querySelector(".side-menu");
    sideMenu.scrollTo(0, scrollPosition);
=======

function attachAllListeners() {
  if (observer) {
    observer.disconnect()
>>>>>>> ad0b88e9
  }

  var elements = document.getElementsByClassName("documentableElement");
  if (elements) {
    for (i = 0; i < elements.length; i++) {
      var expanderChild = elements[i].querySelector(
        ".documentableElement-expander",
      );
      if (
        elements[i].querySelector(".show-content") !== null &&
        expanderChild !== null
      ) {
        expanderChild.onclick = function (e) {
          if (!$(e.target).is("a") && e.fromSnippet !== true) {
            this.parentElement.classList.toggle("expand");
            this.querySelector(".show-content").classList.toggle("expand");
          }
        };
      }
    }
  }

  var documentableLists = document.getElementsByClassName("documentableList");
  if (documentableLists) {
    for (i = 0; i < documentableLists.length; i++) {
      documentableLists[i].children[0].onclick = function (e) {
        this.classList.toggle("expand");
        this.parentElement.classList.toggle("expand");
      };
    }
  }

  var memberLists = document.getElementsByClassName("tab");
  if (memberLists) {
    for (i = 0; i < memberLists.length; i++) {
      if ($(memberLists[i].children[0]).is("button")) {
        memberLists[i].children[0].onclick = function (e) {
          this.classList.toggle("expand");
          this.parentElement.classList.toggle("expand");
        };
      }
    }
  }

<<<<<<< HEAD
  $(".side-menu span").on("click", function () {
    $(this).parent().toggleClass("expanded");
  });
=======
  document.querySelectorAll('a').forEach(el => {
    const href = el.href
    if (href === "") { return }
    const url = new URL(href)
    el.addEventListener('click', e => {
      if (url.href.replace("#", "") === window.location.href.replace("#", "")) { return }
      if (url.origin !== window.location.origin) { return }
      if (e.metaKey || e.ctrlKey || e.shiftKey || e.altKey || e.button !== 0) { return }
      e.preventDefault()
      e.stopPropagation()
      $.get(href, function (data) {
        const html = $.parseHTML(data)
        const title = html.find(node => node.nodeName === "TITLE").innerText
        const bodyDiv = html.find(node => node.nodeName === "DIV")
        const { children } = document.body.firstChild
        if (window.history.state === null) {
          window.history.replaceState({
            leftColumn: children[3].innerHTML,
            mainDiv: children[6].innerHTML,
            title: document.title,
          }, '')
        }
        document.title = title
        const leftColumn = bodyDiv.children[3].innerHTML
        const mainDiv = bodyDiv.children[6].innerHTML
        window.history.pushState({ leftColumn, mainDiv, title }, '', href)
        children[3].innerHTML = leftColumn
        children[6].innerHTML = mainDiv
        attachAllListeners()
      })
    })
  })
>>>>>>> ad0b88e9

  document.querySelectorAll('a').forEach(el => {
    const href = el.href
    if (href === "") { return }
    const url = new URL(href)
    el.addEventListener('click', e => {
      if (url.href.replace("#", "") === window.location.href.replace("#", "")) { return }
      if (url.origin !== window.location.origin) { return }
      if (e.metaKey || e.ctrlKey || e.shiftKey || e.altKey || e.button !== 0) { return }
      e.preventDefault()
      e.stopPropagation()
      $.get(href, function (data) {
        const html = $.parseHTML(data)
        const title = html.find(node => node.nodeName === "TITLE").innerText
        const bodyDiv = html.find(node => node.nodeName === "DIV")
        const { children } = document.body.firstChild
        if (window.history.state === null) {
          window.history.replaceState({
            leftColumn: children[3].innerHTML,
            mainDiv: children[6].innerHTML,
            title: document.title,
          }, '')
        }
        document.title = title
        const leftColumn = bodyDiv.children[3].innerHTML
        const mainDiv = bodyDiv.children[6].innerHTML
        window.history.pushState({ leftColumn, mainDiv, title }, '', href)
        children[3].innerHTML = leftColumn
        children[6].innerHTML = mainDiv
        attachAllListeners()
      })
    })
  })

  $(".ar").on("click", function (e) {
    $(this).parent().parent().toggleClass("expanded");
    $(this).toggleClass("expanded");
    e.stopPropagation();
  });

  document.querySelectorAll(".nh").forEach(el => el.addEventListener('click', () => {
    if (el.lastChild.href.replace("#", "") === window.location.href.replace("#", "")) {
      el.parentElement.classList.toggle("expanded")
      el.firstChild.classList.toggle("expanded")
    } else {
      el.lastChild.click()
    }
<<<<<<< HEAD
  }))

  document.querySelectorAll(".supertypes").forEach((el) =>
    el.firstChild.addEventListener("click", () => {
      el.classList.toggle("collapsed");
      el.firstChild.classList.toggle("expand");
    }),
  );

  document.querySelectorAll(".subtypes").forEach((el) =>
    el.firstChild.addEventListener("click", () => {
      el.classList.toggle("collapsed");
      el.firstChild.classList.toggle("expand");
    }),
  );

  document.querySelectorAll(".nh").forEach((el) =>
    el.addEventListener("click", () => {
      el.lastChild.click();
      el.first.addClass("expanded");
      el.parent.addClass("expanded");
    }),
  );

  document.querySelectorAll(".ni").forEach((link) =>
    link.addEventListener("mouseenter", (e) => {
      sessionStorage.setItem(
        "scroll_value",
        link.offsetTop - window.innerHeight / 2,
      );
    }),
  );

  const observer = new IntersectionObserver(entries => {
=======
  }))

  document.querySelectorAll(".supertypes").forEach(el => el.firstChild.addEventListener('click', () => {
    el.classList.toggle("collapsed");
    el.firstChild.classList.toggle("expand");
  }))


  document.querySelectorAll(".subtypes").forEach(el => el.firstChild.addEventListener('click', () => {
    el.classList.toggle("collapsed");
    el.firstChild.classList.toggle("expand");
  }))

  observer = new IntersectionObserver(entries => {
>>>>>>> ad0b88e9
    entries.forEach(entry => {
      const id = entry.target.getAttribute('id');
      if (entry.intersectionRatio > 0) {
        document.querySelector(`#toc li a[href="#${id}"]`).parentElement.classList.add('active');
      } else {
        document.querySelector(`#toc li a[href="#${id}"]`).parentElement.classList.remove('active');
      }
    });
  });

  document.querySelectorAll('#content section[id]').forEach((section) => {
    observer.observe(section);
  });

  if (location.hash) {
    var target = location.hash.substring(1);
    // setting the 'expand' class on the top-level container causes undesireable styles
    // to apply to the top-level docs, so we avoid this logic for that element.
    if (target != 'container') {
      var selected = document.getElementById(location.hash.substring(1));
      if (selected) {
        selected.classList.toggle("expand");
      }
    }
  }

  document.querySelectorAll('pre code').forEach(el => {
    hljs.highlightBlock(el);
  });

  /* listen for the `F` key to be pressed, to focus on the member filter input (if it's present) */
  document.body.addEventListener('keydown', e => {
    if (e.key == "f") {
      const tag = e.target.tagName;
      if (tag != "INPUT" && tag != "TEXTAREA") {
        const filterInput = findRef('.documentableFilter input.filterableInput');
        if (filterInput != null) {
          // if we focus during this event handler, the `f` key gets typed into the input
          setTimeout(() => filterInput.focus(), 1);
        }
      }
    }
  })

  // when document is loaded graph needs to be shown
}

window.addEventListener("DOMContentLoaded", () => {
  hljs.registerLanguage("scala", highlightDotty);
  hljs.registerAliases(["dotty", "scala3"], "scala");
  attachAllListeners()
});

// show/hide side menu on mobile view
const sideMenuToggler = document.getElementById("mobile-sidebar-toggle")
sideMenuToggler.addEventListener('click', _e => {
  document.getElementById("leftColumn").classList.toggle("show")
  document.getElementById("content").classList.toggle("sidebar-shown")
  const toc = document.getElementById("toc");
  if (toc && toc.childElementCount > 0) {
    toc.classList.toggle("sidebar-shown")
  }
  sideMenuToggler.classList.toggle("menu-shown")
})

// show/hide mobile menu on mobile view
document.getElementById("mobile-menu-toggle").addEventListener('click', _e => {
  document.getElementById("mobile-menu").classList.add("show")
})
document.getElementById("mobile-menu-close").addEventListener('click', _e => {
  document.getElementById("mobile-menu").classList.remove("show")
})

window.addEventListener('popstate', e => {
  const { leftColumn, mainDiv, title } = e.state
  document.title = title
  const { children } = document.body.firstChild
  children[3].innerHTML = leftColumn
  children[6].innerHTML = mainDiv
  attachAllListeners()
})

var zoom;
var transform;

function showGraph() {
  document.getElementById("inheritance-diagram").classList.add("shown")
  if ($("svg#graph").children().length == 0) {
    var dotNode = document.querySelector("#dot")

    if (dotNode) {
      var svg = d3.select("#graph");
      var radialGradient = svg.append("defs").append("radialGradient").attr("id", "Gradient");
      radialGradient.append("stop").attr("stop-color", "var(--yellow9)").attr("offset", "30%");
      radialGradient.append("stop").attr("stop-color", "var(--background-default)").attr("offset", "100%");

      var inner = svg.append("g");

      // Set up zoom support
      zoom = d3.zoom()
        .on("zoom", function ({ transform }) {
          inner.attr("transform", transform);
        });
      svg.call(zoom);

      var render = new dagreD3.render();
      var g = graphlibDot.read(dotNode.text);
      g.graph().rankDir = 'BT';
      g.nodes().forEach(function (v) {
        g.setNode(v, {
          labelType: "html",
          label: g.node(v).label,
          class: g.node(v).class,
          id: g.node(v).id,
          rx: "4px",
          ry: "4px"
        });
      });
      g.setNode("node0Cluster", {
        style: "fill: url(#Gradient);",
        id: "node0Cluster"
      });
      g.setParent("node0", "node0Cluster");

      g.edges().forEach(function (v) {
        g.setEdge(v, {
          arrowhead: "hollowPoint",
        });
      });

      render.arrows().hollowPoint = function normal(parent, id, edge, type) {
        var marker = parent.append("marker")
          .attr("id", id)
          .attr("viewBox", "0 0 10 10")
          .attr("refX", 9)
          .attr("refY", 5)
          .attr("markerUnits", "strokeWidth")
          .attr("markerWidth", 12)
          .attr("markerHeight", 12)
          .attr("orient", "auto");

        var path = marker.append("path")
          .attr("d", "M 0 0 L 10 5 L 0 10 z")
          .style("stroke-width", 1)
          .style("stroke-dasharray", "1,0")
          .style("fill", "var(--grey12)")
          .style("stroke", "var(--grey12)");
        dagreD3.util.applyStyle(path, edge[type + "Style"]);
      };

      render(inner, g);

      // Set the 'fit to content graph' upon landing on the page
      var bounds = svg.node().getBBox();
      var parent = svg.node().parentElement;
      var fullWidth = parent.clientWidth || parent.parentNode.clientWidth,
        fullHeight = parent.clientHeight || parent.parentNode.clientHeight;
      var width = bounds.width,
        height = bounds.height;
      var midX = bounds.x + width / 2,
        midY = bounds.y + height / 2;
      if (width == 0 || height == 0) return; // nothing to fit
      var scale = Math.min(fullWidth / width, fullHeight / height) * 0.99; // 0.99 to make a little padding
      var translate = [fullWidth / 2 - scale * midX, fullHeight / 2 - scale * midY];

      transform = d3.zoomIdentity
        .translate(translate[0], translate[1])
        .scale(scale);

      svg.call(zoom.transform, transform);

      // This is nasty hack to prevent DagreD3 from stretching cluster. There is similar issue on github since October 2019, but haven't been answered yet. https://github.com/dagrejs/dagre-d3/issues/377
      var node0 = d3.select("g#node0")._groups[0][0];
      var node0Rect = node0.children[0];
      var node0Cluster = d3.select("g#node0Cluster")._groups[0][0];
      var node0ClusterRect = node0Cluster.children[0];
      node0Cluster.setAttribute("transform", node0.getAttribute("transform"));
      node0ClusterRect.setAttribute("width", +node0Rect.getAttribute("width") + 80);
      node0ClusterRect.setAttribute("height", +node0Rect.getAttribute("height") + 80);
      node0ClusterRect.setAttribute("x", node0Rect.getAttribute("x") - 40);
      node0ClusterRect.setAttribute("y", node0Rect.getAttribute("y") - 40);
    }
  }
}

function hideGraph() {
  document.getElementById("inheritance-diagram").classList.remove("shown")
}

function zoomOut() {
  var svg = d3.select("#graph");
  svg
    .transition()
    .duration(2000)
    .call(zoom.transform, transform);
}<|MERGE_RESOLUTION|>--- conflicted
+++ resolved
@@ -1,5 +1,4 @@
 let observer = null;
-<<<<<<< HEAD
 
 function attachAllListeners() {
   if (observer) {
@@ -11,12 +10,6 @@
   if (scrollPosition) {
     var sideMenu = document.querySelector(".side-menu");
     sideMenu.scrollTo(0, scrollPosition);
-=======
-
-function attachAllListeners() {
-  if (observer) {
-    observer.disconnect()
->>>>>>> ad0b88e9
   }
 
   var elements = document.getElementsByClassName("documentableElement");
@@ -60,12 +53,9 @@
       }
     }
   }
-
-<<<<<<< HEAD
-  $(".side-menu span").on("click", function () {
-    $(this).parent().toggleClass("expanded");
-  });
-=======
+ $(".side-menu span").on("click", function () {
+   $(this).parent().toggleClass("expanded");
+ });
   document.querySelectorAll('a').forEach(el => {
     const href = el.href
     if (href === "") { return }
@@ -98,7 +88,6 @@
       })
     })
   })
->>>>>>> ad0b88e9
 
   document.querySelectorAll('a').forEach(el => {
     const href = el.href
@@ -146,7 +135,6 @@
     } else {
       el.lastChild.click()
     }
-<<<<<<< HEAD
   }))
 
   document.querySelectorAll(".supertypes").forEach((el) =>
@@ -181,22 +169,6 @@
   );
 
   const observer = new IntersectionObserver(entries => {
-=======
-  }))
-
-  document.querySelectorAll(".supertypes").forEach(el => el.firstChild.addEventListener('click', () => {
-    el.classList.toggle("collapsed");
-    el.firstChild.classList.toggle("expand");
-  }))
-
-
-  document.querySelectorAll(".subtypes").forEach(el => el.firstChild.addEventListener('click', () => {
-    el.classList.toggle("collapsed");
-    el.firstChild.classList.toggle("expand");
-  }))
-
-  observer = new IntersectionObserver(entries => {
->>>>>>> ad0b88e9
     entries.forEach(entry => {
       const id = entry.target.getAttribute('id');
       if (entry.intersectionRatio > 0) {
