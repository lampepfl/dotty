--- conflicted
+++ resolved
@@ -140,11 +140,7 @@
       case Some(ivyHome) => List(s"-Dsbt.ivy.home=$ivyHome")
       case _ => Nil
     extraSbtArgs ++ sbtProps ++ List(
-<<<<<<< HEAD
-      "-sbt-version", "1.8.2",
-=======
       "-sbt-version", "1.9.3",
->>>>>>> a92a4639
       "-Dsbt.supershell=false",
       s"-Ddotty.communitybuild.dir=$communitybuildDir",
       s"--addPluginSbtFile=$sbtPluginFilePath"
