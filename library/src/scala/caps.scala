--- conflicted
+++ resolved
@@ -4,50 +4,6 @@
 
 @experimental object caps:
 
-<<<<<<< HEAD
-  /** The universal capture reference (deprecated) */
-  @deprecated("Use `cap` instead")
-  val `*`: Any = ()
-
-  /** The universal capture reference */
-  val cap: Any = ()
-
-  object unsafe:
-
-    extension [T](x: T)
-      /** If argument is of type `cs T`, converts to type `box cs T`. This
-      *  avoids the error that would be raised when boxing `*`.
-      */
-      @deprecated(since = "3.3")
-      def unsafeBox: T = x
-
-      /** If argument is of type `box cs T`, converts to type `cs T`. This
-       *  avoids the error that would be raised when unboxing `*`.
-       */
-      @deprecated(since = "3.3")
-      def unsafeUnbox: T = x
-
-    extension [T, U](f: T => U)
-      /** If argument is of type `box cs T`, converts to type `cs T`. This
-       *  avoids the error that would be raised when unboxing `*`.
-       */
-      @deprecated(since = "3.3")
-      def unsafeBoxFunArg: T => U = f
-
-  end unsafe
-
-  /** An annotation that expresses the sealed modifier on a type parameter
-   *  Should not be directly referred to in source
-   */
-  @deprecated("The Sealed annotation should not be directly used in source code.\nUse the `sealed` modifier on type parameters instead.")
-  class Sealed extends annotation.Annotation
-
-  /** Mixing in this trait forces a trait or class to be pure, i.e.
-   *  have no capabilities retained in its self type.
-   */
-  trait Pure:
-    this: Pure =>
-=======
   class Cap // should be @erased
 
   /** The universal capture reference (deprecated) */
@@ -93,5 +49,4 @@
       @deprecated(since = "3.3")
       def unsafeBoxFunArg: T => U = f
 
-  end unsafe
->>>>>>> a92a4639
+  end unsafe