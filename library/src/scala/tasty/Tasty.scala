package scala.tasty

import scala.tasty.reflect._

<<<<<<< HEAD
abstract class Tasty { tasty =>

  // ===== Quotes ===================================================

  trait QuotedExprAPI {
    def toTasty(implicit ctx: Context): Term
  }
  implicit def QuotedExprDeco[T](x: quoted.Expr[T]): QuotedExprAPI

  trait QuotedTypeAPI {
    def toTasty(implicit ctx: Context): TypeTree
  }
  implicit def QuotedTypeDeco[T](x: quoted.Type[T]): QuotedTypeAPI

  // ===== Show =====================================================

  implicit def defaultShow: Show[tasty.type]

  def showExtractors: Show[tasty.type]

  def showSourceCode: Show[tasty.type]

  // ===== Contexts =================================================

  type Context

  trait ContextAPI {
    def owner: Definition

    /** Returns the source file being compiled. The path is relative to the current working directory. */
    def source: java.nio.file.Path
  }
  implicit def ContextDeco(ctx: Context): ContextAPI

  implicit def rootContext: Context

  /** Root position of this tasty context. For macros it corresponds to the expansion site. */
  def rootPosition: Position

  // ===== Id =======================================================

  type Id

  trait IdAPI extends Positioned {
    def name(implicit ctx: Context): String
  }
  implicit def IdDeco(id: Id): IdAPI

  implicit def idClassTag: ClassTag[Id]

  val Id: IdExtractor
  abstract class IdExtractor {
    def unapply(x: Id): Option[String]
  }

  // ===== Trees ====================================================

  type Tree

  trait TreeAPI extends Positioned {
    def show(implicit ctx: Context, s: Show[tasty.type]): String
  }
  implicit def TreeDeco(tree: Tree): TreeAPI

  type PackageClause <: Tree

  implicit def packageClauseClassTag: ClassTag[PackageClause]

  val PackageClause: PackageClauseExtractor
  abstract class PackageClauseExtractor {
    def unapply(x: PackageClause)(implicit ctx: Context): Option[(Term, List[Tree])]
  }

  trait PackageClauseAPI {
    def definition(implicit ctx: Context): Definition
  }
  implicit def PackageClauseDeco(pack: PackageClause): PackageClauseAPI

  // ----- Statements -----------------------------------------------

  type Statement <: Tree

  type Import <: Statement

  implicit def importClassTag: ClassTag[Import]

  val Import: ImportExtractor
  abstract class ImportExtractor {
    def unapply(x: Import)(implicit ctx: Context): Option[(Term, List[ImportSelector])]
  }

  trait ImportAPI {
    def expr(implicit ctx: Context): Term
    def selector(implicit ctx: Context): List[ImportSelector]
  }
  implicit def ImportDeco(imp: Import): ImportAPI

  type ImportSelector

  implicit def importSelectorClassTag: ClassTag[ImportSelector]

  val SimpleSelector: SimpleSelectorExtractor
  abstract class SimpleSelectorExtractor {
    def unapply(x: ImportSelector)(implicit ctx: Context): Option[Id]
  }

  val RenameSelector: RenameSelectorExtractor
  abstract class RenameSelectorExtractor {
    def unapply(x: ImportSelector)(implicit ctx: Context): Option[(Id, Id)]
  }

  val OmitSelector: OmitSelectorExtractor
  abstract class OmitSelectorExtractor {
    def unapply(x: ImportSelector)(implicit ctx: Context): Option[Id]
  }

  // ----- Definitions ----------------------------------------------

  type Definition <: Statement

  val Definition: DefinitionExtractor
  abstract class DefinitionExtractor {
    def unapply(x: Definition)(implicit ctx: Context): Boolean
  }

  implicit def definitionClassTag: ClassTag[Definition]

  trait DefinitionAPI {
    def name(implicit ctx: Context): String
    def flags(implicit ctx: Context): FlagSet
    def privateWithin(implicit ctx: Context): Option[Type]
    def protectedWithin(implicit ctx: Context): Option[Type]
    def annots(implicit ctx: Context): List[Term]
    def owner(implicit ctx: Context): Definition
    def localContext(implicit ctx: Context): Context
  }
  implicit def DefinitionDeco(definition: Definition): DefinitionAPI

  // ClassDef

  type ClassDef <: Definition

  implicit def classDefClassTag: ClassTag[ClassDef]

  val ClassDef: ClassDefExtractor
  abstract class ClassDefExtractor {
    def unapply(x: ClassDef)(implicit ctx: Context): Option[(String, DefDef, List[Parent], Option[ValDef], List[Statement])]
  }

  trait ClassDefAPI {
    def constructor(implicit ctx: Context): DefDef
    def parents(implicit ctx: Context): List[Parent]
    def self(implicit ctx: Context): Option[ValDef]
    def body(implicit ctx: Context): List[Statement]
  }
  implicit def ClassDefDeco(cdef: ClassDef): ClassDefAPI

  // DefDef

  type DefDef <: Definition

  implicit def defDefClassTag: ClassTag[DefDef]

  val DefDef: DefDefExtractor
  abstract class DefDefExtractor {
    def unapply(x: DefDef)(implicit ctx: Context): Option[(String, List[TypeDef],  List[List[ValDef]], TypeTree, Option[Term])]
  }

  trait DefDefAPI {
    def typeParams(implicit ctx: Context): List[TypeDef]
    def paramss(implicit ctx: Context): List[List[ValDef]]
    def returnTpt(implicit ctx: Context): TypeTree
    def rhs(implicit ctx: Context): Option[Term]
  }
  implicit def DefDefDeco(ddef: DefDef): DefDefAPI

  // ValDef

  type ValDef <: Definition

  implicit def valDefClassTag: ClassTag[ValDef]

  val ValDef: ValDefExtractor
  abstract class ValDefExtractor {
    def unapply(x: ValDef)(implicit ctx: Context): Option[(String, TypeTree, Option[Term])]
  }

  trait ValDefAPI {
    def tpt(implicit ctx: Context): TypeTree
    def rhs(implicit ctx: Context): Option[Term]
  }
  implicit def ValDefDeco(vdef: ValDef): ValDefAPI

  // TypeDef

  type TypeDef <: Definition

  implicit def typeDefClassTag: ClassTag[TypeDef]

  val TypeDef: TypeDefExtractor
  abstract class TypeDefExtractor {
    def unapply(x: TypeDef)(implicit ctx: Context): Option[(String, TypeOrBoundsTree /* TypeTree | TypeBoundsTree */)]
  }

  trait TypeDefAPI {
    def rhs(implicit ctx: Context): TypeOrBoundsTree
  }
  implicit def TypeDefDeco(tdef: TypeDef): TypeDefAPI

  // PackageDef

  type PackageDef <: Definition

  trait PackageDefAPI {
    def owner(implicit ctx: Context): PackageDef
    def members(implicit ctx: Context): List[Statement]
  }
  implicit def PackageDefDeco(pdef: PackageDef): PackageDefAPI

  implicit def packageDefClassTag: ClassTag[PackageDef]

  val PackageDef: PackageDefExtractor
  abstract class PackageDefExtractor {
    def unapply(x: PackageDef)(implicit ctx: Context): Option[(String, PackageDef)]
  }

  // ----- Parents --------------------------------------------------

  type Parent /* Term | TypeTree */

  // ----- Terms ----------------------------------------------------

  type Term <: Statement with Parent

  trait TermAPI extends Typed with Positioned {
    def toExpr[T: quoted.Type](implicit ctx: Context): quoted.Expr[T]
  }
  implicit def TermDeco(term: Term): TermAPI

  implicit def termClassTag: ClassTag[Term]

  /** Scala term. Any tree that can go in expression position. */
  val Term: TermModule
  abstract class TermModule {

    /** Matches any term */
    def unapply(x: Term)(implicit ctx: Context): Boolean

    /** Scala term identifier */
    val Ident: IdentExtractor
    abstract class IdentExtractor {
      /** Matches a term identifier and returns its name */
      def unapply(x: Term)(implicit ctx: Context): Option[String]
    }

    /** Scala term selection */
    val Select: SelectExtractor
    abstract class SelectExtractor {
      /** Matches `<qual: Term>.<name: String>: <sig: Signature>` */
      def unapply(x: Term)(implicit ctx: Context): Option[(Term, String, Option[Signature])]
    }

    /** Scala literal constant */
    val Literal: LiteralExtractor
    abstract class LiteralExtractor {
      def unapply(x: Term)(implicit ctx: Context): Option[Constant]
    }

    /** Scala `this` or `this[id]` */
    val This: ThisExtractor
    abstract class ThisExtractor {
      /** Matches new `this[<id: Option[Id]>` */
      def unapply(x: Term)(implicit ctx: Context): Option[Option[Id]]
    }

    /** Scala `new` */
    val New: NewExtractor
    abstract class NewExtractor {
      /** Matches new `new <tpt: TypeTree>` */
      def unapply(x: Term)(implicit ctx: Context): Option[TypeTree]
    }

    /** Scala named argument `x = y` in argument position */
    val NamedArg: NamedArgExtractor
    abstract class NamedArgExtractor {
      /** Matches `<name: String> = <value: Term>` */
      def unapply(x: Term)(implicit ctx: Context): Option[(String, Term)]
    }

    /** Scala parameter application */
    val Apply: ApplyExtractor
    abstract class ApplyExtractor {
      /** Matches function application `<fun: Term>(<args: List[Term]>)` */
      def unapply(x: Term)(implicit ctx: Context): Option[(Term, List[Term])]
    }

    /** Scala type parameter application */
    val TypeApply: TypeApplyExtractor
    abstract class TypeApplyExtractor {
      /** Matches function type application `<fun: Term>[<args: List[TypeTree]>]` */
      def unapply(x: Term)(implicit ctx: Context): Option[(Term, List[TypeTree])]
    }

    /** Scala `x.super` or `x.super[id]` */
    val Super: SuperExtractor
    abstract class SuperExtractor {
      /** Matches new `<qualifier: Term>.super[<id: Option[Id]>` */
      def unapply(x: Term)(implicit ctx: Context): Option[(Term, Option[Id])]
    }

    /** Scala ascription `x: T` */
    val Typed: TypedExtractor
    abstract class TypedExtractor {
      /** Matches `<x: Term>: <tpt: Term>` */
      def unapply(x: Term)(implicit ctx: Context): Option[(Term, TypeTree)]
    }

    /** Scala assign `x = y` */
    val Assign: AssignExtractor
    abstract class AssignExtractor {
      /** Matches `<lhs: Term> = <rhs: Term>` */
      def unapply(x: Term)(implicit ctx: Context): Option[(Term, Term)]
    }

    /** Scala code block `{ stat0; ...; statN; expr }` term */
    val Block: BlockExtractor
    abstract class BlockExtractor {
      /** Matches `{ <statements: List[Statement]>; <expr: Term> }` */
      def unapply(x: Term)(implicit ctx: Context): Option[(List[Statement], Term)]
    }

    val Lambda: LambdaExtractor
    abstract class LambdaExtractor {
      def unapply(x: Term)(implicit ctx: Context): Option[(Term, Option[TypeTree])]
    }

    /** Scala `if`/`else` term */
    val If: IfExtractor
    abstract class IfExtractor {
      /** Matches `if (<cond: Term>) <thenp: Term> else <elsep: Term>` */
      def unapply(x: Term)(implicit ctx: Context): Option[(Term, Term, Term)]
    }

    /** Scala `match` term */
    val Match: MatchExtractor
    abstract class MatchExtractor {
      /** Matches `<scrutinee: Trem> match { <cases: List[CaseDef]> }` */
      def unapply(x: Term)(implicit ctx: Context): Option[(Term, List[CaseDef])]
    }

    /** Scala `try`/`catch`/`finally` term */
    val Try: TryExtractor
    abstract class TryExtractor {
      /** Matches `try <body: Term> catch { <cases: List[CaseDef]> } finally <finalizer: Option[Term]>` */
      def unapply(x: Term)(implicit ctx: Context): Option[(Term, List[CaseDef], Option[Term])]
    }

    /** Scala local `return` */
    val Return: ReturnExtractor
    abstract class ReturnExtractor {
      /** Matches `return <expr: Term>` */
      def unapply(x: Term)(implicit ctx: Context): Option[Term]
    }

    val Repeated: RepeatedExtractor
    abstract class RepeatedExtractor {
      def unapply(x: Term)(implicit ctx: Context): Option[List[Term]]
    }

    val Inlined: InlinedExtractor
    abstract class InlinedExtractor {
      def unapply(x: Term)(implicit ctx: Context): Option[(Option[Term], List[Definition], Term)]
    }

    val SelectOuter: SelectOuterExtractor
    abstract class SelectOuterExtractor {
      def unapply(x: Term)(implicit ctx: Context): Option[(Term, Int, Type)]
    }

    val While: WhileExtractor
    abstract class WhileExtractor {
      /** Extractor for while loops. Matches `while (<cond>) <body>` and returns (<cond>, <body>) */
      def unapply(x: Term)(implicit ctx: Context): Option[(Term, Term)]
    }

    val DoWhile: DoWhileExtractor
    abstract class DoWhileExtractor {
      /** Extractor for do while loops. Matches `do <body> while (<cond>)` and returns (<body>, <cond>) */
      def unapply(x: Term)(implicit ctx: Context): Option[(Term, Term)]
    }
  }

  // ----- CaseDef --------------------------------------------------

  type CaseDef

  implicit def caseDefClassTag: ClassTag[CaseDef]

  trait CaseDefAPI {
    def show(implicit ctx: Context, s: Show[tasty.type]): String
    def pattern(implicit ctx: Context): Pattern
    def guard(implicit ctx: Context): Option[Term]
    def rhs(implicit ctx: Context): Term
  }
  implicit def CaseDefDeco(caseDef: CaseDef): CaseDefAPI

  val CaseDef: CaseDefExtractor
  abstract class CaseDefExtractor {
    def unapply(x: CaseDef): Option[(Pattern, Option[Term], Term)]
  }

  // ----- Patterns -------------------------------------------------

  type Pattern

  trait PatternAPI extends Typed with Positioned {
    def show(implicit ctx: Context, s: Show[tasty.type]): String

  }
  implicit def PatternDeco(pattern: Pattern): PatternAPI

  implicit def patternClassTag: ClassTag[Pattern]

  val Pattern: PatternModule
  abstract class PatternModule {

    val Value: ValueExtractor
    abstract class ValueExtractor {
      def unapply(x: Pattern)(implicit ctx: Context): Option[Term]
    }

    val Bind: BindExtractor
    abstract class BindExtractor {
      def unapply(x: Pattern)(implicit ctx: Context): Option[(String, Pattern)]
    }

    val Unapply: UnapplyExtractor
    abstract class UnapplyExtractor {
      def unapply(x: Pattern)(implicit ctx: Context): Option[(Term, List[Term], List[Pattern])]
    }

    val Alternative: AlternativeExtractor
    abstract class AlternativeExtractor {
      def unapply(x: Pattern)(implicit ctx: Context): Option[List[Pattern]]
    }

    val TypeTest: TypeTestExtractor
    abstract class TypeTestExtractor {
      def unapply(x: Pattern)(implicit ctx: Context): Option[TypeTree]
    }

  }

  // ----- TypeTrees ------------------------------------------------

  type TypeOrBoundsTree

  trait TypeOrBoundsTreeAPI {
    def show(implicit ctx: Context, s: Show[tasty.type]): String
    def tpe(implicit ctx: Context): TypeOrBounds
  }
  implicit def TypeOrBoundsTreeDeco(tpt: TypeOrBoundsTree): TypeOrBoundsTreeAPI


  // ----- TypeTrees ------------------------------------------------

  type TypeTree <: TypeOrBoundsTree with Parent

  trait TypeTreeAPI extends Typed with Positioned
  implicit def TypeTreeDeco(tpt: TypeTree): TypeTreeAPI

  implicit def typeTreeClassTag: ClassTag[TypeTree]

  val TypeTree: TypeTreeModule
  abstract class TypeTreeModule {

    def unapply(x: TypeTree)(implicit ctx: Context): Boolean

    /** TypeTree containing an inferred type */
    val Synthetic: SyntheticExtractor
    abstract class SyntheticExtractor {
      /** Matches a TypeTree containing an inferred type */
      def unapply(x: TypeTree)(implicit ctx: Context): Boolean
    }

    val TypeIdent: TypeIdentExtractor
    abstract class TypeIdentExtractor {
      def unapply(x: TypeTree)(implicit ctx: Context): Option[String]
    }

    val TermSelect: TermSelectExtractor
    abstract class TermSelectExtractor {
      def unapply(x: TypeTree)(implicit ctx: Context): Option[(Term, String)]
    }

    val TypeSelect: TypeSelectExtractor
    abstract class TypeSelectExtractor {
      def unapply(x: TypeTree)(implicit ctx: Context): Option[(TypeTree, String)]
    }

    val Singleton: SingletonExtractor
    abstract class SingletonExtractor {
      def unapply(x: TypeTree)(implicit ctx: Context): Option[Term]
    }

    val Refined: RefinedExtractor
    abstract class RefinedExtractor {
      def unapply(x: TypeTree)(implicit ctx: Context): Option[(TypeTree, List[Definition])]
    }

    val Applied: AppliedExtractor
    abstract class AppliedExtractor {
      def unapply(x: TypeTree)(implicit ctx: Context): Option[(TypeTree, List[TypeOrBoundsTree])]
    }

    val Annotated: AnnotatedExtractor
    abstract class AnnotatedExtractor {
      def unapply(x: TypeTree)(implicit ctx: Context): Option[(TypeTree, Term)]
    }

    val And: AndExtractor
    abstract class AndExtractor {
      def unapply(x: TypeTree)(implicit ctx: Context): Option[(TypeTree, TypeTree)]
    }

    val Or: OrExtractor
    abstract class OrExtractor {
      def unapply(x: TypeTree)(implicit ctx: Context): Option[(TypeTree, TypeTree)]
    }

    val ByName: ByNameExtractor
    abstract class ByNameExtractor {
      def unapply(x: TypeTree)(implicit ctx: Context): Option[TypeTree]
    }

    val TypeLambdaTree: TypeLambdaTreeExtractor
    abstract class TypeLambdaTreeExtractor {
      def unapply(x: TypeTree)(implicit ctx: Context): Option[(List[TypeDef], TypeOrBoundsTree)]
    }

    val Bind: BindExtractor
    abstract class BindExtractor{
      def unapply(x: TypeTree)(implicit ctx: Context): Option[(String, TypeBoundsTree)]
    }
  }

  // ----- TypeBoundsTrees ------------------------------------------------

  type TypeBoundsTree <: TypeOrBoundsTree

  trait TypeBoundsTreeAPI {
    def tpe(implicit ctx: Context): TypeBounds
    def low(implicit ctx: Context): TypeTree
    def hi(implicit ctx: Context): TypeTree
  }
  implicit def TypeBoundsTreeDeco(tpt: TypeBoundsTree): TypeBoundsTreeAPI

  implicit def typeBoundsTreeClassTag: ClassTag[TypeBoundsTree]

  val TypeBoundsTree: TypeBoundsTreeExtractor
  abstract class TypeBoundsTreeExtractor {
    def unapply(x: TypeBoundsTree)(implicit ctx: Context): Option[(TypeTree, TypeTree)]
  }

  /** TypeBoundsTree containing an inferred type bounds */
  val SyntheticBounds: SyntheticBoundsExtractor
  abstract class SyntheticBoundsExtractor {
    /** Matches a TypeBoundsTree containing inferred type bounds */
    def unapply(x: TypeBoundsTree)(implicit ctx: Context): Boolean
  }

  // ===== Types ====================================================

  type TypeOrBounds

  trait Typed {
    def tpe(implicit ctx: Context): Type
  }

  trait TypeOrBoundsAPI {
    def show(implicit ctx: Context, s: Show[tasty.type]): String
  }
  implicit def TypeOrBoundsDeco(tpe: TypeOrBounds): TypeOrBoundsAPI

  // ----- Types ----------------------------------------------------

  type Type <: TypeOrBounds

  trait TypeAPI {
    def =:=(other: Type)(implicit ctx: Context): Boolean
    def <:<(other: Type)(implicit ctx: Context): Boolean
  }
  implicit def TypeDeco(tpe: Type): TypeAPI

  type RecursiveType <: Type

  type LambdaType[ParamInfo <: TypeOrBounds] <: Type
  type MethodType <: LambdaType[Type]
  type PolyType <: LambdaType[TypeBounds]
  type TypeLambda <: LambdaType[TypeBounds]

  implicit def typeClassTag: ClassTag[Type]
  implicit def methodTypeClassTag: ClassTag[MethodType]
  implicit def polyTypeClassTag: ClassTag[PolyType]
  implicit def typeLambdaClassTag: ClassTag[TypeLambda]
  implicit def recursiveTypeClassTag: ClassTag[RecursiveType]

  trait MethodTypeAPI {
    def isImplicit: Boolean
    def isErased: Boolean
    def paramNames(implicit ctx: Context): List[String]
    def paramTypes(implicit ctx: Context): List[Type]
    def resultTpe(implicit ctx: Context): Type
  }
  implicit def MethodTypeDeco(tpt: MethodType): MethodTypeAPI

  trait PolyTypeAPI {
    def paramNames(implicit ctx: Context): List[String]
    def paramTypes(implicit ctx: Context): List[TypeBounds]
    def resultTpe(implicit ctx: Context): Type
  }
  implicit def PolyTypeDeco(tpt: PolyType): PolyTypeAPI

  trait TypeLambdaAPI {
    def paramNames(implicit ctx: Context): List[String]
    def paramTypes(implicit ctx: Context): List[TypeBounds]
    def resultTpe(implicit ctx: Context): Type
  }
  implicit def TypeLambdaDeco(tpt: TypeLambda): TypeLambdaAPI

  val Type: TypeModule
  abstract class TypeModule {

    def unapply(x: Type)(implicit ctx: Context): Boolean

    val ConstantType: ConstantTypeExtractor
    abstract class ConstantTypeExtractor {
      def unapply(x: Type)(implicit ctx: Context): Option[Constant]
    }

    val SymRef: SymRefExtractor
    abstract class SymRefExtractor {
      def unapply(x: Type)(implicit ctx: Context): Option[(Definition, TypeOrBounds /* Type | NoPrefix */)]
    }

    val TermRef: TermRefExtractor
    abstract class TermRefExtractor {
      def unapply(x: Type)(implicit ctx: Context): Option[(String, TypeOrBounds /* Type | NoPrefix */)]
    }

    val TypeRef: TypeRefExtractor
    abstract class TypeRefExtractor {
      def unapply(x: Type)(implicit ctx: Context): Option[(String, TypeOrBounds /* Type | NoPrefix */)]
    }

    val SuperType: SuperTypeExtractor
    abstract class SuperTypeExtractor {
      def unapply(x: Type)(implicit ctx: Context): Option[(Type, Type)]
    }

    val Refinement: RefinementExtractor
    abstract class RefinementExtractor {
      def unapply(x: Type)(implicit ctx: Context): Option[(Type, String, TypeOrBounds /* Type | TypeBounds */)]
    }

    val AppliedType: AppliedTypeExtractor
    abstract class AppliedTypeExtractor {
      def unapply(x: Type)(implicit ctx: Context): Option[(Type, List[TypeOrBounds /* Type | TypeBounds */])]
    }

    val AnnotatedType: AnnotatedTypeExtractor
    abstract class AnnotatedTypeExtractor {
      def unapply(x: Type)(implicit ctx: Context): Option[(Type, Term)]
    }

    val TypeOf: TypeOfExtractor
    abstract class TypeOfExtractor {
      def unapply(x: Type)(implicit ctx: Context): Option[(Type, Term)]
    }

    val AndType: AndTypeExtractor
    abstract class AndTypeExtractor {
      def unapply(x: Type)(implicit ctx: Context): Option[(Type, Type)]
    }

    val OrType: OrTypeExtractor
    abstract class OrTypeExtractor {
      def unapply(x: Type)(implicit ctx: Context): Option[(Type, Type)]
    }

    val ByNameType: ByNameTypeExtractor
    abstract class ByNameTypeExtractor {
      def unapply(x: Type)(implicit ctx: Context): Option[Type]
    }

    val ParamRef: ParamRefExtractor
    abstract class ParamRefExtractor {
      def unapply(x: Type)(implicit ctx: Context): Option[(LambdaType[TypeOrBounds], Int)]
    }

    val ThisType: ThisTypeExtractor
    abstract class ThisTypeExtractor {
      def unapply(x: Type)(implicit ctx: Context): Option[Type]
    }

    val RecursiveThis: RecursiveThisExtractor
    abstract class RecursiveThisExtractor {
      def unapply(x: Type)(implicit ctx: Context): Option[RecursiveType]
    }

    val RecursiveType: RecursiveTypeExtractor
    abstract class RecursiveTypeExtractor {
      def unapply(x: RecursiveType)(implicit ctx: Context): Option[Type]
    }

    val MethodType: MethodTypeExtractor
    abstract class MethodTypeExtractor {
      def unapply(x: MethodType)(implicit ctx: Context): Option[(List[String], List[Type], Type)]
    }

    val PolyType: PolyTypeExtractor
    abstract class PolyTypeExtractor {
      def unapply(x: PolyType)(implicit ctx: Context): Option[(List[String], List[TypeBounds], Type)]
    }

    val TypeLambda: TypeLambdaExtractor
    abstract class TypeLambdaExtractor {
      def unapply(x: TypeLambda)(implicit ctx: Context): Option[(List[String], List[TypeBounds], Type)]
    }

  }

  // ----- TypeBounds -----------------------------------------------

  type TypeBounds <: TypeOrBounds

  implicit def typeBoundsClassTag: ClassTag[TypeBounds]

  val TypeBounds: TypeBoundsExtractor
  abstract class TypeBoundsExtractor {
    def unapply(x: TypeBounds)(implicit ctx: Context): Option[(Type, Type)]
  }

  trait TypeBoundsAPI {
    def low(implicit ctx: Context): Type
    def hi(implicit ctx: Context): Type
  }
  implicit def TypeBoundsDeco(bounds: TypeBounds): TypeBoundsAPI

  // ----- NoPrefix -------------------------------------------------

  type NoPrefix <: TypeOrBounds

  implicit def noPrefixClassTag: ClassTag[NoPrefix]

  val NoPrefix: NoPrefixExtractor
  abstract class NoPrefixExtractor {
    def unapply(x: NoPrefix)(implicit ctx: Context): Boolean
  }

  // ===== Constants ================================================

  type Constant
  trait ConstantAPI {
    def show(implicit ctx: Context, s: Show[tasty.type]): String
    def value: Any
  }
  implicit def ConstantDeco(const: Constant): ConstantAPI

  implicit def constantClassTag: ClassTag[Constant]

  val Constant: ConstantModule
  abstract class ConstantModule {

    val Unit: UnitExtractor
    abstract class UnitExtractor {
      def unapply(x: Constant): Boolean
    }

    val Null: NullExtractor
    abstract class NullExtractor {
      def unapply(x: Constant): Boolean
    }

    val Boolean: BooleanExtractor
    abstract class BooleanExtractor {
      def unapply(x: Constant): Option[Boolean]
    }

    val Byte: ByteExtractor
    abstract class ByteExtractor {
      def unapply(x: Constant): Option[Byte]
    }

    val Short: ShortExtractor
    abstract class ShortExtractor {
      def unapply(x: Constant): Option[Short]
    }

    val Char: CharExtractor
    abstract class CharExtractor {
      def unapply(x: Constant): Option[Char]
    }

    val Int: IntExtractor
    abstract class IntExtractor {
      def unapply(x: Constant): Option[Int]
    }

    val Long: LongExtractor
    abstract class LongExtractor {
      def unapply(x: Constant): Option[Long]
    }

    val Float: FloatExtractor
    abstract class FloatExtractor {
      def unapply(x: Constant): Option[Float]
    }

    val Double: DoubleExtractor
    abstract class DoubleExtractor {
      def unapply(x: Constant): Option[Double]
    }

    val String: StringExtractor
    abstract class StringExtractor {
      def unapply(x: Constant): Option[String]
    }

    val ClassTag: ClassTagExtractor
    abstract class ClassTagExtractor {
      def unapply(x: Constant): Option[Type]
    }

    /** Extractor for scala.Symbol literals */
    val Symbol: SymbolExtractor
    /** Extractor for scala.Symbol literals */
    abstract class SymbolExtractor {
      def unapply(x: Constant): Option[scala.Symbol]
    }
  }

  // ===== Signature ================================================

  type Signature

  implicit def signatureClassTag: ClassTag[Signature]

  val Signature: SignatureExtractor
  abstract class SignatureExtractor {
    def unapply(x: Signature)(implicit ctx: Context): Option[(List[String], String)]
  }

  trait SignatureAPI {
    def paramSigs: List[String]
    def resultSig: String
  }
  implicit def SignatureDeco(sig: Signature): SignatureAPI

  // ===== Positions ================================================

  type Position

  trait PositionAPI {
    def start: Int
    def end: Int

    def sourceFile: java.nio.file.Path

    def startLine: Int
    def startColumn: Int
    def endLine: Int
    def endColumn: Int
  }
  implicit def PositionDeco(pos: Position): PositionAPI

  trait Positioned {
    def pos(implicit ctx: Context): Position
  }

}
=======
abstract class Tasty extends TastyCore with CaseDefOps with ConstantOps with ContextOps with IdOps with ImportSelectorOps with QuotedOps with PatternOps with PositionOps with Printers with SignatureOps with StandardDefinitions with TreeOps with TypeOrBoundsTreeOps with TypeOrBoundsOps
>>>>>>> 3a01d5b7
<|MERGE_RESOLUTION|>--- conflicted
+++ resolved
@@ -2,888 +2,4 @@
 
 import scala.tasty.reflect._
 
-<<<<<<< HEAD
-abstract class Tasty { tasty =>
-
-  // ===== Quotes ===================================================
-
-  trait QuotedExprAPI {
-    def toTasty(implicit ctx: Context): Term
-  }
-  implicit def QuotedExprDeco[T](x: quoted.Expr[T]): QuotedExprAPI
-
-  trait QuotedTypeAPI {
-    def toTasty(implicit ctx: Context): TypeTree
-  }
-  implicit def QuotedTypeDeco[T](x: quoted.Type[T]): QuotedTypeAPI
-
-  // ===== Show =====================================================
-
-  implicit def defaultShow: Show[tasty.type]
-
-  def showExtractors: Show[tasty.type]
-
-  def showSourceCode: Show[tasty.type]
-
-  // ===== Contexts =================================================
-
-  type Context
-
-  trait ContextAPI {
-    def owner: Definition
-
-    /** Returns the source file being compiled. The path is relative to the current working directory. */
-    def source: java.nio.file.Path
-  }
-  implicit def ContextDeco(ctx: Context): ContextAPI
-
-  implicit def rootContext: Context
-
-  /** Root position of this tasty context. For macros it corresponds to the expansion site. */
-  def rootPosition: Position
-
-  // ===== Id =======================================================
-
-  type Id
-
-  trait IdAPI extends Positioned {
-    def name(implicit ctx: Context): String
-  }
-  implicit def IdDeco(id: Id): IdAPI
-
-  implicit def idClassTag: ClassTag[Id]
-
-  val Id: IdExtractor
-  abstract class IdExtractor {
-    def unapply(x: Id): Option[String]
-  }
-
-  // ===== Trees ====================================================
-
-  type Tree
-
-  trait TreeAPI extends Positioned {
-    def show(implicit ctx: Context, s: Show[tasty.type]): String
-  }
-  implicit def TreeDeco(tree: Tree): TreeAPI
-
-  type PackageClause <: Tree
-
-  implicit def packageClauseClassTag: ClassTag[PackageClause]
-
-  val PackageClause: PackageClauseExtractor
-  abstract class PackageClauseExtractor {
-    def unapply(x: PackageClause)(implicit ctx: Context): Option[(Term, List[Tree])]
-  }
-
-  trait PackageClauseAPI {
-    def definition(implicit ctx: Context): Definition
-  }
-  implicit def PackageClauseDeco(pack: PackageClause): PackageClauseAPI
-
-  // ----- Statements -----------------------------------------------
-
-  type Statement <: Tree
-
-  type Import <: Statement
-
-  implicit def importClassTag: ClassTag[Import]
-
-  val Import: ImportExtractor
-  abstract class ImportExtractor {
-    def unapply(x: Import)(implicit ctx: Context): Option[(Term, List[ImportSelector])]
-  }
-
-  trait ImportAPI {
-    def expr(implicit ctx: Context): Term
-    def selector(implicit ctx: Context): List[ImportSelector]
-  }
-  implicit def ImportDeco(imp: Import): ImportAPI
-
-  type ImportSelector
-
-  implicit def importSelectorClassTag: ClassTag[ImportSelector]
-
-  val SimpleSelector: SimpleSelectorExtractor
-  abstract class SimpleSelectorExtractor {
-    def unapply(x: ImportSelector)(implicit ctx: Context): Option[Id]
-  }
-
-  val RenameSelector: RenameSelectorExtractor
-  abstract class RenameSelectorExtractor {
-    def unapply(x: ImportSelector)(implicit ctx: Context): Option[(Id, Id)]
-  }
-
-  val OmitSelector: OmitSelectorExtractor
-  abstract class OmitSelectorExtractor {
-    def unapply(x: ImportSelector)(implicit ctx: Context): Option[Id]
-  }
-
-  // ----- Definitions ----------------------------------------------
-
-  type Definition <: Statement
-
-  val Definition: DefinitionExtractor
-  abstract class DefinitionExtractor {
-    def unapply(x: Definition)(implicit ctx: Context): Boolean
-  }
-
-  implicit def definitionClassTag: ClassTag[Definition]
-
-  trait DefinitionAPI {
-    def name(implicit ctx: Context): String
-    def flags(implicit ctx: Context): FlagSet
-    def privateWithin(implicit ctx: Context): Option[Type]
-    def protectedWithin(implicit ctx: Context): Option[Type]
-    def annots(implicit ctx: Context): List[Term]
-    def owner(implicit ctx: Context): Definition
-    def localContext(implicit ctx: Context): Context
-  }
-  implicit def DefinitionDeco(definition: Definition): DefinitionAPI
-
-  // ClassDef
-
-  type ClassDef <: Definition
-
-  implicit def classDefClassTag: ClassTag[ClassDef]
-
-  val ClassDef: ClassDefExtractor
-  abstract class ClassDefExtractor {
-    def unapply(x: ClassDef)(implicit ctx: Context): Option[(String, DefDef, List[Parent], Option[ValDef], List[Statement])]
-  }
-
-  trait ClassDefAPI {
-    def constructor(implicit ctx: Context): DefDef
-    def parents(implicit ctx: Context): List[Parent]
-    def self(implicit ctx: Context): Option[ValDef]
-    def body(implicit ctx: Context): List[Statement]
-  }
-  implicit def ClassDefDeco(cdef: ClassDef): ClassDefAPI
-
-  // DefDef
-
-  type DefDef <: Definition
-
-  implicit def defDefClassTag: ClassTag[DefDef]
-
-  val DefDef: DefDefExtractor
-  abstract class DefDefExtractor {
-    def unapply(x: DefDef)(implicit ctx: Context): Option[(String, List[TypeDef],  List[List[ValDef]], TypeTree, Option[Term])]
-  }
-
-  trait DefDefAPI {
-    def typeParams(implicit ctx: Context): List[TypeDef]
-    def paramss(implicit ctx: Context): List[List[ValDef]]
-    def returnTpt(implicit ctx: Context): TypeTree
-    def rhs(implicit ctx: Context): Option[Term]
-  }
-  implicit def DefDefDeco(ddef: DefDef): DefDefAPI
-
-  // ValDef
-
-  type ValDef <: Definition
-
-  implicit def valDefClassTag: ClassTag[ValDef]
-
-  val ValDef: ValDefExtractor
-  abstract class ValDefExtractor {
-    def unapply(x: ValDef)(implicit ctx: Context): Option[(String, TypeTree, Option[Term])]
-  }
-
-  trait ValDefAPI {
-    def tpt(implicit ctx: Context): TypeTree
-    def rhs(implicit ctx: Context): Option[Term]
-  }
-  implicit def ValDefDeco(vdef: ValDef): ValDefAPI
-
-  // TypeDef
-
-  type TypeDef <: Definition
-
-  implicit def typeDefClassTag: ClassTag[TypeDef]
-
-  val TypeDef: TypeDefExtractor
-  abstract class TypeDefExtractor {
-    def unapply(x: TypeDef)(implicit ctx: Context): Option[(String, TypeOrBoundsTree /* TypeTree | TypeBoundsTree */)]
-  }
-
-  trait TypeDefAPI {
-    def rhs(implicit ctx: Context): TypeOrBoundsTree
-  }
-  implicit def TypeDefDeco(tdef: TypeDef): TypeDefAPI
-
-  // PackageDef
-
-  type PackageDef <: Definition
-
-  trait PackageDefAPI {
-    def owner(implicit ctx: Context): PackageDef
-    def members(implicit ctx: Context): List[Statement]
-  }
-  implicit def PackageDefDeco(pdef: PackageDef): PackageDefAPI
-
-  implicit def packageDefClassTag: ClassTag[PackageDef]
-
-  val PackageDef: PackageDefExtractor
-  abstract class PackageDefExtractor {
-    def unapply(x: PackageDef)(implicit ctx: Context): Option[(String, PackageDef)]
-  }
-
-  // ----- Parents --------------------------------------------------
-
-  type Parent /* Term | TypeTree */
-
-  // ----- Terms ----------------------------------------------------
-
-  type Term <: Statement with Parent
-
-  trait TermAPI extends Typed with Positioned {
-    def toExpr[T: quoted.Type](implicit ctx: Context): quoted.Expr[T]
-  }
-  implicit def TermDeco(term: Term): TermAPI
-
-  implicit def termClassTag: ClassTag[Term]
-
-  /** Scala term. Any tree that can go in expression position. */
-  val Term: TermModule
-  abstract class TermModule {
-
-    /** Matches any term */
-    def unapply(x: Term)(implicit ctx: Context): Boolean
-
-    /** Scala term identifier */
-    val Ident: IdentExtractor
-    abstract class IdentExtractor {
-      /** Matches a term identifier and returns its name */
-      def unapply(x: Term)(implicit ctx: Context): Option[String]
-    }
-
-    /** Scala term selection */
-    val Select: SelectExtractor
-    abstract class SelectExtractor {
-      /** Matches `<qual: Term>.<name: String>: <sig: Signature>` */
-      def unapply(x: Term)(implicit ctx: Context): Option[(Term, String, Option[Signature])]
-    }
-
-    /** Scala literal constant */
-    val Literal: LiteralExtractor
-    abstract class LiteralExtractor {
-      def unapply(x: Term)(implicit ctx: Context): Option[Constant]
-    }
-
-    /** Scala `this` or `this[id]` */
-    val This: ThisExtractor
-    abstract class ThisExtractor {
-      /** Matches new `this[<id: Option[Id]>` */
-      def unapply(x: Term)(implicit ctx: Context): Option[Option[Id]]
-    }
-
-    /** Scala `new` */
-    val New: NewExtractor
-    abstract class NewExtractor {
-      /** Matches new `new <tpt: TypeTree>` */
-      def unapply(x: Term)(implicit ctx: Context): Option[TypeTree]
-    }
-
-    /** Scala named argument `x = y` in argument position */
-    val NamedArg: NamedArgExtractor
-    abstract class NamedArgExtractor {
-      /** Matches `<name: String> = <value: Term>` */
-      def unapply(x: Term)(implicit ctx: Context): Option[(String, Term)]
-    }
-
-    /** Scala parameter application */
-    val Apply: ApplyExtractor
-    abstract class ApplyExtractor {
-      /** Matches function application `<fun: Term>(<args: List[Term]>)` */
-      def unapply(x: Term)(implicit ctx: Context): Option[(Term, List[Term])]
-    }
-
-    /** Scala type parameter application */
-    val TypeApply: TypeApplyExtractor
-    abstract class TypeApplyExtractor {
-      /** Matches function type application `<fun: Term>[<args: List[TypeTree]>]` */
-      def unapply(x: Term)(implicit ctx: Context): Option[(Term, List[TypeTree])]
-    }
-
-    /** Scala `x.super` or `x.super[id]` */
-    val Super: SuperExtractor
-    abstract class SuperExtractor {
-      /** Matches new `<qualifier: Term>.super[<id: Option[Id]>` */
-      def unapply(x: Term)(implicit ctx: Context): Option[(Term, Option[Id])]
-    }
-
-    /** Scala ascription `x: T` */
-    val Typed: TypedExtractor
-    abstract class TypedExtractor {
-      /** Matches `<x: Term>: <tpt: Term>` */
-      def unapply(x: Term)(implicit ctx: Context): Option[(Term, TypeTree)]
-    }
-
-    /** Scala assign `x = y` */
-    val Assign: AssignExtractor
-    abstract class AssignExtractor {
-      /** Matches `<lhs: Term> = <rhs: Term>` */
-      def unapply(x: Term)(implicit ctx: Context): Option[(Term, Term)]
-    }
-
-    /** Scala code block `{ stat0; ...; statN; expr }` term */
-    val Block: BlockExtractor
-    abstract class BlockExtractor {
-      /** Matches `{ <statements: List[Statement]>; <expr: Term> }` */
-      def unapply(x: Term)(implicit ctx: Context): Option[(List[Statement], Term)]
-    }
-
-    val Lambda: LambdaExtractor
-    abstract class LambdaExtractor {
-      def unapply(x: Term)(implicit ctx: Context): Option[(Term, Option[TypeTree])]
-    }
-
-    /** Scala `if`/`else` term */
-    val If: IfExtractor
-    abstract class IfExtractor {
-      /** Matches `if (<cond: Term>) <thenp: Term> else <elsep: Term>` */
-      def unapply(x: Term)(implicit ctx: Context): Option[(Term, Term, Term)]
-    }
-
-    /** Scala `match` term */
-    val Match: MatchExtractor
-    abstract class MatchExtractor {
-      /** Matches `<scrutinee: Trem> match { <cases: List[CaseDef]> }` */
-      def unapply(x: Term)(implicit ctx: Context): Option[(Term, List[CaseDef])]
-    }
-
-    /** Scala `try`/`catch`/`finally` term */
-    val Try: TryExtractor
-    abstract class TryExtractor {
-      /** Matches `try <body: Term> catch { <cases: List[CaseDef]> } finally <finalizer: Option[Term]>` */
-      def unapply(x: Term)(implicit ctx: Context): Option[(Term, List[CaseDef], Option[Term])]
-    }
-
-    /** Scala local `return` */
-    val Return: ReturnExtractor
-    abstract class ReturnExtractor {
-      /** Matches `return <expr: Term>` */
-      def unapply(x: Term)(implicit ctx: Context): Option[Term]
-    }
-
-    val Repeated: RepeatedExtractor
-    abstract class RepeatedExtractor {
-      def unapply(x: Term)(implicit ctx: Context): Option[List[Term]]
-    }
-
-    val Inlined: InlinedExtractor
-    abstract class InlinedExtractor {
-      def unapply(x: Term)(implicit ctx: Context): Option[(Option[Term], List[Definition], Term)]
-    }
-
-    val SelectOuter: SelectOuterExtractor
-    abstract class SelectOuterExtractor {
-      def unapply(x: Term)(implicit ctx: Context): Option[(Term, Int, Type)]
-    }
-
-    val While: WhileExtractor
-    abstract class WhileExtractor {
-      /** Extractor for while loops. Matches `while (<cond>) <body>` and returns (<cond>, <body>) */
-      def unapply(x: Term)(implicit ctx: Context): Option[(Term, Term)]
-    }
-
-    val DoWhile: DoWhileExtractor
-    abstract class DoWhileExtractor {
-      /** Extractor for do while loops. Matches `do <body> while (<cond>)` and returns (<body>, <cond>) */
-      def unapply(x: Term)(implicit ctx: Context): Option[(Term, Term)]
-    }
-  }
-
-  // ----- CaseDef --------------------------------------------------
-
-  type CaseDef
-
-  implicit def caseDefClassTag: ClassTag[CaseDef]
-
-  trait CaseDefAPI {
-    def show(implicit ctx: Context, s: Show[tasty.type]): String
-    def pattern(implicit ctx: Context): Pattern
-    def guard(implicit ctx: Context): Option[Term]
-    def rhs(implicit ctx: Context): Term
-  }
-  implicit def CaseDefDeco(caseDef: CaseDef): CaseDefAPI
-
-  val CaseDef: CaseDefExtractor
-  abstract class CaseDefExtractor {
-    def unapply(x: CaseDef): Option[(Pattern, Option[Term], Term)]
-  }
-
-  // ----- Patterns -------------------------------------------------
-
-  type Pattern
-
-  trait PatternAPI extends Typed with Positioned {
-    def show(implicit ctx: Context, s: Show[tasty.type]): String
-
-  }
-  implicit def PatternDeco(pattern: Pattern): PatternAPI
-
-  implicit def patternClassTag: ClassTag[Pattern]
-
-  val Pattern: PatternModule
-  abstract class PatternModule {
-
-    val Value: ValueExtractor
-    abstract class ValueExtractor {
-      def unapply(x: Pattern)(implicit ctx: Context): Option[Term]
-    }
-
-    val Bind: BindExtractor
-    abstract class BindExtractor {
-      def unapply(x: Pattern)(implicit ctx: Context): Option[(String, Pattern)]
-    }
-
-    val Unapply: UnapplyExtractor
-    abstract class UnapplyExtractor {
-      def unapply(x: Pattern)(implicit ctx: Context): Option[(Term, List[Term], List[Pattern])]
-    }
-
-    val Alternative: AlternativeExtractor
-    abstract class AlternativeExtractor {
-      def unapply(x: Pattern)(implicit ctx: Context): Option[List[Pattern]]
-    }
-
-    val TypeTest: TypeTestExtractor
-    abstract class TypeTestExtractor {
-      def unapply(x: Pattern)(implicit ctx: Context): Option[TypeTree]
-    }
-
-  }
-
-  // ----- TypeTrees ------------------------------------------------
-
-  type TypeOrBoundsTree
-
-  trait TypeOrBoundsTreeAPI {
-    def show(implicit ctx: Context, s: Show[tasty.type]): String
-    def tpe(implicit ctx: Context): TypeOrBounds
-  }
-  implicit def TypeOrBoundsTreeDeco(tpt: TypeOrBoundsTree): TypeOrBoundsTreeAPI
-
-
-  // ----- TypeTrees ------------------------------------------------
-
-  type TypeTree <: TypeOrBoundsTree with Parent
-
-  trait TypeTreeAPI extends Typed with Positioned
-  implicit def TypeTreeDeco(tpt: TypeTree): TypeTreeAPI
-
-  implicit def typeTreeClassTag: ClassTag[TypeTree]
-
-  val TypeTree: TypeTreeModule
-  abstract class TypeTreeModule {
-
-    def unapply(x: TypeTree)(implicit ctx: Context): Boolean
-
-    /** TypeTree containing an inferred type */
-    val Synthetic: SyntheticExtractor
-    abstract class SyntheticExtractor {
-      /** Matches a TypeTree containing an inferred type */
-      def unapply(x: TypeTree)(implicit ctx: Context): Boolean
-    }
-
-    val TypeIdent: TypeIdentExtractor
-    abstract class TypeIdentExtractor {
-      def unapply(x: TypeTree)(implicit ctx: Context): Option[String]
-    }
-
-    val TermSelect: TermSelectExtractor
-    abstract class TermSelectExtractor {
-      def unapply(x: TypeTree)(implicit ctx: Context): Option[(Term, String)]
-    }
-
-    val TypeSelect: TypeSelectExtractor
-    abstract class TypeSelectExtractor {
-      def unapply(x: TypeTree)(implicit ctx: Context): Option[(TypeTree, String)]
-    }
-
-    val Singleton: SingletonExtractor
-    abstract class SingletonExtractor {
-      def unapply(x: TypeTree)(implicit ctx: Context): Option[Term]
-    }
-
-    val Refined: RefinedExtractor
-    abstract class RefinedExtractor {
-      def unapply(x: TypeTree)(implicit ctx: Context): Option[(TypeTree, List[Definition])]
-    }
-
-    val Applied: AppliedExtractor
-    abstract class AppliedExtractor {
-      def unapply(x: TypeTree)(implicit ctx: Context): Option[(TypeTree, List[TypeOrBoundsTree])]
-    }
-
-    val Annotated: AnnotatedExtractor
-    abstract class AnnotatedExtractor {
-      def unapply(x: TypeTree)(implicit ctx: Context): Option[(TypeTree, Term)]
-    }
-
-    val And: AndExtractor
-    abstract class AndExtractor {
-      def unapply(x: TypeTree)(implicit ctx: Context): Option[(TypeTree, TypeTree)]
-    }
-
-    val Or: OrExtractor
-    abstract class OrExtractor {
-      def unapply(x: TypeTree)(implicit ctx: Context): Option[(TypeTree, TypeTree)]
-    }
-
-    val ByName: ByNameExtractor
-    abstract class ByNameExtractor {
-      def unapply(x: TypeTree)(implicit ctx: Context): Option[TypeTree]
-    }
-
-    val TypeLambdaTree: TypeLambdaTreeExtractor
-    abstract class TypeLambdaTreeExtractor {
-      def unapply(x: TypeTree)(implicit ctx: Context): Option[(List[TypeDef], TypeOrBoundsTree)]
-    }
-
-    val Bind: BindExtractor
-    abstract class BindExtractor{
-      def unapply(x: TypeTree)(implicit ctx: Context): Option[(String, TypeBoundsTree)]
-    }
-  }
-
-  // ----- TypeBoundsTrees ------------------------------------------------
-
-  type TypeBoundsTree <: TypeOrBoundsTree
-
-  trait TypeBoundsTreeAPI {
-    def tpe(implicit ctx: Context): TypeBounds
-    def low(implicit ctx: Context): TypeTree
-    def hi(implicit ctx: Context): TypeTree
-  }
-  implicit def TypeBoundsTreeDeco(tpt: TypeBoundsTree): TypeBoundsTreeAPI
-
-  implicit def typeBoundsTreeClassTag: ClassTag[TypeBoundsTree]
-
-  val TypeBoundsTree: TypeBoundsTreeExtractor
-  abstract class TypeBoundsTreeExtractor {
-    def unapply(x: TypeBoundsTree)(implicit ctx: Context): Option[(TypeTree, TypeTree)]
-  }
-
-  /** TypeBoundsTree containing an inferred type bounds */
-  val SyntheticBounds: SyntheticBoundsExtractor
-  abstract class SyntheticBoundsExtractor {
-    /** Matches a TypeBoundsTree containing inferred type bounds */
-    def unapply(x: TypeBoundsTree)(implicit ctx: Context): Boolean
-  }
-
-  // ===== Types ====================================================
-
-  type TypeOrBounds
-
-  trait Typed {
-    def tpe(implicit ctx: Context): Type
-  }
-
-  trait TypeOrBoundsAPI {
-    def show(implicit ctx: Context, s: Show[tasty.type]): String
-  }
-  implicit def TypeOrBoundsDeco(tpe: TypeOrBounds): TypeOrBoundsAPI
-
-  // ----- Types ----------------------------------------------------
-
-  type Type <: TypeOrBounds
-
-  trait TypeAPI {
-    def =:=(other: Type)(implicit ctx: Context): Boolean
-    def <:<(other: Type)(implicit ctx: Context): Boolean
-  }
-  implicit def TypeDeco(tpe: Type): TypeAPI
-
-  type RecursiveType <: Type
-
-  type LambdaType[ParamInfo <: TypeOrBounds] <: Type
-  type MethodType <: LambdaType[Type]
-  type PolyType <: LambdaType[TypeBounds]
-  type TypeLambda <: LambdaType[TypeBounds]
-
-  implicit def typeClassTag: ClassTag[Type]
-  implicit def methodTypeClassTag: ClassTag[MethodType]
-  implicit def polyTypeClassTag: ClassTag[PolyType]
-  implicit def typeLambdaClassTag: ClassTag[TypeLambda]
-  implicit def recursiveTypeClassTag: ClassTag[RecursiveType]
-
-  trait MethodTypeAPI {
-    def isImplicit: Boolean
-    def isErased: Boolean
-    def paramNames(implicit ctx: Context): List[String]
-    def paramTypes(implicit ctx: Context): List[Type]
-    def resultTpe(implicit ctx: Context): Type
-  }
-  implicit def MethodTypeDeco(tpt: MethodType): MethodTypeAPI
-
-  trait PolyTypeAPI {
-    def paramNames(implicit ctx: Context): List[String]
-    def paramTypes(implicit ctx: Context): List[TypeBounds]
-    def resultTpe(implicit ctx: Context): Type
-  }
-  implicit def PolyTypeDeco(tpt: PolyType): PolyTypeAPI
-
-  trait TypeLambdaAPI {
-    def paramNames(implicit ctx: Context): List[String]
-    def paramTypes(implicit ctx: Context): List[TypeBounds]
-    def resultTpe(implicit ctx: Context): Type
-  }
-  implicit def TypeLambdaDeco(tpt: TypeLambda): TypeLambdaAPI
-
-  val Type: TypeModule
-  abstract class TypeModule {
-
-    def unapply(x: Type)(implicit ctx: Context): Boolean
-
-    val ConstantType: ConstantTypeExtractor
-    abstract class ConstantTypeExtractor {
-      def unapply(x: Type)(implicit ctx: Context): Option[Constant]
-    }
-
-    val SymRef: SymRefExtractor
-    abstract class SymRefExtractor {
-      def unapply(x: Type)(implicit ctx: Context): Option[(Definition, TypeOrBounds /* Type | NoPrefix */)]
-    }
-
-    val TermRef: TermRefExtractor
-    abstract class TermRefExtractor {
-      def unapply(x: Type)(implicit ctx: Context): Option[(String, TypeOrBounds /* Type | NoPrefix */)]
-    }
-
-    val TypeRef: TypeRefExtractor
-    abstract class TypeRefExtractor {
-      def unapply(x: Type)(implicit ctx: Context): Option[(String, TypeOrBounds /* Type | NoPrefix */)]
-    }
-
-    val SuperType: SuperTypeExtractor
-    abstract class SuperTypeExtractor {
-      def unapply(x: Type)(implicit ctx: Context): Option[(Type, Type)]
-    }
-
-    val Refinement: RefinementExtractor
-    abstract class RefinementExtractor {
-      def unapply(x: Type)(implicit ctx: Context): Option[(Type, String, TypeOrBounds /* Type | TypeBounds */)]
-    }
-
-    val AppliedType: AppliedTypeExtractor
-    abstract class AppliedTypeExtractor {
-      def unapply(x: Type)(implicit ctx: Context): Option[(Type, List[TypeOrBounds /* Type | TypeBounds */])]
-    }
-
-    val AnnotatedType: AnnotatedTypeExtractor
-    abstract class AnnotatedTypeExtractor {
-      def unapply(x: Type)(implicit ctx: Context): Option[(Type, Term)]
-    }
-
-    val TypeOf: TypeOfExtractor
-    abstract class TypeOfExtractor {
-      def unapply(x: Type)(implicit ctx: Context): Option[(Type, Term)]
-    }
-
-    val AndType: AndTypeExtractor
-    abstract class AndTypeExtractor {
-      def unapply(x: Type)(implicit ctx: Context): Option[(Type, Type)]
-    }
-
-    val OrType: OrTypeExtractor
-    abstract class OrTypeExtractor {
-      def unapply(x: Type)(implicit ctx: Context): Option[(Type, Type)]
-    }
-
-    val ByNameType: ByNameTypeExtractor
-    abstract class ByNameTypeExtractor {
-      def unapply(x: Type)(implicit ctx: Context): Option[Type]
-    }
-
-    val ParamRef: ParamRefExtractor
-    abstract class ParamRefExtractor {
-      def unapply(x: Type)(implicit ctx: Context): Option[(LambdaType[TypeOrBounds], Int)]
-    }
-
-    val ThisType: ThisTypeExtractor
-    abstract class ThisTypeExtractor {
-      def unapply(x: Type)(implicit ctx: Context): Option[Type]
-    }
-
-    val RecursiveThis: RecursiveThisExtractor
-    abstract class RecursiveThisExtractor {
-      def unapply(x: Type)(implicit ctx: Context): Option[RecursiveType]
-    }
-
-    val RecursiveType: RecursiveTypeExtractor
-    abstract class RecursiveTypeExtractor {
-      def unapply(x: RecursiveType)(implicit ctx: Context): Option[Type]
-    }
-
-    val MethodType: MethodTypeExtractor
-    abstract class MethodTypeExtractor {
-      def unapply(x: MethodType)(implicit ctx: Context): Option[(List[String], List[Type], Type)]
-    }
-
-    val PolyType: PolyTypeExtractor
-    abstract class PolyTypeExtractor {
-      def unapply(x: PolyType)(implicit ctx: Context): Option[(List[String], List[TypeBounds], Type)]
-    }
-
-    val TypeLambda: TypeLambdaExtractor
-    abstract class TypeLambdaExtractor {
-      def unapply(x: TypeLambda)(implicit ctx: Context): Option[(List[String], List[TypeBounds], Type)]
-    }
-
-  }
-
-  // ----- TypeBounds -----------------------------------------------
-
-  type TypeBounds <: TypeOrBounds
-
-  implicit def typeBoundsClassTag: ClassTag[TypeBounds]
-
-  val TypeBounds: TypeBoundsExtractor
-  abstract class TypeBoundsExtractor {
-    def unapply(x: TypeBounds)(implicit ctx: Context): Option[(Type, Type)]
-  }
-
-  trait TypeBoundsAPI {
-    def low(implicit ctx: Context): Type
-    def hi(implicit ctx: Context): Type
-  }
-  implicit def TypeBoundsDeco(bounds: TypeBounds): TypeBoundsAPI
-
-  // ----- NoPrefix -------------------------------------------------
-
-  type NoPrefix <: TypeOrBounds
-
-  implicit def noPrefixClassTag: ClassTag[NoPrefix]
-
-  val NoPrefix: NoPrefixExtractor
-  abstract class NoPrefixExtractor {
-    def unapply(x: NoPrefix)(implicit ctx: Context): Boolean
-  }
-
-  // ===== Constants ================================================
-
-  type Constant
-  trait ConstantAPI {
-    def show(implicit ctx: Context, s: Show[tasty.type]): String
-    def value: Any
-  }
-  implicit def ConstantDeco(const: Constant): ConstantAPI
-
-  implicit def constantClassTag: ClassTag[Constant]
-
-  val Constant: ConstantModule
-  abstract class ConstantModule {
-
-    val Unit: UnitExtractor
-    abstract class UnitExtractor {
-      def unapply(x: Constant): Boolean
-    }
-
-    val Null: NullExtractor
-    abstract class NullExtractor {
-      def unapply(x: Constant): Boolean
-    }
-
-    val Boolean: BooleanExtractor
-    abstract class BooleanExtractor {
-      def unapply(x: Constant): Option[Boolean]
-    }
-
-    val Byte: ByteExtractor
-    abstract class ByteExtractor {
-      def unapply(x: Constant): Option[Byte]
-    }
-
-    val Short: ShortExtractor
-    abstract class ShortExtractor {
-      def unapply(x: Constant): Option[Short]
-    }
-
-    val Char: CharExtractor
-    abstract class CharExtractor {
-      def unapply(x: Constant): Option[Char]
-    }
-
-    val Int: IntExtractor
-    abstract class IntExtractor {
-      def unapply(x: Constant): Option[Int]
-    }
-
-    val Long: LongExtractor
-    abstract class LongExtractor {
-      def unapply(x: Constant): Option[Long]
-    }
-
-    val Float: FloatExtractor
-    abstract class FloatExtractor {
-      def unapply(x: Constant): Option[Float]
-    }
-
-    val Double: DoubleExtractor
-    abstract class DoubleExtractor {
-      def unapply(x: Constant): Option[Double]
-    }
-
-    val String: StringExtractor
-    abstract class StringExtractor {
-      def unapply(x: Constant): Option[String]
-    }
-
-    val ClassTag: ClassTagExtractor
-    abstract class ClassTagExtractor {
-      def unapply(x: Constant): Option[Type]
-    }
-
-    /** Extractor for scala.Symbol literals */
-    val Symbol: SymbolExtractor
-    /** Extractor for scala.Symbol literals */
-    abstract class SymbolExtractor {
-      def unapply(x: Constant): Option[scala.Symbol]
-    }
-  }
-
-  // ===== Signature ================================================
-
-  type Signature
-
-  implicit def signatureClassTag: ClassTag[Signature]
-
-  val Signature: SignatureExtractor
-  abstract class SignatureExtractor {
-    def unapply(x: Signature)(implicit ctx: Context): Option[(List[String], String)]
-  }
-
-  trait SignatureAPI {
-    def paramSigs: List[String]
-    def resultSig: String
-  }
-  implicit def SignatureDeco(sig: Signature): SignatureAPI
-
-  // ===== Positions ================================================
-
-  type Position
-
-  trait PositionAPI {
-    def start: Int
-    def end: Int
-
-    def sourceFile: java.nio.file.Path
-
-    def startLine: Int
-    def startColumn: Int
-    def endLine: Int
-    def endColumn: Int
-  }
-  implicit def PositionDeco(pos: Position): PositionAPI
-
-  trait Positioned {
-    def pos(implicit ctx: Context): Position
-  }
-
-}
-=======
-abstract class Tasty extends TastyCore with CaseDefOps with ConstantOps with ContextOps with IdOps with ImportSelectorOps with QuotedOps with PatternOps with PositionOps with Printers with SignatureOps with StandardDefinitions with TreeOps with TypeOrBoundsTreeOps with TypeOrBoundsOps
->>>>>>> 3a01d5b7
+abstract class Tasty extends TastyCore with CaseDefOps with ConstantOps with ContextOps with IdOps with ImportSelectorOps with QuotedOps with PatternOps with PositionOps with Printers with SignatureOps with StandardDefinitions with TreeOps with TypeOrBoundsTreeOps with TypeOrBoundsOps