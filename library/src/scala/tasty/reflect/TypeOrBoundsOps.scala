--- conflicted
+++ resolved
@@ -115,17 +115,13 @@
         kernel.matchAnnotatedType(typeOrBounds).map(x => (x.underlying, x.annot))
     }
 
-<<<<<<< HEAD
-    val TypeOf: TypeOfExtractor
-    abstract class TypeOfExtractor {
-      def unapply(typeOrBounds: TypeOrBounds)(implicit ctx: Context): Option[(Type, Term)]
-    }
-
-    val IsAndType: IsAndTypeModule
-    abstract class IsAndTypeModule {
-=======
+    object TypeOfType {
+      def unapply(to: TypeOf)(implicit ctx: Context): Option[(Type, Term)] =
+        None
+        // kernel.matchTypeOfType(to).map(x => (x.underlying, x.annot))
+    }
+
     object IsAndType {
->>>>>>> 3c9935f5
       /** Matches any AndType and returns it */
       def unapply(tpe: TypeOrBounds)(implicit ctx: Context): Option[AndType] =
         kernel.matchAndType(tpe)
@@ -244,6 +240,11 @@
     object TypeLambda {
       def unapply(typeOrBounds: TypeOrBounds)(implicit ctx: Context): Option[(List[String], List[TypeBounds], Type)] =
         kernel.matchTypeLambda(typeOrBounds).map(x => (x.paramNames, x.paramBounds, x.resType))
+    }
+
+    object TypeOf {
+      def unapply(typeOrBounds: TypeOrBounds)(implicit ctx: Context): Option[Type] =
+        kernel.matchTypeOf(typeOrBounds)
     }
 
   }
