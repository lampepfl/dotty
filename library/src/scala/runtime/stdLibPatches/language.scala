package scala.runtime.stdLibPatches

import scala.annotation.compileTimeOnly

/** Scala 3 additions and replacements to the `scala.language` object.
 */
object language:

  /** The experimental object contains features that have been recently added but have not
   *  been thoroughly tested in production yet.
   *
   *  Experimental features '''may undergo API changes''' in future releases, so production
   *  code should not rely on them.
   *
   *  Programmers are encouraged to try out experimental features and
   *  [[http://issues.scala-lang.org report any bugs or API inconsistencies]]
   *  they encounter so they can be improved in future releases.
   *
   *  @group experimental
   */
  object experimental:

    /* Experimental support for richer dependent types (disabled for now)
     * One can still run the compiler with support for parsing singleton applications
     * using command line option `-language:experimental.dependent`.
     * But one cannot use a feature import for this as long as this entry is commented out.
     */
    //object dependent

    /** Experimental support for named type arguments.
      *
      * @see [[https://dotty.epfl.ch/docs/reference/other-new-features/named-typeargs]]
      */
    @compileTimeOnly("`namedTypeArguments` can only be used at compile time in import statements")
    object namedTypeArguments

    /** Experimental support for generic number literals.
      *
      * @see [[https://dotty.epfl.ch/docs/reference/changed-features/numeric-literals]]
      */
    @compileTimeOnly("`genericNumberLiterals` can only be used at compile time in import statements")
    object genericNumberLiterals

    /** Experimental support for `erased` modifier
     *
     *  @see [[https://dotty.epfl.ch/docs/reference/experimental/erased-defs]]
     */
    @compileTimeOnly("`erasedDefinitions` can only be used at compile time in import statements")
    object erasedDefinitions

    /** Experimental support for using indentation for arguments
     */
    @compileTimeOnly("`fewerBraces` can only be used at compile time in import statements")
    @deprecated("`fewerBraces` is now standard, no language import is needed", since = "3.3")
    object fewerBraces

    /** Experimental support for typechecked exception capabilities
     *
     *  @see [[https://dotty.epfl.ch/docs/reference/experimental/canthrow]]
     */
    @compileTimeOnly("`saferExceptions` can only be used at compile time in import statements")
    object saferExceptions

    /** Adds support for clause interleaving:
      * Methods can now have as many type clauses as they like, this allows to have type bounds depend on terms: `def f(x: Int)[A <: x.type]: A`
      *
      * @see [[http://dotty.epfl.ch/docs/reference/other-new-features/explicit-nulls.html]]
      */
    @compileTimeOnly("`clauseInterleaving` can only be used at compile time in import statements")
    object clauseInterleaving

<<<<<<< HEAD
    /** Adds support for relaxed imports of extension methods.
      * Extension methods with the same name can be imported from several places.
      *
      * @see [[http://dotty.epfl.ch/docs/reference/contextual/extension-methods]]
      */
    @compileTimeOnly("`relaxedExtensionImports` can only be used at compile time in import statements")
    object relaxedExtensionImports

=======
>>>>>>> a92a4639
    /** Experimental support for pure function type syntax
     *
     *  @see [[https://dotty.epfl.ch/docs/reference/experimental/purefuns]]
     */
    @compileTimeOnly("`pureFunctions` can only be used at compile time in import statements")
    object pureFunctions

    /** Experimental support for capture checking; implies support for pureFunctions
     *
     *  @see [[https://dotty.epfl.ch/docs/reference/experimental/cc]]
     */
    @compileTimeOnly("`captureChecking` can only be used at compile time in import statements")
    object captureChecking

    /** Experimental support for automatic conversions of arguments, without requiring
     *  a langauge import `import scala.language.implicitConversions`.
     *
     *  @see [[https://dotty.epfl.ch/docs/reference/experimental/into-modifier]]
     */
    @compileTimeOnly("`into` can only be used at compile time in import statements")
    object into
<<<<<<< HEAD
=======

    /** Was needed to add support for relaxed imports of extension methods.
      * The language import is no longer needed as this is now a standard feature since SIP was accepted.
      * @see [[http://dotty.epfl.ch/docs/reference/contextual/extension-methods]]
      */
    @compileTimeOnly("`relaxedExtensionImports` can only be used at compile time in import statements")
    @deprecated("The experimental.relaxedExtensionImports language import is no longer needed since the feature is now standard", since = "3.4")
    object relaxedExtensionImports
>>>>>>> a92a4639
  end experimental

  /** The deprecated object contains features that are no longer officially suypported in Scala.
   *  Features in this object are slated for removal. New code should not use them and
   *  old code should migrate away from them.
   */
  @compileTimeOnly("`deprecated` can only be used at compile time in import statements")
  object deprecated:

    /** Symbol literals have been deprecated since 2.13. Since Scala 3.0 they
     *  are no longer an official part of Scala. For compatibility with legacy software,
     *  symbol literals are still supported with a language import, but new software
     *  should not use them.
     */
    @compileTimeOnly("`symbolLiterals` can only be used at compile time in import statements")
    object symbolLiterals

  end deprecated

  /** Where imported, auto-tupling is disabled.
    *
    * '''Why control the feature?''' Auto-tupling can lead to confusing and
    * brittle code in presence of overloads. In particular, surprising overloads
    * can be selected, and adding new overloads can change which overload is selected
    * in suprising ways.
    *
    * '''Why allow it?''' Not allowing auto-tupling is difficult to reconcile with
    * operators accepting tuples.
    */
  @compileTimeOnly("`noAutoTupling` can only be used at compile time in import statements")
  object noAutoTupling

  /** Where imported, loose equality using eqAny is disabled.
    *
    * '''Why allow and control the feature?''' For compatibility and migration reasons,
    * strict equality is opt-in. See linked documentation for more information.
    *
    * @see [[https://dotty.epfl.ch/docs/reference/contextual/multiversal-equality]]
    */
  @compileTimeOnly("`strictEquality` can only be used at compile time in import statements")
  object strictEquality

  /** Where imported, ad hoc extensions of non-open classes in other
   *  compilation units are allowed.
   *
   *  '''Why control the feature?''' Ad-hoc extensions should usually be avoided
   *  since they typically cannot rely on an "internal" contract between a class
   *  and its extensions. Only open classes need to specify such a contract.
   *  Ad-hoc extensions might break for future versions of the extended class,
   *  since the extended class is free to change its implementation without
   *  being constrained by an internal contract.
   *
   *  '''Why allow it?''' An ad-hoc extension can sometimes be necessary,
   *  for instance when mocking a class in a testing framework, or to work
   *  around a bug or missing feature in the original class. Nevertheless,
   *  such extensions should be limited in scope and clearly documented.
   *  That's why the language import is required for them.
   */
  @compileTimeOnly("`adhocExtensions` can only be used at compile time in import statements")
  object adhocExtensions

  /** Unsafe Nulls fot Explicit Nulls
    * Inside the "unsafe" scope, `Null` is considered as a subtype of all reference types.
    *
    * @see [[http://dotty.epfl.ch/docs/reference/other-new-features/explicit-nulls.html]]
    */
  @compileTimeOnly("`unsafeNulls` can only be used at compile time in import statements")
  object unsafeNulls

  @compileTimeOnly("`future` can only be used at compile time in import statements")
  object future

  @compileTimeOnly("`future-migration` can only be used at compile time in import statements")
  object `future-migration`

  /** Set source version to 3.0-migration.
    *
    * @see [[https://docs.scala-lang.org/scala3/guides/migration/compatibility-intro.html]]
    */
  @compileTimeOnly("`3.0-migration` can only be used at compile time in import statements")
  object `3.0-migration`

  /** Set source version to 3.0.
    *
    * @see [[https://docs.scala-lang.org/scala3/guides/migration/compatibility-intro.html]]
    */
  @compileTimeOnly("`3.0` can only be used at compile time in import statements")
  object `3.0`

  /** Set source version to 3.1-migration.
    *
    * This is a no-op, and should not be used. A syntax error will be reported upon import.
    *
    * @see [[https://docs.scala-lang.org/scala3/guides/migration/compatibility-intro.html]]
    */
  @compileTimeOnly("`3.1-migration` can only be used at compile time in import statements")
  @deprecated("`3.1-migration` is not valid, use `3.1` instead", since = "3.2")
  object `3.1-migration`

  /** Set source version to 3.1
    *
    * @see [[https://docs.scala-lang.org/scala3/guides/migration/compatibility-intro.html]]
    */
  @compileTimeOnly("`3.1` can only be used at compile time in import statements")
  object `3.1`

  /** Set source version to 3.2-migration.
    *
    * @see [[https://docs.scala-lang.org/scala3/guides/migration/compatibility-intro.html]]
    */
  @compileTimeOnly("`3.2-migration` can only be used at compile time in import statements")
  object `3.2-migration`

  /** Set source version to 3.2
    *
    * @see [[https://docs.scala-lang.org/scala3/guides/migration/compatibility-intro.html]]
    */
  @compileTimeOnly("`3.2` can only be used at compile time in import statements")
  object `3.2`

  /** Set source version to 3.3-migration.
    *
    * @see [[https://docs.scala-lang.org/scala3/guides/migration/compatibility-intro.html]]
    */
  @compileTimeOnly("`3.3-migration` can only be used at compile time in import statements")
  object `3.3-migration`

  /** Set source version to 3.3
    *
    * @see [[https://docs.scala-lang.org/scala3/guides/migration/compatibility-intro.html]]
    */
  @compileTimeOnly("`3.3` can only be used at compile time in import statements")
  object `3.3`

<<<<<<< HEAD
=======
  /** Set source version to 3.4-migration.
    *
    * @see [[https://docs.scala-lang.org/scala3/guides/migration/compatibility-intro.html]]
    */
  @compileTimeOnly("`3.4-migration` can only be used at compile time in import statements")
  object `3.4-migration`

  /** Set source version to 3.4
    *
    * @see [[https://docs.scala-lang.org/scala3/guides/migration/compatibility-intro.html]]
    */
  @compileTimeOnly("`3.4` can only be used at compile time in import statements")
  object `3.4`

  /** Set source version to 3.5-migration.
    *
    * @see [[https://docs.scala-lang.org/scala3/guides/migration/compatibility-intro.html]]
    */
  @compileTimeOnly("`3.5-migration` can only be used at compile time in import statements")
  object `3.5-migration`

  /** Set source version to 3.5
    *
    * @see [[https://docs.scala-lang.org/scala3/guides/migration/compatibility-intro.html]]
    */
  @compileTimeOnly("`3.5` can only be used at compile time in import statements")
  object `3.5`

  // !!! Keep in sync with dotty.tools.dotc.config.SourceVersion !!!
  // Also add tests in `tests/pos/source-import-3-x.scala` and `tests/pos/source-import-3-x-migration.scala`

>>>>>>> a92a4639
end language<|MERGE_RESOLUTION|>--- conflicted
+++ resolved
@@ -69,17 +69,6 @@
     @compileTimeOnly("`clauseInterleaving` can only be used at compile time in import statements")
     object clauseInterleaving
 
-<<<<<<< HEAD
-    /** Adds support for relaxed imports of extension methods.
-      * Extension methods with the same name can be imported from several places.
-      *
-      * @see [[http://dotty.epfl.ch/docs/reference/contextual/extension-methods]]
-      */
-    @compileTimeOnly("`relaxedExtensionImports` can only be used at compile time in import statements")
-    object relaxedExtensionImports
-
-=======
->>>>>>> a92a4639
     /** Experimental support for pure function type syntax
      *
      *  @see [[https://dotty.epfl.ch/docs/reference/experimental/purefuns]]
@@ -101,8 +90,6 @@
      */
     @compileTimeOnly("`into` can only be used at compile time in import statements")
     object into
-<<<<<<< HEAD
-=======
 
     /** Was needed to add support for relaxed imports of extension methods.
       * The language import is no longer needed as this is now a standard feature since SIP was accepted.
@@ -111,7 +98,6 @@
     @compileTimeOnly("`relaxedExtensionImports` can only be used at compile time in import statements")
     @deprecated("The experimental.relaxedExtensionImports language import is no longer needed since the feature is now standard", since = "3.4")
     object relaxedExtensionImports
->>>>>>> a92a4639
   end experimental
 
   /** The deprecated object contains features that are no longer officially suypported in Scala.
@@ -246,8 +232,6 @@
   @compileTimeOnly("`3.3` can only be used at compile time in import statements")
   object `3.3`
 
-<<<<<<< HEAD
-=======
   /** Set source version to 3.4-migration.
     *
     * @see [[https://docs.scala-lang.org/scala3/guides/migration/compatibility-intro.html]]
@@ -279,5 +263,4 @@
   // !!! Keep in sync with dotty.tools.dotc.config.SourceVersion !!!
   // Also add tests in `tests/pos/source-import-3-x.scala` and `tests/pos/source-import-3-x-migration.scala`
 
->>>>>>> a92a4639
 end language