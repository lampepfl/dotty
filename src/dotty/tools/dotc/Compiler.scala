--- conflicted
+++ resolved
@@ -6,11 +6,7 @@
 import Periods._
 import Symbols._
 import Scopes._
-<<<<<<< HEAD
-import dotty.tools.dotc.Reim.{ReimRefChecks, ReimPhase}
-=======
 import dotty.tools.dotc.Reim.{ReimRefChecks2, ReimRefChecks, ReimPhase}
->>>>>>> 185de64b
 import typer.{FrontEnd, Typer, Mode, ImportInfo, RefChecks}
 import reporting.ConsoleReporter
 import dotty.tools.dotc.core.Phases.Phase
@@ -47,16 +43,10 @@
       List(new FirstTransform,
            new SyntheticMethods),
       List(new SuperAccessors),
-<<<<<<< HEAD
-      List(new ReimRefChecks)
-    /*
-      // pickling goes here
-=======
       List(new ReimRefChecks),
       List(new ReimRefChecks2)
       //List(new Pickler), // Pickler needs to come last in a group since it should not pickle trees generated later
     /*
->>>>>>> 185de64b
       List(new RefChecks,
            new ElimRepeated,
            new ElimLocals,
@@ -67,12 +57,8 @@
       List(new PatternMatcher,
            new ExplicitOuter,
            new Splitter),
-<<<<<<< HEAD
-      List(new ElimByName,
-=======
       List(new LazyVals,
            new ElimByName,
->>>>>>> 185de64b
            new SeqLiterals,
            new InterceptedMethods,
            new Literalize,
@@ -86,12 +72,8 @@
       List(new LambdaLift,
            new Flatten,
            new RestoreScopes),
-<<<<<<< HEAD
-      List(new PrivateToStatic)
-=======
       List(/*new PrivateToStatic,*/ new CollectEntryPoints, new LabelDefs),
       List(new GenBCode)
->>>>>>> 185de64b
       */
     )
 
