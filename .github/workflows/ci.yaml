name: Dotty

on:
  push:
    ## Be careful if you add or remove something here! Quoting from
    ## <https://docs.github.com/en/actions/using-workflows/workflow-syntax-for-github-actions#onpushbranchestagsbranches-ignoretags-ignore>:
    ##
    ## > If you define only tags/tags-ignore or only branches/branches-ignore, the
    ## > workflow won't run for events affecting the undefined Git ref. If you
    ## > define neither tags/tags-ignore or branches/branches-ignore, the workflow
    ## > will run for events affecting either branches or tags.
    ##
    ## We want the CI to run on both branches and tags, so we should either have:
    ## - both (tags or tags-ignore) and (branches or branches-ignore),
    ## - or neither of them.
    ## But it's important to not have only one or the other.
    tags:
      - '*'
    branches-ignore:
      - 'gh-readonly-queue/**'
<<<<<<< HEAD
=======
      - 'release-**'
      - 'lts-**'
>>>>>>> a92a4639
  pull_request:
  merge_group:
  schedule:
    - cron: '0 3 * * *'  # Every day at 3 AM
  workflow_dispatch:

env:
  DOTTY_CI_RUN: true

# In this file, we set `--cpu-shares 4096` on every job. This might seem useless
# since it means that every container has the same weight which should be
# equivalent to doing nothing, but it turns out that OpenJDK computes
# `Runtime.getRuntime.availableProcessors` by dividing the cpu-shares value if
# it exists by 1024 (cf
# http://mail.openjdk.java.net/pipermail/hotspot-dev/2019-January/036087.html),
# so this means that we effectively run every job with 4 cores. This is much
# nicer than setting `--cpus 4` because the latter enforces CPU quotas and ends
# up slowing our jobs more than needed. It's equivalent to running the JVM with
# `-XX:ActiveProcessorCount=4`, but since our tests can spawn new JVM in many
# places, it would be very hard to ensure that this option is always passed to
# `java` (we could use the `_JAVA_OPTIONS` environment variable, but this prints
# text on stderr and so can break tests which check the output of a program).

jobs:
  test_non_bootstrapped:
    runs-on: [self-hosted, Linux]
    container:
      image: lampepfl/dotty:2021-03-22
      options: --cpu-shares 4096
      volumes:
        - ${{ github.workspace }}/../../cache/sbt:/root/.sbt
        - ${{ github.workspace }}/../../cache/ivy:/root/.ivy2/cache
        - ${{ github.workspace }}/../../cache/general:/root/.cache
    if: "github.event_name == 'schedule' && github.repository == 'lampepfl/dotty'
         || github.event_name == 'push'
         || (
           github.event_name == 'pull_request'
           && !contains(github.event.pull_request.body, '[skip ci]')
           && contains(github.event.pull_request.body, '[test_non_bootstrapped]')
         )
         || (
           github.event_name == 'workflow_dispatch'
           && github.repository == 'lampepfl/dotty'
         )"
    steps:
      - name: Set JDK 16 as default
        run: echo "/usr/lib/jvm/java-16-openjdk-amd64/bin" >> $GITHUB_PATH

      - name: Reset existing repo
        run: git -c "http.https://github.com/.extraheader=" fetch --recurse-submodules=no "https://github.com/lampepfl/dotty" && git reset --hard FETCH_HEAD || true

      - name: Checkout cleanup script
        uses: actions/checkout@v4

      - name: Cleanup
        run: .github/workflows/cleanup.sh

      - name: Git Checkout
        uses: actions/checkout@v4

      - name: Add SBT proxy repositories
        run: cp -vf .github/workflows/repositories /root/.sbt/ ; true

      - name: Test
        # DON'T add dist/pack!
        # Adding dist/pack bootstraps the compiler
        # which undermines the point of these tests:
        # to quickly run the tests without the cost of bootstrapping
        # and also to run tests when the compiler doesn't bootstrap
        run: |
          ./project/scripts/sbt ";compile ;test"
          ./project/scripts/cmdTests

  test:
    runs-on: [self-hosted, Linux]
    container:
      image: lampepfl/dotty:2021-03-22
      options: --cpu-shares 4096
      volumes:
        - ${{ github.workspace }}/../../cache/sbt:/root/.sbt
        - ${{ github.workspace }}/../../cache/ivy:/root/.ivy2/cache
        - ${{ github.workspace }}/../../cache/general:/root/.cache
    if: "github.event_name == 'schedule' && github.repository == 'lampepfl/dotty'
         || github.event_name == 'push'
         || github.event_name == 'merge_group'
         || (
           github.event_name == 'pull_request'
           && !contains(github.event.pull_request.body, '[skip ci]')
           && !contains(github.event.pull_request.body, '[skip test]')
         )
         || (
           github.event_name == 'workflow_dispatch'
           && github.repository == 'lampepfl/dotty'
         )"

    steps:
      - name: Set JDK 16 as default
        run: echo "/usr/lib/jvm/java-16-openjdk-amd64/bin" >> $GITHUB_PATH

      - name: Reset existing repo
        run: git -c "http.https://github.com/.extraheader=" fetch --recurse-submodules=no "https://github.com/lampepfl/dotty" && git reset --hard FETCH_HEAD || true

      - name: Checkout cleanup script
        uses: actions/checkout@v4

      - name: Cleanup
        run: .github/workflows/cleanup.sh

      - name: Git Checkout
        uses: actions/checkout@v4

      - name: Add SBT proxy repositories
        run: cp -vf .github/workflows/repositories /root/.sbt/ ; true

      - name: Cmd Tests
        run: |
          ./project/scripts/sbt ";dist/pack; scala3-bootstrapped/compile; scala3-bootstrapped/test ;sbt-test/scripted scala2-compat/* ;scala2-library-tasty-tests/run ;scala2-library-tasty-tests/test; scala3-compiler-bootstrapped/scala3CompilerCoursierTest:test"
          ./project/scripts/cmdTests
          ./project/scripts/bootstrappedOnlyCmdTests

      - name: Scala.js Test
        run: |
          ./project/scripts/sbt ";sjsSandbox/run ;sjsSandbox/test ;sjsJUnitTests/test ;set sjsJUnitTests/scalaJSLinkerConfig ~= switchToESModules ;sjsJUnitTests/test ;sjsCompilerTests/test"

      - name: Test with Scala 2 library TASTy (fast)
        run: ./project/scripts/sbt ";set ThisBuild/Build.useScala2LibraryTasty := true ;scala3-bootstrapped/testCompilation i5; scala3-bootstrapped/testCompilation tests/run/typelevel-peano.scala; scala3-bootstrapped/testOnly dotty.tools.backend.jvm.DottyBytecodeTests" # only test a subset of test to avoid doubling the CI execution time

  test_scala2_library_tasty:
    runs-on: [self-hosted, Linux]
    container:
      image: lampepfl/dotty:2021-03-22
      options: --cpu-shares 4096
      volumes:
        - ${{ github.workspace }}/../../cache/sbt:/root/.sbt
        - ${{ github.workspace }}/../../cache/ivy:/root/.ivy2/cache
        - ${{ github.workspace }}/../../cache/general:/root/.cache
    if: "github.event_name == 'schedule' && github.repository == 'lampepfl/dotty'
         || (
           github.event_name == 'pull_request'
           && contains(github.event.pull_request.body, '[test_scala2_library_tasty]')
         )
         || (
           github.event_name == 'workflow_dispatch'
           && github.repository == 'lampepfl/dotty'
         )"

    steps:
      - name: Set JDK 16 as default
        run: echo "/usr/lib/jvm/java-16-openjdk-amd64/bin" >> $GITHUB_PATH

      - name: Reset existing repo
        run: git -c "http.https://github.com/.extraheader=" fetch --recurse-submodules=no "https://github.com/lampepfl/dotty" && git reset --hard FETCH_HEAD || true

      - name: Checkout cleanup script
        uses: actions/checkout@v4

      - name: Cleanup
        run: .github/workflows/cleanup.sh

      - name: Git Checkout
        uses: actions/checkout@v4

      - name: Add SBT proxy repositories
        run: cp -vf .github/workflows/repositories /root/.sbt/ ; true

      - name: Test with Scala 2 library TASTy
        run: ./project/scripts/sbt ";set ThisBuild/Build.useScala2LibraryTasty := true ;scala3-bootstrapped/test"


  test_windows_fast:
    runs-on: [self-hosted, Windows]
    if: "(
           github.event_name == 'push'
           && github.ref != 'refs/heads/main'
         )
         || github.event_name == 'merge_group'
         || (
           github.event_name == 'pull_request'
           && !contains(github.event.pull_request.body, '[skip ci]')
           && !contains(github.event.pull_request.body, '[skip test_windows_fast]')
         )"

    steps:
      - name: Reset existing repo
        run: git -c "http.https://github.com/.extraheader=" fetch --recurse-submodules=no "https://github.com/lampepfl/dotty" && git reset --hard FETCH_HEAD || true
        shell: cmd

      - name: Git Checkout
        uses: actions/checkout@v4

      - name: Test
        run: sbt ";scala3-bootstrapped/compile"
        shell: cmd

      - name: build binary
        run: sbt "dist/pack" & bash -version
        shell: cmd

      - name: cygwin tests
        run: '"C:\Program Files\cygwin64\bin\bash" ./project/scripts/winCmdTests'
        shell: cmd

      - name: msys tests
        run: '"C:\Program Files\Git\bin\bash" ./project/scripts/winCmdTests'
        shell: cmd

      - name: win tests
        run: './project/scripts/winCmdTests.bat'
        shell: cmd

      - name: Scala.js Test
        run: sbt ";sjsJUnitTests/test ;set sjsJUnitTests/scalaJSLinkerConfig ~= switchToESModules ;sjsJUnitTests/test ;sjsCompilerTests/test"
        shell: cmd

  test_windows_full:
    runs-on: [self-hosted, Windows]
    if: "github.event_name == 'schedule' && github.repository == 'lampepfl/dotty'
         || github.event_name == 'push'
         || (
           github.event_name == 'pull_request'
           && !contains(github.event.pull_request.body, '[skip ci]')
           && contains(github.event.pull_request.body, '[test_windows_full]')
         )"

    steps:
      - name: Reset existing repo
        run: git -c "http.https://github.com/.extraheader=" fetch --recurse-submodules=no "https://github.com/lampepfl/dotty" && git reset --hard FETCH_HEAD || true
        shell: cmd

      - name: Git Checkout
        uses: actions/checkout@v4

      - name: Test
        run: sbt ";dist/pack ;scala3-bootstrapped/compile ;scala3-bootstrapped/test"
        shell: cmd

      - name: Scala.js Test
        run: sbt ";sjsJUnitTests/test ;set sjsJUnitTests/scalaJSLinkerConfig ~= switchToESModules ;sjsJUnitTests/test ;sjsCompilerTests/test"
        shell: cmd

  mima:
    name: MiMa
    runs-on: [self-hosted, Linux]
    container:
      image: lampepfl/dotty:2021-03-22
      options: --cpu-shares 4096
      volumes:
        - ${{ github.workspace }}/../../cache/sbt:/root/.sbt
        - ${{ github.workspace }}/../../cache/ivy:/root/.ivy2/cache
        - ${{ github.workspace }}/../../cache/general:/root/.cache
    if: "github.event_name == 'schedule' && github.repository == 'lampepfl/dotty'
         || github.event_name == 'push'
         || github.event_name == 'merge_group'
         || (
           github.event_name == 'pull_request'
           && !contains(github.event.pull_request.body, '[skip ci]')
           && !contains(github.event.pull_request.body, '[skip mima]')
         )
         || (
           github.event_name == 'workflow_dispatch'
           && github.repository == 'lampepfl/dotty'
         )"
    steps:
      - name: Reset existing repo
        run: git -c "http.https://github.com/.extraheader=" fetch --recurse-submodules=no "https://github.com/lampepfl/dotty" && git reset --hard FETCH_HEAD || true

      - name: Checkout cleanup script
        uses: actions/checkout@v4

      - name: Cleanup
        run: .github/workflows/cleanup.sh

      - name: Git Checkout
        uses: actions/checkout@v4

      - name: Add SBT proxy repositories
        run: cp -vf .github/workflows/repositories /root/.sbt/ ; true

      - name: MiMa
        run: |
          ./project/scripts/sbt ";scala3-interfaces/mimaReportBinaryIssues ;scala3-library-bootstrapped/mimaReportBinaryIssues ;scala3-library-bootstrappedJS/mimaReportBinaryIssues; tasty-core-bootstrapped/mimaReportBinaryIssues; scala2-library-bootstrapped/mimaReportBinaryIssues"

      - name: TASTy MiMa
        run: |
          # This script cleans the compiler and recompiles it from scratch (keep as last run)
          ./project/scripts/scala2-library-tasty-mima.sh

  community_build_a:
    runs-on: [self-hosted, Linux]
    container:
      image: lampepfl/dotty:2021-03-22
      options: --cpu-shares 4096
      volumes:
        - ${{ github.workspace }}/../../cache/sbt:/root/.sbt
        - ${{ github.workspace }}/../../cache/ivy:/root/.ivy2/cache
        - ${{ github.workspace }}/../../cache/general:/root/.cache
    if: "github.event_name == 'schedule' && github.repository == 'lampepfl/dotty'
         || github.event_name == 'push'
         || github.event_name == 'merge_group'
         || (
           github.event_name == 'pull_request'
           && !contains(github.event.pull_request.body, '[skip ci]')
           && !contains(github.event.pull_request.body, '[skip community_build]')
           && !contains(github.event.pull_request.body, '[skip community_build_a]')
         )
         || (
           github.event_name == 'workflow_dispatch'
           && github.repository == 'lampepfl/dotty'
         )"

    steps:
      - name: Reset existing repo
        run: git -c "http.https://github.com/.extraheader=" fetch --recurse-submodules=no "https://github.com/lampepfl/dotty" && git reset --hard FETCH_HEAD || true

      - name: Checkout cleanup script
        uses: actions/checkout@v4

      - name: Cleanup
        run: .github/workflows/cleanup.sh

      - name: Git Checkout
        uses: actions/checkout@v4

      - name: Add SBT proxy repositories
        run: cp -vf .github/workflows/repositories /root/.sbt/ ; true

      - name: Test
        run: |
          git submodule sync
          git submodule update --init --recursive --jobs 7
          ./project/scripts/sbt "community-build/testOnly dotty.communitybuild.CommunityBuildTestA"

      - name: Show dependency tracking file
        if: ${{ always() }}
        run: cat community-build/dotty-community-build-deps || true

  community_build_b:
    runs-on: [self-hosted, Linux]
    container:
      image: lampepfl/dotty:2021-03-22
      options: --cpu-shares 4096
      volumes:
        - ${{ github.workspace }}/../../cache/sbt:/root/.sbt
        - ${{ github.workspace }}/../../cache/ivy:/root/.ivy2/cache
        - ${{ github.workspace }}/../../cache/general:/root/.cache
    if: "github.event_name == 'schedule' && github.repository == 'lampepfl/dotty'
         || github.event_name == 'push'
         || github.event_name == 'merge_group'
         || (
           github.event_name == 'pull_request'
           && !contains(github.event.pull_request.body, '[skip ci]')
           && !contains(github.event.pull_request.body, '[skip community_build]')
           && !contains(github.event.pull_request.body, '[skip community_build_b]')
         )
         || (
           github.event_name == 'workflow_dispatch'
           && github.repository == 'lampepfl/dotty'
         )"

    steps:
      - name: Reset existing repo
        run: git -c "http.https://github.com/.extraheader=" fetch --recurse-submodules=no "https://github.com/lampepfl/dotty" && git reset --hard FETCH_HEAD || true

      - name: Checkout cleanup script
        uses: actions/checkout@v4

      - name: Cleanup
        run: .github/workflows/cleanup.sh

      - name: Git Checkout
        uses: actions/checkout@v4

      - name: Add SBT proxy repositories
        run: cp -vf .github/workflows/repositories /root/.sbt/ ; true

      - name: Test
        run: |
          git submodule sync
          git submodule update --init --recursive --jobs 7
          ./project/scripts/sbt "community-build/testOnly dotty.communitybuild.CommunityBuildTestB"

      - name: Show dependency tracking file
        if: ${{ always() }}
        run: cat community-build/dotty-community-build-deps || true

  community_build_c:
    runs-on: [self-hosted, Linux]
    container:
      image: lampepfl/dotty:2020-11-19
      options: --cpu-shares 4096
      volumes:
        - ${{ github.workspace }}/../../cache/sbt:/root/.sbt
        - ${{ github.workspace }}/../../cache/ivy:/root/.ivy2/cache
        - ${{ github.workspace }}/../../cache/general:/root/.cache
    if: "github.event_name == 'schedule' && github.repository == 'lampepfl/dotty'
         || github.event_name == 'push'
         || github.event_name == 'merge_group'
         || (
           github.event_name == 'pull_request'
           && !contains(github.event.pull_request.body, '[skip ci]')
           && !contains(github.event.pull_request.body, '[skip community_build]')
           && !contains(github.event.pull_request.body, '[skip community_build_c]')
         )
         || (
           github.event_name == 'workflow_dispatch'
           && github.repository == 'lampepfl/dotty'
         )"

    steps:
      - name: Reset existing repo
        run: git -c "http.https://github.com/.extraheader=" fetch --recurse-submodules=no "https://github.com/lampepfl/dotty" && git reset --hard FETCH_HEAD || true

      - name: Checkout cleanup script
        uses: actions/checkout@v4

      - name: Cleanup
        run: .github/workflows/cleanup.sh

      - name: Git Checkout
        uses: actions/checkout@v4

      - name: Add SBT proxy repositories
        run: cp -vf .github/workflows/repositories /root/.sbt/ ; true

      - name: Test
        run: |
          git submodule sync
          git submodule update --init --recursive --jobs 7
          ./project/scripts/sbt "community-build/testOnly dotty.communitybuild.CommunityBuildTestC"

      - name: Show dependency tracking file
        if: ${{ always() }}
        run: cat community-build/dotty-community-build-deps || true

  test_sbt:
    runs-on: [self-hosted, Linux]
    container:
      image: lampepfl/dotty:2021-03-22
      options: --cpu-shares 4096
      volumes:
        - ${{ github.workspace }}/../../cache/sbt:/root/.sbt
        - ${{ github.workspace }}/../../cache/ivy:/root/.ivy2/cache
        - ${{ github.workspace }}/../../cache/general:/root/.cache
    if: "github.event_name == 'schedule' && github.repository == 'lampepfl/dotty'
         || github.event_name == 'push'
         || (
           github.event_name == 'pull_request'
           && !contains(github.event.pull_request.body, '[skip ci]')
           && !contains(github.event.pull_request.body, '[skip test_sbt]')
         )
         || (
           github.event_name == 'workflow_dispatch'
           && github.repository == 'lampepfl/dotty'
         )"

    steps:
      - name: Reset existing repo
        run: git -c "http.https://github.com/.extraheader=" fetch --recurse-submodules=no "https://github.com/lampepfl/dotty" && git reset --hard FETCH_HEAD || true

      - name: Checkout cleanup script
        uses: actions/checkout@v4

      - name: Cleanup
        run: .github/workflows/cleanup.sh

      - name: Git Checkout
        uses: actions/checkout@v4

      - name: Add SBT proxy repositories
        run: cp -vf .github/workflows/repositories /root/.sbt/ ; true

      - name: Test sbt
        run: ./project/scripts/sbt "sbt-test/scripted; sbt-community-build/scripted"

  test_java8:
    runs-on: [self-hosted, Linux]
    container:
      image: lampepfl/dotty:2021-03-22
      options: --cpu-shares 4096
      volumes:
        - ${{ github.workspace }}/../../cache/sbt:/root/.sbt
        - ${{ github.workspace }}/../../cache/ivy:/root/.ivy2/cache
        - ${{ github.workspace }}/../../cache/general:/root/.cache

    if: "github.event_name == 'schedule' && github.repository == 'lampepfl/dotty'
         || (
           github.event_name == 'push'
           && startsWith(github.event.ref, 'refs/tags/')
         )
         || (
           github.event_name == 'pull_request'
           && !contains(github.event.pull_request.body, '[skip ci]')
           && contains(github.event.pull_request.body, '[test_java8]')
         )
         || (
           github.event_name == 'workflow_dispatch'
           && github.repository == 'lampepfl/dotty'
         )"

    steps:
      - name: Set JDK 8 as default
        run: echo "/usr/lib/jvm/java-8-openjdk-amd64/bin" >> $GITHUB_PATH

      - name: Reset existing repo
        run: git -c "http.https://github.com/.extraheader=" fetch --recurse-submodules=no "https://github.com/lampepfl/dotty" && git reset --hard FETCH_HEAD || true

      - name: Checkout cleanup script
        uses: actions/checkout@v4

      - name: Cleanup
        run: .github/workflows/cleanup.sh

      - name: Git Checkout
        uses: actions/checkout@v4

      - name: Add SBT proxy repositories
        run: cp -vf .github/workflows/repositories /root/.sbt/ ; true

      - name: Test
        run: |
          ./project/scripts/sbt ";dist/pack ;scala3-bootstrapped/compile ;scala3-bootstrapped/test ;sbt-test/scripted scala2-compat/* ;scala2-library-tasty-tests/run ;scala2-library-tasty-tests/test"
          ./project/scripts/cmdTests
          ./project/scripts/bootstrappedOnlyCmdTests

      - name: Scala.js Test
        run: |
          ./project/scripts/sbt ";sjsSandbox/run ;sjsSandbox/test ;sjsJUnitTests/test ;set sjsJUnitTests/scalaJSLinkerConfig ~= switchToESModules ;sjsJUnitTests/test ;sjsCompilerTests/test"

  publish_nightly:
    runs-on: [self-hosted, Linux]
    container:
      image: lampepfl/dotty:2021-03-22
      options: --cpu-shares 4096
      volumes:
        - ${{ github.workspace }}/../../cache/sbt:/root/.sbt
        - ${{ github.workspace }}/../../cache/ivy:/root/.ivy2/cache
        - ${{ github.workspace }}/../../cache/general:/root/.cache
    needs: [test_non_bootstrapped, test, mima, community_build_a, community_build_b, community_build_c, test_sbt, test_java8]
    if: "(github.event_name == 'schedule' || github.event_name == 'workflow_dispatch') && github.repository == 'lampepfl/dotty'"
    env:
      NIGHTLYBUILD: yes
      PGP_PW: ${{ secrets.PGP_PW }}  # PGP passphrase
      PGP_SECRET: ${{ secrets.PGP_SECRET }}  # Export your private and public PGP key to an *.asc file, take the file's contents as a string
      SONATYPE_PW: ${{ secrets.SONATYPE_PW_ORGSCALALANG }}
      SONATYPE_USER: ${{ secrets.SONATYPE_USER_ORGSCALALANG }}

    steps:
      - name: Reset existing repo
        run: git -c "http.https://github.com/.extraheader=" fetch --recurse-submodules=no "https://github.com/lampepfl/dotty" && git reset --hard FETCH_HEAD || true

      - name: Checkout cleanup script
        uses: actions/checkout@v4

      - name: Cleanup
        run: .github/workflows/cleanup.sh

      - name: Git Checkout
        uses: actions/checkout@v4

      - name: Add SBT proxy repositories
        run: cp -vf .github/workflows/repositories /root/.sbt/ ; true

      - name: Get version string for this build
        run: |
          ver=$(./project/scripts/sbt "print scala3-compiler-bootstrapped/version" | tail -n1)
          echo "This build version: $ver"
          echo "THISBUILD_VERSION=$ver" >> $GITHUB_ENV

      - name: Check whether not yet published
        id: not_yet_published
        continue-on-error: true
        run: |
          ! ./project/scripts/is-version-published.sh "$THISBUILD_VERSION"

      - name: Publish Nightly
        if: "steps.not_yet_published.outcome == 'success'"
        run: |
          ./project/scripts/sbtPublish ";project scala3-bootstrapped ;publishSigned ;sonatypeBundleRelease"

  nightly_documentation:
    runs-on: [self-hosted, Linux]
    container:
      image: lampepfl/dotty:2021-03-22
      options: --cpu-shares 4096
      volumes:
        - ${{ github.workspace }}/../../cache/sbt:/root/.sbt
        - ${{ github.workspace }}/../../cache/ivy:/root/.ivy2/cache
        - ${{ github.workspace }}/../../cache/general:/root/.cache
    needs: [publish_nightly]
    if: "(github.event_name == 'schedule' || github.event_name == 'workflow_dispatch') && github.repository == 'lampepfl/dotty'"
    env:
      NIGHTLYBUILD: yes
      DOTTY_WEBSITE_BOT_TOKEN: ${{ secrets.BOT_TOKEN }}  # If you need to change this:
                                          # Generate one at https://github.com/settings/tokens
                                          # Make sure you have the write permissions to the repo: https://github.com/lampepfl/dotty-website
      # Currently unused token, no need to deploy anything to docs.scala-lang
      # DOCS_SCALALANG_BOT_TOKEN: ${{ secrets.DOCS_SCALALANG_BOT_TOKEN }}  # If you need to change this:
                                          # Generate one at https://github.com/settings/tokens
                                          # Make sure you have the write permissions to the repo: https://github.com/scala/docs.scala-lang

    steps:
      - name: Reset existing repo
        run: git -c "http.https://github.com/.extraheader=" fetch --recurse-submodules=no "https://github.com/lampepfl/dotty" && git reset --hard FETCH_HEAD || true

      - name: Checkout cleanup script
        uses: actions/checkout@v4

      - name: Cleanup
        run: .github/workflows/cleanup.sh

      - name: Git Checkout
        uses: actions/checkout@v4

      - name: Add SBT proxy repositories
        run: cp -vf .github/workflows/repositories /root/.sbt/ ; true

      - name: Generate Website
        run: |
          ./project/scripts/genDocs -doc-snapshot

      - name: Deploy Website to dotty-website
        uses: peaceiris/actions-gh-pages@v3
        with:
          personal_token: ${{ env.DOTTY_WEBSITE_BOT_TOKEN }}
          publish_dir: docs/_site
          external_repository: lampepfl/dotty-website
          publish_branch: gh-pages

  publish_release:
    permissions:
      contents: write  # for actions/create-release to create a release
    runs-on: [self-hosted, Linux]
    container:
      image: lampepfl/dotty:2021-03-22
      options: --cpu-shares 4096
      volumes:
        - ${{ github.workspace }}/../../cache/sbt:/root/.sbt
        - ${{ github.workspace }}/../../cache/ivy:/root/.ivy2/cache
        - ${{ github.workspace }}/../../cache/general:/root/.cache
    needs: [test_non_bootstrapped, test, mima, community_build_a, community_build_b, community_build_c, test_sbt, test_java8]
    if: "github.event_name == 'push'
         && startsWith(github.event.ref, 'refs/tags/')"

    env:
      RELEASEBUILD: yes
      PGP_PW: ${{ secrets.PGP_PW }}  # PGP passphrase
      PGP_SECRET: ${{ secrets.PGP_SECRET }}  # Export your private and public PGP key to an *.asc file, take the file's contents as a string
      SONATYPE_PW: ${{ secrets.SONATYPE_PW_ORGSCALALANG }}
      SONATYPE_USER: ${{ secrets.SONATYPE_USER_ORGSCALALANG }}

    steps:
      - name: Reset existing repo
        run: git -c "http.https://github.com/.extraheader=" fetch --recurse-submodules=no "https://github.com/lampepfl/dotty" && git reset --hard FETCH_HEAD || true

      - name: Checkout cleanup script
        uses: actions/checkout@v4

      - name: Cleanup
        run: .github/workflows/cleanup.sh

      - name: Git Checkout
        uses: actions/checkout@v4

      - name: Add SBT proxy repositories
        run: cp -vf .github/workflows/repositories /root/.sbt/ ; true

      - name: Prepare Release
        run: |
          ./project/scripts/sbt dist/packArchive
          sha256sum dist/target/scala3-* > dist/target/sha256sum.txt
          echo "RELEASE_TAG=${GITHUB_REF#*refs/tags/}" >> $GITHUB_ENV

      - name: Create GitHub Release
        id: create_gh_release
        uses: actions/create-release@latest
        env:
          GITHUB_TOKEN: ${{ secrets.GITHUB_TOKEN }} # This token is provided by Actions, you do not need to create your own token
        with:
          tag_name: ${{ github.ref }}
          release_name: ${{ github.ref }}
          body_path: ./changelogs/${{ env.RELEASE_TAG }}.md
          draft: true
          prerelease: ${{ contains(env.RELEASE_TAG, '-') }}

      - name: Upload zip archive to GitHub Release
        uses: actions/upload-release-asset@v1
        env:
          GITHUB_TOKEN: ${{ secrets.GITHUB_TOKEN }}
        with:
          upload_url: ${{ steps.create_gh_release.outputs.upload_url }}
          asset_path: ./dist/target/scala3-${{ env.RELEASE_TAG }}.zip
          asset_name: scala3-${{ env.RELEASE_TAG }}.zip
          asset_content_type: application/zip

      - name: Upload tar.gz archive to GitHub Release
        uses: actions/upload-release-asset@v1
        env:
          GITHUB_TOKEN: ${{ secrets.GITHUB_TOKEN }}
        with:
          upload_url: ${{ steps.create_gh_release.outputs.upload_url }}
          asset_path: ./dist/target/scala3-${{ env.RELEASE_TAG }}.tar.gz
          asset_name: scala3-${{ env.RELEASE_TAG }}.tar.gz
          asset_content_type: application/gzip

      - name: Upload SHA256 sum of the release artefacts to GitHub Release
        uses: actions/upload-release-asset@v1
        env:
          GITHUB_TOKEN: ${{ secrets.GITHUB_TOKEN }}
        with:
          upload_url: ${{ steps.create_gh_release.outputs.upload_url }}
          asset_path: ./dist/target/sha256sum.txt
          asset_name: sha256sum.txt
          asset_content_type: text/plain

      - name: Publish Release
        run: ./project/scripts/sbtPublish ";project scala3-bootstrapped ;publishSigned ;sonatypeBundleRelease"


  open_issue_on_failure:
    runs-on: [self-hosted, Linux]
    container:
      image: lampepfl/dotty:2021-03-22
    needs: [nightly_documentation, test_windows_full]
    # The `failure()` expression is true iff at least one of the dependencies
    # of this job (including transitive dependencies) has failed.
    if: "failure() && github.event_name == 'schedule'"
    steps:
      - name: Checkout issue template
        uses: actions/checkout@v4

      - name: Open an issue
        uses: JasonEtco/create-an-issue@v2
        env:
          GITHUB_TOKEN: ${{ secrets.GITHUB_TOKEN }}
          WORKFLOW_RUN_URL: ${{ github.server_url }}/${{ github.repository }}/actions/runs/${{ github.run_id }}
        with:
          filename: .github/workflows/issue_nightly_failed.md<|MERGE_RESOLUTION|>--- conflicted
+++ resolved
@@ -18,11 +18,8 @@
       - '*'
     branches-ignore:
       - 'gh-readonly-queue/**'
-<<<<<<< HEAD
-=======
       - 'release-**'
       - 'lts-**'
->>>>>>> a92a4639
   pull_request:
   merge_group:
   schedule:
