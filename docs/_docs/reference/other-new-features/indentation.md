---
layout: doc-page
title: "Optional Braces"
nightlyOf: https://docs.scala-lang.org/scala3/reference/other-new-features/indentation.html
---

Scala 3 enforces some rules on indentation and allows some occurrences of braces `{...}` to be optional:

- First, some badly indented programs are flagged with warnings.
- Second, some occurrences of braces `{...}` are made optional. Generally, the rule
  is that adding a pair of optional braces will not change the meaning of a well-indented program.

These changes can be turned off with the compiler flag `-no-indent`.

## Indentation Rules

The compiler enforces two rules for well-indented programs, flagging violations as warnings.

 1. In a brace-delimited region, no statement is allowed to start to the left
    of the first statement after the opening brace that starts a new line.

    This rule is helpful for finding missing closing braces. It prevents errors like:

    ```scala
    if (x < 0) {
      println(1)
      println(2)

    println("done")  // error: indented too far to the left
    ```

 2. If significant indentation is turned off (i.e. under Scala 2 mode or under `-no-indent`) and we are at the  start of an indented sub-part of an expression, and the indented part ends in a newline, the next statement must start at an indentation width less than the sub-part. This prevents errors where an opening brace was forgotten, as in

    ```scala
    if (x < 0)
      println(1)
      println(2)   // error: missing `{`
    ```

These rules still leave a lot of leeway how programs should be indented. For instance, they do not impose
any restrictions on indentation within expressions, nor do they require that all statements of an indentation block line up exactly.

The rules are generally helpful in pinpointing the root cause of errors related to missing opening or closing braces. These errors are often quite hard to diagnose, in particular in large programs.

## Optional Braces

The compiler will insert `<indent>` or `<outdent>`
tokens at certain line breaks. Grammatically, pairs of `<indent>` and `<outdent>` tokens have the same effect as pairs of braces `{` and `}`.

The algorithm makes use of a stack `IW` of previously encountered indentation widths. The stack initially holds a single element with a zero indentation width. The _current indentation width_ is the indentation width of the top of the stack.

There are two rules:

 1. An `<indent>` is inserted at a line break, if

     - An indentation region can start at the current position in the source, and
     - the first token on the next line has an indentation width strictly greater
       than the current indentation width

    An indentation region can start

     - after the leading parameters of an `extension`, or
     - after a `with` in a given instance, or
     - after a `:` at the start of a template body (see discussion of `<colon>` below), or
     - after one of the following tokens:

       ```
       =  =>  ?=>  <-  catch  do  else  finally  for
       if  match  return  then  throw  try  while  yield
       ```

     - after the closing `)` of a condition in an old-style `if` or `while`.
     - after the closing `)` or `}` of the enumerations of an old-style `for` loop without a `do`.

    If an `<indent>` is inserted, the indentation width of the token on the next line
    is pushed onto `IW`, which makes it the new current indentation width.

 2. An `<outdent>` is inserted at a line break, if

    - the first token on the next line has an indentation width strictly less
        than the current indentation width, and
    - the last token on the previous line is not one of the following tokens
      which indicate that the previous statement continues:
      ```
      then  else  do  catch  finally  yield  match
      ```
    - if the first token on the next line is a
        [leading infix operator](../changed-features/operators.md).
      then its indentation width is less then the current indentation width,
      and it either matches a previous indentation width or is also less
      than the enclosing indentation width.

    If an `<outdent>` is inserted, the top element is popped from `IW`.
    If the indentation width of the token on the next line is still less than the new current indentation width, step (2) repeats. Therefore, several `<outdent>` tokens
    may be inserted in a row.

    The following two additional rules support parsing of legacy code with ad-hoc layout. They might be withdrawn in future language versions:

     - An `<outdent>` is also inserted if the next token following a statement sequence starting with an `<indent>` closes an indentation region, i.e. is one of `then`, `else`, `do`, `catch`, `finally`, `yield`, `}`, `)`, `]` or `case`.

     - An `<outdent>` is finally inserted in front of a comma that follows a statement sequence starting with an `<indent>` if the indented region is itself enclosed in parentheses.

It is generally an error if the indentation width of the token following an `<outdent>` does not match the indentation of some previous line in the enclosing indentation region. For instance, the following would be rejected.

```scala
if x < 0 then
    -x
  else   // error: `else` does not align correctly
    x
```

However, there is one exception to this rule: If the next line starts with a '`.`' _and_ the indentation
width is different from the indentation widths of the two neighboring regions by more than a single space, the line accepted. For instance, the following is OK:

```scala
xs.map: x =>
    x + 1
  .filter: x =>
    x > 0
```
Here, the line starting with `.filter` does not have an indentation level matching a previous line,
but it is still accepted since it starts with a '`.`' and differs in at least two spaces from the
indentation levels of both the region that is closed and the next outer region.

Indentation tokens are only inserted in regions where newline statement separators are also inferred:
at the top-level, inside braces `{...}`, but not inside parentheses `(...)`, patterns or types.

**Note:** The rules for leading infix operators above are there to make sure that
```scala
  one
  + two.match
      case 1 => b
      case 2 => c
  + three
```
is parsed as `one + (two.match ...) + three`. Also, that
```scala
if x then
    a
  + b
  + c
else d
```
is parsed as `if x then a + b + c else d`.

## Optional Braces Around Template Bodies

The Scala grammar uses the term _template body_ for the definitions of a class, trait, or object that are normally enclosed in braces. The braces around a template body can also be omitted by means of the following rule.

A template body can alternatively consist of a colon followed by one or more indented statements. To this purpose we introduce a new `<colon>` token that reads as
the standard colon "`:`" but is generated instead of it where `<colon>`
is legal according to the context free syntax, but only if the previous token
is an alphanumeric identifier, a backticked identifier, or one of the tokens `this`, `super`, "`)`", and "`]`".

An indentation region can start after a `<colon>`. A template body may be either enclosed in braces, or it may start with
`<colon> <indent>` and end with `<outdent>`.
Analogous rules apply for enum bodies, type refinements, and local packages containing nested definitions.

With these new rules, the following constructs are all valid:

```scala
trait A:
  def f: Int

class C(x: Int) extends A:
  def f = x

object O:
  def f = 3

enum Color:
  case Red, Green, Blue

new A:
  def f = 3

package p:
  def a = 1

package q:
  def b = 2
```

In each case, the `:` at the end of line can be replaced without change of meaning by a pair of braces that enclose the following indented definition(s).

The syntax changes allowing this are as follows:

Define for an arbitrary sequence of tokens or non-terminals `TS`:

```ebnf
:<<< TS >>>   ::=   ‘{’ TS ‘}’
                |   <colon> <indent" TS <outdent>
```
Then the grammar changes as follows:
```ebnf
TemplateBody      ::=  :<<< [SelfType] TemplateStat {semi TemplateStat} >>>
EnumBody          ::=  :<<< [SelfType] EnumStat {semi EnumStat} >>>
Refinement        ::=  :<<< [RefineDcl] {semi [RefineDcl]} >>>
Packaging         ::=  ‘package’ QualId :<<< TopStats >>>
```

## Optional Braces for Method Arguments

Starting with Scala 3.3, a `<colon>` token is also recognized where a function argument would be expected. Examples:

```scala
times(10):
  println("ah")
  println("ha")
```

or

```scala
credentials `++`:
  val file = Path.userHome / ".credentials"
  if file.exists
  then Seq(Credentials(file))
  else Seq()
```

or

```scala
xs.map:
  x =>
    val y = x - 1
    y * y
```
What's more, a `:` in these settings can also be followed on the same line by the parameter part and arrow of a lambda. So the last example could be compressed to this:

```scala
xs.map: x =>
  val y = x - 1
  y * y
```
and the following would also be legal:
```scala
xs.foldLeft(0): (x, y) =>
  x + y
```

The grammar changes for optional braces around arguments are as follows.

<<<<<<< HEAD
```
=======
```ebnf
>>>>>>> 721e7c87
SimpleExpr       ::=  ...
                   |  SimpleExpr ColonArgument
InfixExpr        ::=  ...
                   |  InfixExpr id ColonArgument
ColonArgument    ::=  colon [LambdaStart]
                      indent (CaseClauses | Block) outdent
LambdaStart      ::=  FunParams (‘=>’ | ‘?=>’)
                   |  HkTypeParamClause ‘=>’
```

## Spaces vs Tabs

Indentation prefixes can consist of spaces and/or tabs. Indentation widths are the indentation prefixes themselves, ordered by the string prefix relation. So, so for instance "2 tabs, followed by 4 spaces" is strictly less than "2 tabs, followed by 5 spaces", but "2 tabs, followed by 4 spaces" is incomparable to "6 tabs" or to "4 spaces, followed by 2 tabs". It is an error if the indentation width of some line is incomparable with the indentation width of the region that's current at that point. To avoid such errors, it is a good idea not to mix spaces and tabs in the same source file.

## Indentation and Braces

Indentation can be mixed freely with braces `{...}`, as well as brackets `[...]` and parentheses `(...)`. For interpreting indentation inside such regions, the following rules apply.

 1. The assumed indentation width of a multiline region enclosed in braces is the
    indentation width of the first token that starts a new line after the opening brace.

 2. The assumed indentation width of a multiline region inside brackets or parentheses is:

     - if the opening bracket or parenthesis is at the end of a line, the indentation width of token following it,
     - otherwise, the indentation width of the enclosing region.

 3. On encountering a closing brace `}`, bracket `]` or parenthesis `)`, as many `<outdent>` tokens as necessary are inserted to close all open nested indentation regions.

For instance, consider:
```scala
{
  val x = 4
  f(x: Int, y =>
    x * (
      y + 1
    ) +
    (x +
    x)
  )
}
```
 - Here, the indentation width of the region enclosed by the braces is 2 (i.e. the indentation width of the
statement starting with `val`).
 - The indentation width of the region in parentheses that follows `f` is also 2, since the opening
   parenthesis is not at the end of a line.
 - The indentation width of the region in parentheses around `y + 1` is 6
   (i.e. the indentation width of `y + 1`).
 - Finally, the indentation width of the last region in parentheses starting with `(x` is 4 (i.e. the indentation width of the indented region following the `=>`.

## Special Treatment of Case Clauses

The indentation rules for `match` expressions and `catch` clauses are refined as follows:

- An indentation region is opened after a `match` or `catch` also if the following `case`
  appears at the indentation width that's current for the `match` itself.
- In that case, the indentation region closes at the first token at that
  same indentation width that is not a `case`, or at any token with a smaller
  indentation width, whichever comes first.

The rules allow to write `match` expressions where cases are not indented themselves, as in the example below:

```scala
x match
case 1 => print("I")
case 2 => print("II")
case 3 => print("III")
case 4 => print("IV")
case 5 => print("V")

println(".")
```

## Using Indentation to Signal Statement Continuation

Indentation is used in some situations to decide whether to insert a virtual semicolon between
two consecutive lines or to treat them as one statement. Virtual semicolon insertion is
suppressed if the second line is indented more relative to the first one, and either the second line
starts with "`(`", "`[`", or "`{`" or the first line ends with `return`. Examples:

```scala
f(x + 1)
  (2, 3)        // equivalent to  `f(x + 1)(2, 3)`

g(x + 1)
(2, 3)          // equivalent to  `g(x + 1); (2, 3)`

h(x + 1)
  {}            // equivalent to  `h(x + 1){}`

i(x + 1)
{}              // equivalent to  `i(x + 1); {}`

if x < 0 then return
  a + b         // equivalent to  `if x < 0 then return a + b`

if x < 0 then return
println(a + b)  // equivalent to  `if x < 0 then return; println(a + b)`
```
In Scala 2, a line starting with "`{`" always continues the function call on the preceding line,
irrespective of indentation, whereas a virtual semicolon is inserted in all other cases.
The Scala-2 behavior is retained under source `-no-indent` or `-source 3.0-migration`.



## The End Marker

Indentation-based syntax has many advantages over other conventions. But one possible problem is that it makes it hard to discern when a large indentation region ends, since there is no specific token that delineates the end. Braces are not much better since a brace by itself also contains no information about what region is closed.

To solve this problem, Scala 3 offers an optional `end` marker. Example:

```scala
def largeMethod(...) =
  ...
  if ... then ...
  else
    ... // a large block
  end if
  ... // more code
end largeMethod
```

An `end` marker consists of the identifier `end` and a follow-on specifier token that together constitute all the tokes of a line. Possible specifier tokens are
identifiers or one of the following keywords

```scala
if   while    for    match    try    new    this    val   given
```

End markers are allowed in statement sequences. The specifier token `s` of an end marker must correspond to the statement that precedes it. This means:

- If the statement defines a member `x` then `s` must be the same identifier `x`.
- If the statement defines a constructor then `s` must be `this`.
- If the statement defines an anonymous given, then `s` must be `given`.
- If the statement defines an anonymous extension, then `s` must be `extension`.
- If the statement defines an anonymous class, then `s` must be `new`.
- If the statement is a `val` definition binding a pattern, then `s` must be `val`.
- If the statement is a package clause that refers to package `p`, then `s` must be the same identifier `p`.
- If the statement is an `if`, `while`, `for`, `try`, or `match` statement, then `s` must be that same token.

For instance, the following end markers are all legal:

```scala
package p1.p2:

  abstract class C():

    def this(x: Int) =
      this()
      if x > 0 then
        val a :: b =
          x :: Nil
        end val
        var y =
          x
        end y
        while y > 0 do
          println(y)
          y -= 1
        end while
        try
          x match
            case 0 => println("0")
            case _ =>
          end match
        finally
          println("done")
        end try
      end if
    end this

    def f: String
  end C

  object C:
    given C =
      new C:
        def f = "!"
        end f
      end new
    end given
  end C

  extension (x: C)
    def ff: String = x.f ++ x.f
  end extension

end p2
```

### When to Use End Markers

It is recommended that `end` markers are used for code where the extent of an indentation region is not immediately apparent "at a glance". People will have different preferences what this means, but one can nevertheless give some guidelines that stem from experience. An end marker makes sense if

- the construct contains blank lines, or
- the construct is long, say 15-20 lines or more,
- the construct ends heavily indented, say 4 indentation levels or more.

If none of these criteria apply, it's often better to not use an end marker since the code will be just as clear and more concise. If there are several ending regions that satisfy one of the criteria above, we usually need an end marker only for the outermost closed region. So cascades of end markers as in the example above are usually better avoided.

### Syntax

```ebnf
EndMarker         ::=  ‘end’ EndMarkerTag    -- when followed by EOL
EndMarkerTag      ::=  id | ‘if’ | ‘while’ | ‘for’ | ‘match’ | ‘try’
                    |  ‘new’ | ‘this’ | ‘given’ | ‘extension’ | ‘val’
BlockStat         ::=  ... | EndMarker
TemplateStat      ::=  ... | EndMarker
TopStat           ::=  ... | EndMarker
```

## Example

Here is a (somewhat meta-circular) example of code using indentation. It provides a concrete representation of indentation widths as defined above together with efficient operations for constructing and comparing indentation widths.

```scala
enum IndentWidth:
  case Run(ch: Char, n: Int)
  case Conc(l: IndentWidth, r: Run)

  def <= (that: IndentWidth): Boolean = this match
    case Run(ch1, n1) =>
      that match
        case Run(ch2, n2) => n1 <= n2 && (ch1 == ch2 || n1 == 0)
        case Conc(l, r)   => this <= l
    case Conc(l1, r1) =>
      that match
        case Conc(l2, r2) => l1 == l2 && r1 <= r2
        case _            => false

  def < (that: IndentWidth): Boolean =
    this <= that && !(that <= this)

  override def toString: String =
    this match
      case Run(ch, n) =>
        val kind = ch match
          case ' '  => "space"
          case '\t' => "tab"
          case _    => s"'$ch'-character"
        val suffix = if n == 1 then "" else "s"
        s"$n $kind$suffix"
      case Conc(l, r) =>
        s"$l, $r"

object IndentWidth:
  private inline val MaxCached = 40

  private val spaces = IArray.tabulate(MaxCached + 1)(new Run(' ', _))
  private val tabs = IArray.tabulate(MaxCached + 1)(new Run('\t', _))

  def Run(ch: Char, n: Int): Run =
    if n <= MaxCached && ch == ' ' then
      spaces(n)
    else if n <= MaxCached && ch == '\t' then
      tabs(n)
    else
      new Run(ch, n)
  end Run

  val Zero = Run(' ', 0)
end IndentWidth
```

## Settings and Rewrites

Significant indentation is enabled by default. It can be turned off by giving any of the options `-no-indent`, `-old-syntax` and `-source 3.0-migration`. If indentation is turned off, it is nevertheless checked that indentation conforms to the logical program structure as defined by braces. If that is not the case, the compiler issues a warning.

The Scala 3 compiler can rewrite source code to indented code and back.
When invoked with options `-rewrite -indent` it will rewrite braces to
indented regions where possible. When invoked with options `-rewrite -no-indent` it will rewrite in the reverse direction, inserting braces for indentation regions.
The `-indent` option only works on [new-style syntax](./control-syntax.md). So to go from old-style syntax to new-style indented code one has to invoke the compiler twice, first with options `-rewrite -new-syntax`, then again with options
`-rewrite -indent`. To go in the opposite direction, from indented code to old-style syntax, it's `-rewrite -no-indent`, followed by `-rewrite -old-syntax`.
<|MERGE_RESOLUTION|>--- conflicted
+++ resolved
@@ -242,11 +242,7 @@
 
 The grammar changes for optional braces around arguments are as follows.
 
-<<<<<<< HEAD
-```
-=======
 ```ebnf
->>>>>>> 721e7c87
 SimpleExpr       ::=  ...
                    |  SimpleExpr ColonArgument
 InfixExpr        ::=  ...
