--- conflicted
+++ resolved
@@ -26,27 +26,20 @@
 
 We say that `Tree` is the _deriving type_ and that the `Eq`, `Ordering` and `Show` instances are _derived instances_.
 
-<<<<<<< HEAD
-## Types supporting `derives` clauses
+**Note:** The access to `derived` above is a normal access, therefore if there are multiple definitions of `derived` in the type class, overloading resolution applies.
+
+**Note:** `derived` can be used manually, this is useful when you do not have control over the definition. For example we can implement an `Ordering` for `Option`s like so:
+
+```scala
+given [T: Ordering]: Ordering[Option[T]] = Ordering.derived
+```
+
+It is discouraged to directly refer to the `derived` member if you can use a `derives` clause instead.
 
 All data types can have a `derives` clause. This document focuses primarily on data types which also have a given instance
 of the `Mirror` type class available.
-=======
-**Note:** The access to `derived` above is a normal access, therefore if there are multiple definitions of `derived` in the type class, overloading resolution applies.
-
-**Note:** `derived` can be used manually, this is useful when you do not have control over the definition. For example we can implement an `Ordering` for `Option`s like so:
-
-```scala
-given [T: Ordering]: Ordering[Option[T]] = Ordering.derived
-```
-
-It is discouraged to directly refer to the `derived` member if you can use a `derives` clause instead.
-
-All data types can have a `derives` clause. This document focuses primarily on data types which also have a given instance
-of the `Mirror` type class available.
 
 ## `Mirror`
->>>>>>> af1455f0
 
 `Mirror` type class instances provide information at the type level about the components and labelling of the type.
 They also provide minimal term level infrastructure to allow higher level libraries to provide comprehensive
@@ -175,20 +168,11 @@
 + The methods `ordinal` and `fromProduct` are defined in terms of `MirroredMonoType` which is the type of kind-`*`
   which is obtained from `MirroredType` by wildcarding its type parameters.
 
-<<<<<<< HEAD
-## Type classes supporting automatic deriving
-=======
 ### Implementing `derived` with `Mirror`
->>>>>>> af1455f0
 
 As seen before, the signature and implementation of a `derived` method for a type class `TC[_]` are arbitrary, but we expect it to typically be of the following form:
 
 ```scala
-<<<<<<< HEAD
-import scala.deriving.Mirror
-
-=======
->>>>>>> af1455f0
 inline def derived[T](using Mirror.Of[T]): TC[T] = ...
 ```
 
@@ -382,25 +366,7 @@
 For a brief discussion on how to use macros to write a type class `derived`
 method please read more at [How to write a type class `derived` method using macros](./derivation-macro.md).
 
-<<<<<<< HEAD
-## Deriving instances elsewhere
-
-Sometimes one would like to derive a type class instance for an ADT after the ADT is defined, without being able to
-change the code of the ADT itself.  To do this, simply define an instance using the `derived` method of the type class
-as right-hand side. E.g, to implement `Ordering` for `Option` define,
-
-```scala
-given [T: Ordering]: Ordering[Option[T]] = Ordering.derived
-```
-
-Assuming the `Ordering.derived` method has a context parameter of type `Mirror[T]` it will be satisfied by the
-compiler generated `Mirror` instance for `Option` and the derivation of the instance will be expanded on the right
-hand side of this definition in the same way as an instance defined in ADT companion objects.
-
-## Syntax
-=======
 ### Syntax
->>>>>>> af1455f0
 
 ```
 Template          ::=  InheritClauses [TemplateBody]
