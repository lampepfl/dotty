--- conflicted
+++ resolved
@@ -254,12 +254,8 @@
     not a wildcard import, pick the expansion from that import. Otherwise, report
     an ambiguous reference error.
 
-<<<<<<< HEAD
-    **Note**: This relaxation is currently enabled only under the `experimental.relaxedExtensionImports` language import.
-=======
     **Note**: This relaxation of the import rules applies only if the method `m` is used as an extension method. If it is used as a normal method in prefix form, the usual import rules apply, which means that importing `m` from
     multiple places can lead to an ambiguity error.
->>>>>>> a92a4639
 
  2. If the first rewriting does not typecheck with expected type `T`,
     and there is an extension method `m` in some eligible object `o`, the selection is rewritten to `o.m[Ts](e)`. An object `o` is _eligible_ if
