---
layout: index
title: Procedures
---

This chapter of the guide describes:
<<<<<<< HEAD
- [How to release a procedure](./release.md)
=======
>>>>>>> a92a4639
- [How to test the vulpix framework](./vulpix.md)<|MERGE_RESOLUTION|>--- conflicted
+++ resolved
@@ -4,8 +4,4 @@
 ---
 
 This chapter of the guide describes:
-<<<<<<< HEAD
-- [How to release a procedure](./release.md)
-=======
->>>>>>> a92a4639
 - [How to test the vulpix framework](./vulpix.md)