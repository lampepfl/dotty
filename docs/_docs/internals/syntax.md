---
layout: doc-page
title: "Scala 3 Syntax Summary"
---

<!--

This page has a companion page at _docs/reference/syntax.md.

!! Make sure to edit both pages in sync. !!

reference/syntax.md shows the official Scala 3 syntax, without deprecated or experimental features.

internals/syntax.md shows the Scala 3 syntax as supported by the parser, including
deprecated and experimental features. It also gives some indications how
productions map to AST nodes.

-->

The following description of Scala tokens uses literal characters `‘c’` when
referring to the ASCII fragment `\u0000` – `\u007F`.

## Lexical Syntax

The lexical syntax of Scala is given by the following grammar in EBNF form:

```ebnf
whiteSpace       ::=  ‘\u0020’ | ‘\u0009’ | ‘\u000D’ | ‘\u000A’
upper            ::=  ‘A’ | ... | ‘Z’ | ‘$’ and any character in Unicode categories Lu, Lt or Nl,
                      and any character in Unicode categories Lo and Lm that doesn't have
                      contributory property Other_Lowercase
lower            ::=  ‘a’ | ... | ‘z’ | ‘_’ and any character in Unicode category Ll,
                      and any character in Unicode categories Lo or Lm that has contributory
                      property Other_Lowercase
letter           ::=  upper | lower
digit            ::=  ‘0’ | ... | ‘9’
paren            ::=  ‘(’ | ‘)’ | ‘[’ | ‘]’ | ‘{’ | ‘}’
delim            ::=  ‘`’ | ‘'’ | ‘"’ | ‘.’ | ‘;’ | ‘,’
opchar           ::=  ‘!’ | ‘#’ | ‘%’ | ‘&’ | ‘*’ | ‘+’ | ‘-’ | ‘/’ | ‘:’ |
                      ‘<’ | ‘=’ | ‘>’ | ‘?’ | ‘@’ | ‘\’ | ‘^’ | ‘|’ | ‘~’
                      and any character in Unicode categories Sm or So
printableChar    ::=  all characters in [\u0020, \u007E] inclusive
UnicodeEscape    ::=  ‘\’ ‘u’ {‘u’} hexDigit hexDigit hexDigit hexDigit
hexDigit         ::=  ‘0’ | ... | ‘9’ | ‘A’ | ... | ‘F’ | ‘a’ | ... | ‘f’
charEscapeSeq    ::=  ‘\’ (‘b’ | ‘t’ | ‘n’ | ‘f’ | ‘r’ | ‘"’ | ‘'’ | ‘\’)
escapeSeq        ::=  UnicodeEscape | charEscapeSeq

op               ::=  opchar {opchar}
varid            ::=  lower idrest
boundvarid       ::=  varid
                   |  ‘`’ varid ‘`’
plainid          ::=  alphaid
                   |  op
id               ::=  plainid
                   |  ‘`’ { charNoBackQuoteOrNewline | escapeSeq } ‘`’
idrest           ::=  {letter | digit} [‘_’ op]
quoteId          ::=  ‘'’ alphaid
spliceId         ::=  ‘$’ alphaid ;

integerLiteral   ::=  (decimalNumeral | hexNumeral) [‘L’ | ‘l’]
decimalNumeral   ::=  ‘0’ | digit [{digit | ‘_’} digit]
hexNumeral       ::=  ‘0’ (‘x’ | ‘X’) hexDigit [{hexDigit | ‘_’} hexDigit]

floatingPointLiteral
                 ::=  [decimalNumeral] ‘.’ digit [{digit | ‘_’} digit] [exponentPart] [floatType]
                   |  decimalNumeral exponentPart [floatType]
                   |  decimalNumeral floatType
exponentPart     ::=  (‘E’ | ‘e’) [‘+’ | ‘-’] digit [{digit | ‘_’} digit]
floatType        ::=  ‘F’ | ‘f’ | ‘D’ | ‘d’

booleanLiteral   ::=  ‘true’ | ‘false’

characterLiteral ::=  ‘'’ (charNoQuoteOrNewline | escapeSeq) ‘'’

stringLiteral    ::=  ‘"’ {stringElement} ‘"’
                   |  ‘"""’ multiLineChars ‘"""’
stringElement    ::=  charNoDoubleQuoteOrNewline
                   |  escapeSeq
multiLineChars   ::=  {[‘"’] [‘"’] charNoDoubleQuote} {‘"’}

interpolatedString
                 ::=  alphaid ‘"’ {[‘\’] interpolatedStringPart | ‘\\’ | ‘\"’} ‘"’
                   |  alphaid ‘"""’ {[‘"’] [‘"’] char \ (‘"’ | ‘\$’) | escape} {‘"’} ‘"""’
interpolatedStringPart
                 ::= printableChar \ (‘"’ | ‘$’ | ‘\’) | escape
escape           ::=  ‘\$\$’
                   |  ‘\$"’
                   |  ‘\$’ alphaid
                   |  ‘\$’ BlockExpr
alphaid          ::=  upper idrest
                   |  varid

comment          ::=  ‘/*’ “any sequence of characters; nested comments are allowed” ‘*/’
                   |  ‘//’ “any sequence of characters up to end of line”

nl               ::=  “new line character”
semi             ::=  ‘;’ |  nl {nl}
```

## Optional Braces

The lexical analyzer also inserts `indent` and `outdent` tokens that represent regions of indented code [at certain points](../reference/other-new-features/indentation.md)

In the context-free productions below we use the notation `<<< ts >>>`
to indicate a token sequence `ts` that is either enclosed in a pair of braces `{ ts }` or that constitutes an indented region `indent ts outdent`. Analogously, the
notation `:<<< ts >>>` indicates a token sequence `ts` that is either enclosed in a pair of braces `{ ts }` or that constitutes an indented region `indent ts outdent` that follows
a `colon` token.

A `colon` token reads as the standard colon "`:`" but is generated instead of it where `colon` is legal according to the context free syntax, but only if the previous token
is an alphanumeric identifier, a backticked identifier, or one of the tokens `this`, `super`, `new`, "`)`", and "`]`".

```
colon         ::=  ':'    -- with side conditions explained above
 <<< ts >>>   ::=  ‘{’ ts ‘}’
                |  indent ts outdent
:<<< ts >>>   ::=  [nl] ‘{’ ts ‘}’
                |  colon indent ts outdent
```

## Keywords

### Regular keywords

```
abstract  case      catch     class     def       do        else
enum      export    extends   false     final     finally   for
given     if        implicit  import    lazy      match     new
null      object    override  package   private   protected return
sealed    super     then      throw     trait     true      try
type      val       var       while     with      yield
:         =         <-        =>        <:        >:        #
@         =>>       ?=>
```

### Soft keywords

```
as  derives  end  erased  extension  infix  inline  opaque  open  throws transparent  using  |  *  +  -
```

See the [separate section on soft keywords](../reference/soft-modifier.md) for additional
details on where a soft keyword is recognized.

## Context-free Syntax

The context-free syntax of Scala is given by the following EBNF
grammar:

### Literals and Paths
```ebnf
SimpleLiteral     ::=  [‘-’] integerLiteral
                    |  [‘-’] floatingPointLiteral
                    |  booleanLiteral
                    |  characterLiteral
                    |  stringLiteral
Literal           ::=  SimpleLiteral
                    |  interpolatedStringLiteral
                    |  symbolLiteral
                    |  ‘null’

QualId            ::=  id {‘.’ id}
ids               ::=  id {‘,’ id}

SimpleRef         ::=  id
                    |  [id ‘.’] ‘this’
                    |  [id ‘.’] ‘super’ [ClassQualifier] ‘.’ id

ClassQualifier    ::=  ‘[’ id ‘]’
```

### Types
```ebnf
Type              ::=  FunType
                    |  HkTypeParamClause ‘=>>’ Type                             LambdaTypeTree(ps, t)
                    |  FunParamClause ‘=>>’ Type                                TermLambdaTypeTree(ps, t)
                    |  MatchType
                    |  InfixType
FunType           ::=  FunTypeArgs (‘=>’ | ‘?=>’) Type                          Function(ts, t) | FunctionWithMods(ts, t, mods, erasedParams)
                    |  HKTypeParamClause '=>' Type                              PolyFunction(ps, t)
FunTypeArgs       ::=  InfixType
                    |  ‘(’ [ FunArgTypes ] ‘)’
                    |  FunParamClause
FunParamClause    ::=  ‘(’ TypedFunParam {‘,’ TypedFunParam } ‘)’
TypedFunParam     ::=  [`erased`] id ‘:’ Type
MatchType         ::=  InfixType `match` <<< TypeCaseClauses >>>
InfixType         ::=  RefinedType {id [nl] RefinedType}                        InfixOp(t1, op, t2)
RefinedType       ::=  AnnotType {[nl] Refinement}                              RefinedTypeTree(t, ds)
AnnotType         ::=  SimpleType {Annotation}                                  Annotated(t, annot)

SimpleType        ::=  SimpleLiteral                                            SingletonTypeTree(l)
                    |  ‘?’ TypeBounds
                    |  SimpleType1
SimpleType1       ::=  id                                                       Ident(name)
                    |  Singleton ‘.’ id                                         Select(t, name)
                    |  Singleton ‘.’ ‘type’                                     SingletonTypeTree(p)
                    |  ‘(’ Types ‘)’                                            Tuple(ts)
                    |  Refinement                                               RefinedTypeTree(EmptyTree, refinement)
                    |  TypeSplice                                               -- deprecated syntax
                    |  SimpleType1 TypeArgs                                     AppliedTypeTree(t, args)
                    |  SimpleType1 ‘#’ id                                       Select(t, name)
Singleton         ::=  SimpleRef
                    |  SimpleLiteral
                    |  Singleton ‘.’ id
<<<<<<< HEAD
Singletons        ::=  Singleton { ‘,’ Singleton }
=======
>>>>>>> a92a4639
FunArgType        ::=  [`erased`] Type
                    |  [`erased`] ‘=>’ Type                                     PrefixOp(=>, t)
FunArgTypes       ::=  FunArgType { ‘,’ FunArgType }
ParamType         ::=  [‘=>’] ParamValueType
ParamValueType    ::=  [‘into’] ExactParamType                                  Into(t)
ExactParamType    ::=  ParamValueType [‘*’]                                     PostfixOp(t, "*")
TypeArgs          ::=  ‘[’ Types ‘]’                                            ts
Refinement        ::=  :<<< [RefineDef] {semi [RefineDef]} >>>                  ds
TypeBounds        ::=  [‘>:’ Type] [‘<:’ Type]                                  TypeBoundsTree(lo, hi)
TypeParamBounds   ::=  TypeBounds {‘:’ Type}                                    ContextBounds(typeBounds, tps)
Types             ::=  Type {‘,’ Type}
```

### Expressions
```ebnf
Expr              ::=  FunParams (‘=>’ | ‘?=>’) Expr                            Function(args, expr), Function(ValDef([implicit], id, TypeTree(), EmptyTree), expr)
                    |  HkTypeParamClause ‘=>’ Expr                              PolyFunction(ts, expr)
                    |  Expr1
BlockResult       ::=  FunParams (‘=>’ | ‘?=>’) Block
                    |  HkTypeParamClause ‘=>’ Block
                    |  Expr1
FunParams         ::=  Bindings
                    |  [`erased`] id
                    |  ‘_’
Expr1             ::=  [‘inline’] ‘if’ ‘(’ Expr ‘)’ {nl} Expr [[semi] ‘else’ Expr] If(Parens(cond), thenp, elsep?)
                    |  [‘inline’] ‘if’  Expr ‘then’ Expr [[semi] ‘else’ Expr]    If(cond, thenp, elsep?)
                    |  ‘while’ ‘(’ Expr ‘)’ {nl} Expr                           WhileDo(Parens(cond), body)
                    |  ‘while’ Expr ‘do’ Expr                                   WhileDo(cond, body)
                    |  ‘try’ Expr Catches [‘finally’ Expr]                      Try(expr, catches, expr?)
                    |  ‘try’ Expr [‘finally’ Expr]                              Try(expr, Nil, expr?)
                    |  ‘throw’ Expr                                             Throw(expr)
                    |  ‘return’ [Expr]                                          Return(expr?)
                    |  ForExpr
                    |  [SimpleExpr ‘.’] id ‘=’ Expr                             Assign(expr, expr)
                    |  PrefixOperator SimpleExpr ‘=’ Expr                       Assign(expr, expr)
                    |  SimpleExpr ArgumentExprs ‘=’ Expr                        Assign(expr, expr)
                    |  PostfixExpr [Ascription]
                    |  ‘inline’ InfixExpr MatchClause
Ascription        ::=  ‘:’ InfixType                                            Typed(expr, tp)
                    |  ‘:’ Annotation {Annotation}                              Typed(expr, Annotated(EmptyTree, annot)*)
Catches           ::=  ‘catch’ (Expr | ExprCaseClause)
PostfixExpr       ::=  InfixExpr [id]                                           PostfixOp(expr, op) -- only if language.postfixOperators is enabled
InfixExpr         ::=  PrefixExpr
                    |  InfixExpr id [nl] InfixExpr                              InfixOp(expr, op, expr)
                    |  InfixExpr id ColonArgument
                    |  InfixExpr MatchClause
MatchClause       ::=  ‘match’ <<< CaseClauses >>>                              Match(expr, cases)
PrefixExpr        ::=  [PrefixOperator] SimpleExpr                              PrefixOp(expr, op)
PrefixOperator    ::=  ‘-’ | ‘+’ | ‘~’ | ‘!’                                    -- unless backquoted
SimpleExpr        ::=  SimpleRef
                    |  Literal
                    |  ‘_’
                    |  BlockExpr
                    |  ExprSplice
                    |  Quoted
                    |  quoteId                                                  -- only inside splices
                    |  ‘new’ ConstrApp {‘with’ ConstrApp} [TemplateBody]        New(constr | templ)
                    |  ‘new’ TemplateBody
                    |  ‘(’ ExprsInParens ‘)’                                    Parens(exprs)
                    |  SimpleExpr ‘.’ id                                        Select(expr, id)
                    |  SimpleExpr ‘.’ MatchClause
                    |  SimpleExpr TypeArgs                                      TypeApply(expr, args)
                    |  SimpleExpr ArgumentExprs                                 Apply(expr, args)
                    |  SimpleExpr ColonArgument                                 -- under language.experimental.fewerBraces
                    |  SimpleExpr ‘_’                                           PostfixOp(expr, _) (to be dropped)
                    |  XmlExpr							-- to be dropped
ColonArgument     ::=  colon [LambdaStart]
                       indent (CaseClauses | Block) outdent
LambdaStart       ::=  FunParams (‘=>’ | ‘?=>’)
                    |  HkTypeParamClause ‘=>’
Quoted            ::=  ‘'’ ‘{’ Block ‘}’
                    |  ‘'’ ‘[’ Type ‘]’
ExprSplice        ::= spliceId                                                  -- if inside quoted block
                    |  ‘$’ ‘{’ Block ‘}’                                        -- unless inside quoted pattern
                    |  ‘$’ ‘{’ Pattern ‘}’                                      -- when inside quoted pattern
TypeSplice        ::= spliceId                                                  -- if inside quoted type -- deprecated syntax
                    |  ‘$’ ‘{’ Block ‘}’                                        -- unless inside quoted type pattern -- deprecated syntax
                    |  ‘$’ ‘{’ Pattern ‘}’                                      -- when inside quoted type pattern -- deprecated syntax
ExprsInParens     ::=  ExprInParens {‘,’ ExprInParens}
ExprInParens      ::=  PostfixExpr ‘:’ Type                                     -- normal Expr allows only RefinedType here
                    |  Expr
ParArgumentExprs  ::=  ‘(’ [ExprsInParens] ‘)’                          exprs
                    |  ‘(’ ‘using’ ExprsInParens ‘)’
                    |  ‘(’ [ExprsInParens ‘,’] PostfixExpr ‘*’ ‘)’              exprs :+ Typed(expr, Ident(wildcardStar))
ArgumentExprs     ::=  ParArgumentExprs
                    |  BlockExpr
BlockExpr         ::=  <<< CaseClauses | Block >>>
Block             ::=  {BlockStat semi} [BlockResult]                           Block(stats, expr?)
BlockStat         ::=  Import
                    |  {Annotation {nl}} {LocalModifier} Def
                    |  Extension
                    |  Expr1
                    |  EndMarker

ForExpr           ::=  ‘for’ ‘(’ Enumerators0 ‘)’ {nl} [‘do‘ | ‘yield’] Expr     ForYield(enums, expr) / ForDo(enums, expr)
                    |  ‘for’ ‘{’ Enumerators0 ‘}’ {nl} [‘do‘ | ‘yield’] Expr
                    |  ‘for’     Enumerators0          (‘do‘ | ‘yield’) Expr
Enumerators0      ::=  {nl} Enumerators [semi]
Enumerators       ::=  Generator {semi Enumerator | Guard}
Enumerator        ::=  Generator
                    |  Guard {Guard}
                    |  Pattern1 ‘=’ Expr                                        GenAlias(pat, expr)
Generator         ::=  [‘case’] Pattern1 ‘<-’ Expr                              GenFrom(pat, expr)
Guard             ::=  ‘if’ PostfixExpr

CaseClauses       ::=  CaseClause { CaseClause }                                Match(EmptyTree, cases)
CaseClause        ::=  ‘case’ Pattern [Guard] ‘=>’ Block                        CaseDef(pat, guard?, block)   // block starts at =>
ExprCaseClause    ::=  ‘case’ Pattern [Guard] ‘=>’ Expr
TypeCaseClauses   ::=  TypeCaseClause { TypeCaseClause }
TypeCaseClause    ::=  ‘case’ (InfixType | ‘_’) ‘=>’ Type [semi]

Pattern           ::=  Pattern1 { ‘|’ Pattern1 }                                Alternative(pats)
Pattern1          ::=  PatVar ‘:’ RefinedType                                   Bind(name, Typed(Ident(wildcard), tpe))
                    |  [‘-’] integerLiteral ‘:’ RefinedType                     Typed(pat, tpe)
                    |  [‘-’] floatingPointLiteral ‘:’ RefinedType               Typed(pat, tpe)
                    |  Pattern2
<<<<<<< HEAD
Pattern2          ::=  [id ‘@’] InfixPattern [‘*’]                              Bind(name, pat)
=======
Pattern2          ::=  [id ‘@’] InfixPattern                                    Bind(name, pat)
>>>>>>> a92a4639
InfixPattern      ::=  SimplePattern { id [nl] SimplePattern }                  InfixOp(pat, op, pat)
SimplePattern     ::=  PatVar                                                   Ident(wildcard)
                    |  Literal                                                  Bind(name, Ident(wildcard))
                    |  ‘(’ [Patterns] ‘)’                                       Parens(pats) Tuple(pats)
                    |  Quoted
                    |  XmlPattern												(to be dropped)
                    |  SimplePattern1 [TypeArgs] [ArgumentPatterns]
                    |  ‘given’ RefinedType
SimplePattern1    ::=  SimpleRef
                    |  SimplePattern1 ‘.’ id
PatVar            ::=  varid
                    |  ‘_’
Patterns          ::=  Pattern {‘,’ Pattern}
ArgumentPatterns  ::=  ‘(’ [Patterns] ‘)’                                       Apply(fn, pats)
                    |  ‘(’ [Patterns ‘,’] PatVar ‘*’ ‘)’
```

### Type and Value Parameters
```ebnf
ClsTypeParamClause::=  ‘[’ ClsTypeParam {‘,’ ClsTypeParam} ‘]’
ClsTypeParam      ::=  {Annotation} [‘+’ | ‘-’]                                 TypeDef(Modifiers, name, tparams, bounds)
                       id [HkTypeParamClause] TypeParamBounds                   Bound(below, above, context)

TypTypeParamClause::=  ‘[’ TypTypeParam {‘,’ TypTypeParam} ‘]’
TypTypeParam      ::=  {Annotation} id [HkTypeParamClause] TypeBounds

HkTypeParamClause ::=  ‘[’ HkTypeParam {‘,’ HkTypeParam} ‘]’
HkTypeParam       ::=  {Annotation} [‘+’ | ‘-’] (id [HkTypeParamClause] | ‘_’)
                       TypeBounds

ClsParamClauses   ::=  {ClsParamClause} [[nl] ‘(’ [‘implicit’] ClsParams ‘)’]
ClsParamClause    ::=  [nl] ‘(’ ClsParams ‘)’
                    |  [nl] ‘(’ ‘using’ (ClsParams | FunArgTypes) ‘)’
ClsParams         ::=  ClsParam {‘,’ ClsParam}
ClsParam          ::=  {Annotation}                                             ValDef(mods, id, tpe, expr) -- point of mods on val/var
                       [{Modifier} (‘val’ | ‘var’) | ‘inline’] Param

DefParamClauses   ::=  DefParamClause { DefParamClause } -- and two DefTypeParamClause cannot be adjacent
<<<<<<< HEAD
DefParamClause    ::=  DefTypeParamClause 
                    |  DefTermParamClause 
=======
DefParamClause    ::=  DefTypeParamClause
                    |  DefTermParamClause
>>>>>>> a92a4639
                    |  UsingParamClause
TypelessClauses   ::=  TypelessClause {TypelessClause}
TypelessClause    ::=  DefTermParamClause
                    |  UsingParamClause

DefTypeParamClause::=  [nl] ‘[’ DefTypeParam {‘,’ DefTypeParam} ‘]’
DefTypeParam      ::=  {Annotation} id [HkTypeParamClause] TypeParamBounds
DefTermParamClause::=  [nl] ‘(’ [DefTermParams] ‘)’
UsingParamClause  ::=  [nl] ‘(’ ‘using’ (DefTermParams | FunArgTypes) ‘)’
DefImplicitClause ::=  [nl] ‘(’ ‘implicit’ DefTermParams ‘)’

DefTermParams     ::= DefTermParam {‘,’ DefTermParam}
DefTermParam      ::= {Annotation} [`erased`] [‘inline’] Param                    ValDef(mods, id, tpe, expr) -- point of mods at id.
Param             ::=  id ‘:’ ParamType [‘=’ Expr]
```

### Bindings and Imports
```ebnf
Bindings          ::=  ‘(’[`erased`] [Binding {‘,’ [`erased`] Binding}] ‘)’
Binding           ::=  (id | ‘_’) [‘:’ Type]                                    ValDef(_, id, tpe, EmptyTree)

Modifier          ::=  LocalModifier
                    |  AccessModifier
                    |  ‘override’
                    |  ‘opaque’
LocalModifier     ::=  ‘abstract’
                    |  ‘final’
                    |  ‘sealed’
                    |  ‘open’
                    |  ‘implicit’
                    |  ‘lazy’
                    |  ‘inline’
AccessModifier    ::=  (‘private’ | ‘protected’) [AccessQualifier]
AccessQualifier   ::=  ‘[’ id ‘]’

Annotation        ::=  ‘@’ SimpleType1 {ParArgumentExprs}                         Apply(tpe, args)

Import            ::=  ‘import’ ImportExpr {‘,’ ImportExpr}
Export            ::=  ‘export’ ImportExpr {‘,’ ImportExpr}
ImportExpr        ::=  SimpleRef {‘.’ id} ‘.’ ImportSpec                          Import(expr, sels)
                    |  SimpleRef ‘as’ id                                          Import(EmptyTree, ImportSelector(ref, id))
ImportSpec        ::=  NamedSelector
                    |  WildCardSelector
                    | ‘{’ ImportSelectors) ‘}’
NamedSelector     ::=  id [‘as’ (id | ‘_’)]
WildCardSelector  ::=  ‘*’ | ‘given’ [InfixType]
ImportSelectors   ::=  NamedSelector [‘,’ ImportSelectors]
                    |  WildCardSelector {‘,’ WildCardSelector}

EndMarker         ::=  ‘end’ EndMarkerTag    -- when followed by EOL
EndMarkerTag      ::=  id | ‘if’ | ‘while’ | ‘for’ | ‘match’ | ‘try’
                    |  ‘new’ | ‘this’ | ‘given’ | ‘extension’ | ‘val’
```

### Definitions
```ebnf
<<<<<<< HEAD
RefineDcl         ::=  ‘val’ ValDcl
                    |  ‘def’ DefDcl
                    |  ‘type’ {nl} TypeDcl
Dcl               ::=  RefineDcl
                    |  ‘var’ VarDcl
ValDcl            ::=  ids ‘:’ Type                                             PatDef(_, ids, tpe, EmptyTree)
VarDcl            ::=  ids ‘:’ Type                                             PatDef(_, ids, tpe, EmptyTree)
DefDcl            ::=  DefSig ‘:’ Type                                          DefDef(_, name, paramss, tpe, EmptyTree)
DefSig            ::=  id [DefParamClauses] [DefImplicitClause]
TypeDcl           ::=  id [TypeParamClause] {FunParamClause} TypeBounds         TypeDefTree(_, name, tparams, bound
                       [‘=’ Type]
=======
RefineDef         ::=  ‘val’ ValDef
                    |  ‘def’ DefDef
                    |  ‘type’ {nl} TypeDef
>>>>>>> a92a4639

Def               ::=  ‘val’ PatDef
                    |  ‘var’ PatDef
                    |  ‘def’ DefDef
                    |  ‘type’ {nl} TypeDef
                    |  TmplDef
<<<<<<< HEAD
PatDef            ::=  ids [‘:’ Type] ‘=’ Expr
                    |  Pattern2 [‘:’ Type] ‘=’ Expr                             PatDef(_, pats, tpe?, expr)
DefDef            ::=  DefSig [‘:’ Type] ‘=’ Expr                               DefDef(_, name, paramss, tpe, expr)
                    |  ‘this’ TypelessClauses [DefImplicitClause] ‘=’ ConstrExpr     DefDef(_, <init>, vparamss, EmptyTree, expr | Block)
=======
PatDef            ::=  ids [‘:’ Type] [‘=’ Expr]
                    |  Pattern2 [‘:’ Type] [‘=’ Expr]                           PatDef(_, pats, tpe?, expr)
DefDef            ::=  DefSig [‘:’ Type] [‘=’ Expr]                             DefDef(_, name, paramss, tpe, expr)
                    |  ‘this’ TypelessClauses [DefImplicitClause] ‘=’ ConstrExpr     DefDef(_, <init>, vparamss, EmptyTree, expr | Block)
DefSig            ::=  id [DefParamClauses] [DefImplicitClause]
TypeDef           ::=  id [TypeParamClause] {FunParamClause} TypeBounds         TypeDefTree(_, name, tparams, bound
                       [‘=’ Type]
>>>>>>> a92a4639

TmplDef           ::=  ([‘case’] ‘class’ | ‘trait’) ClassDef
                    |  [‘case’] ‘object’ ObjectDef
                    |  ‘enum’ EnumDef
                    |  ‘given’ GivenDef
ClassDef          ::=  id ClassConstr [Template]                                ClassDef(mods, name, tparams, templ)
ClassConstr       ::=  [ClsTypeParamClause] [ConstrMods] ClsParamClauses        with DefDef(_, <init>, Nil, vparamss, EmptyTree, EmptyTree) as first stat
ConstrMods        ::=  {Annotation} [AccessModifier]
ObjectDef         ::=  id [Template]                                            ModuleDef(mods, name, template)  // no constructor
EnumDef           ::=  id ClassConstr InheritClauses EnumBody
GivenDef          ::=  [GivenSig] (AnnotType [‘=’ Expr] | StructuralInstance)
GivenSig          ::=  [id] [DefTypeParamClause] {UsingParamClause} ‘:’         -- one of `id`, `DefTypeParamClause`, `UsingParamClause` must be present
StructuralInstance ::=  ConstrApp {‘with’ ConstrApp} [‘with’ WithTemplateBody]
Extension         ::=  ‘extension’ [DefTypeParamClause] {UsingParamClause}
                       ‘(’ DefTermParam ‘)’ {UsingParamClause} ExtMethods
ExtMethods        ::=  ExtMethod | [nl] <<< ExtMethod {semi ExtMethod} >>>
ExtMethod         ::=  {Annotation [nl]} {Modifier} ‘def’ DefDef
                    |  Export
Template          ::=  InheritClauses [TemplateBody]
InheritClauses    ::=  [‘extends’ ConstrApps] [‘derives’ QualId {‘,’ QualId}]
ConstrApps        ::=  ConstrApp ({‘,’ ConstrApp} | {‘with’ ConstrApp})
ConstrApp         ::=  SimpleType1 {Annotation} {ParArgumentExprs}
ConstrExpr        ::=  SelfInvocation
                    |  <<< SelfInvocation {semi BlockStat} >>>
SelfInvocation    ::=  ‘this’ ArgumentExprs {ArgumentExprs}

WithTemplateBody  ::=  <<< [SelfType] TemplateStat {semi TemplateStat} >>>
TemplateBody      ::=  :<<< [SelfType] TemplateStat {semi TemplateStat} >>>
TemplateStat      ::=  Import
                    |  Export
                    |  {Annotation [nl]} {Modifier} Def
                    |  {Annotation [nl]} {Modifier} Dcl
                    |  Extension
                    |  Expr1
                    |  EndMarker
                    |
SelfType          ::=  id [‘:’ InfixType] ‘=>’                                  ValDef(_, name, tpt, _)
                    |  ‘this’ ‘:’ InfixType ‘=>’

EnumBody          ::=  :<<< [SelfType] EnumStat {semi EnumStat} >>>
EnumStat          ::=  TemplateStat
                    |  {Annotation [nl]} {Modifier} EnumCase
EnumCase          ::=  ‘case’ (id ClassConstr [‘extends’ ConstrApps]] | ids)

TopStats          ::=  TopStat {semi TopStat}
TopStat           ::=  Import
                    |  Export
                    |  {Annotation [nl]} {Modifier} Def
                    |  Extension
                    |  Packaging
                    |  PackageObject
                    |  EndMarker
                    |
Packaging         ::=  ‘package’ QualId :<<< TopStats >>>
PackageObject     ::=  ‘package’ ‘object’ ObjectDef

CompilationUnit   ::=  {‘package’ QualId semi} TopStats
```<|MERGE_RESOLUTION|>--- conflicted
+++ resolved
@@ -201,10 +201,6 @@
 Singleton         ::=  SimpleRef
                     |  SimpleLiteral
                     |  Singleton ‘.’ id
-<<<<<<< HEAD
-Singletons        ::=  Singleton { ‘,’ Singleton }
-=======
->>>>>>> a92a4639
 FunArgType        ::=  [`erased`] Type
                     |  [`erased`] ‘=>’ Type                                     PrefixOp(=>, t)
 FunArgTypes       ::=  FunArgType { ‘,’ FunArgType }
@@ -321,11 +317,7 @@
                     |  [‘-’] integerLiteral ‘:’ RefinedType                     Typed(pat, tpe)
                     |  [‘-’] floatingPointLiteral ‘:’ RefinedType               Typed(pat, tpe)
                     |  Pattern2
-<<<<<<< HEAD
-Pattern2          ::=  [id ‘@’] InfixPattern [‘*’]                              Bind(name, pat)
-=======
 Pattern2          ::=  [id ‘@’] InfixPattern                                    Bind(name, pat)
->>>>>>> a92a4639
 InfixPattern      ::=  SimplePattern { id [nl] SimplePattern }                  InfixOp(pat, op, pat)
 SimplePattern     ::=  PatVar                                                   Ident(wildcard)
                     |  Literal                                                  Bind(name, Ident(wildcard))
@@ -364,13 +356,8 @@
                        [{Modifier} (‘val’ | ‘var’) | ‘inline’] Param
 
 DefParamClauses   ::=  DefParamClause { DefParamClause } -- and two DefTypeParamClause cannot be adjacent
-<<<<<<< HEAD
-DefParamClause    ::=  DefTypeParamClause 
-                    |  DefTermParamClause 
-=======
 DefParamClause    ::=  DefTypeParamClause
                     |  DefTermParamClause
->>>>>>> a92a4639
                     |  UsingParamClause
 TypelessClauses   ::=  TypelessClause {TypelessClause}
 TypelessClause    ::=  DefTermParamClause
@@ -427,35 +414,15 @@
 
 ### Definitions
 ```ebnf
-<<<<<<< HEAD
-RefineDcl         ::=  ‘val’ ValDcl
-                    |  ‘def’ DefDcl
-                    |  ‘type’ {nl} TypeDcl
-Dcl               ::=  RefineDcl
-                    |  ‘var’ VarDcl
-ValDcl            ::=  ids ‘:’ Type                                             PatDef(_, ids, tpe, EmptyTree)
-VarDcl            ::=  ids ‘:’ Type                                             PatDef(_, ids, tpe, EmptyTree)
-DefDcl            ::=  DefSig ‘:’ Type                                          DefDef(_, name, paramss, tpe, EmptyTree)
-DefSig            ::=  id [DefParamClauses] [DefImplicitClause]
-TypeDcl           ::=  id [TypeParamClause] {FunParamClause} TypeBounds         TypeDefTree(_, name, tparams, bound
-                       [‘=’ Type]
-=======
 RefineDef         ::=  ‘val’ ValDef
                     |  ‘def’ DefDef
                     |  ‘type’ {nl} TypeDef
->>>>>>> a92a4639
 
 Def               ::=  ‘val’ PatDef
                     |  ‘var’ PatDef
                     |  ‘def’ DefDef
                     |  ‘type’ {nl} TypeDef
                     |  TmplDef
-<<<<<<< HEAD
-PatDef            ::=  ids [‘:’ Type] ‘=’ Expr
-                    |  Pattern2 [‘:’ Type] ‘=’ Expr                             PatDef(_, pats, tpe?, expr)
-DefDef            ::=  DefSig [‘:’ Type] ‘=’ Expr                               DefDef(_, name, paramss, tpe, expr)
-                    |  ‘this’ TypelessClauses [DefImplicitClause] ‘=’ ConstrExpr     DefDef(_, <init>, vparamss, EmptyTree, expr | Block)
-=======
 PatDef            ::=  ids [‘:’ Type] [‘=’ Expr]
                     |  Pattern2 [‘:’ Type] [‘=’ Expr]                           PatDef(_, pats, tpe?, expr)
 DefDef            ::=  DefSig [‘:’ Type] [‘=’ Expr]                             DefDef(_, name, paramss, tpe, expr)
@@ -463,7 +430,6 @@
 DefSig            ::=  id [DefParamClauses] [DefImplicitClause]
 TypeDef           ::=  id [TypeParamClause] {FunParamClause} TypeBounds         TypeDefTree(_, name, tparams, bound
                        [‘=’ Type]
->>>>>>> a92a4639
 
 TmplDef           ::=  ([‘case’] ‘class’ | ‘trait’) ClassDef
                     |  [‘case’] ‘object’ ObjectDef
