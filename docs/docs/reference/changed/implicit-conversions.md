--- conflicted
+++ resolved
@@ -30,35 +30,21 @@
 its type checking because this turns out to be more efficient).
 
 In summary, previous code using implicit conversion parameters such as
-
-<<<<<<< HEAD
 ```scala
-def useConversion(implicit f: A => B) = {
-  val y: A = ...
-  val x: B = a    // error under Dotty
-}
-```
-is no longer legal and has to be rewritten to
-```scala
-def useConversion(implicit f: ImplicitConverter[A, B]) = {
-  val y: A = ...
-  val x: B = y    // OK
-}
-```
-=======
     def useConversion(implicit f: A => B) = {
       val y: A = ...
       val x: B = a    // error under Dotty
     }
+```
 
 is no longer legal and has to be rewritten to
-
+```scala
     def useConversion(implicit f: ImplicitConverter[A, B]) = {
       val y: A = ...
       val x: B = y    // OK
     }
+```
 
->>>>>>> c804620e
 ### Reference
 
 For more info, see [PR #2065](https://github.com/lampepfl/dotty/pull/2065).