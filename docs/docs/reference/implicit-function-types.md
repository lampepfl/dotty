--- conflicted
+++ resolved
@@ -4,15 +4,11 @@
 ---
 
 An implicit function type describes functions with implicit parameters. Example:
-<<<<<<< HEAD
+
 ```scala
-type Contextual[T] = implicit Context => T
+    type Contextual[T] = implicit Context => T
 ```
-=======
 
-    type Contextual[T] = implicit Context => T
-
->>>>>>> c804620e
 A value of implicit function type is applied to implicit arguments, in
 the same way a method with implicit parameters is applied. For instance:
 ```scala
