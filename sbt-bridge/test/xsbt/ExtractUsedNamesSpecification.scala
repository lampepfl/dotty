--- conflicted
+++ resolved
@@ -227,11 +227,7 @@
 
     def findPatMatUsages(in: String): Set[String] = {
       val compilerForTesting = new ScalaCompilerForUnitTesting
-<<<<<<< HEAD
-      val (_, callback) =
-=======
       val (_, Callbacks(callback, _)) =
->>>>>>> a92a4639
         compilerForTesting.compileSrcs(List(List(sealedClass, in)))
       val clientNames = callback.usedNamesAndScopes.view.filterKeys(!_.startsWith("base."))
 
