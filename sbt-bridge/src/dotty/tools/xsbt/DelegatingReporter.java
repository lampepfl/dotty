/* sbt -- Simple Build Tool
 * Copyright 2008, 2009 Mark Harrah
 */
package dotty.tools.xsbt;

import java.util.List;

import scala.Tuple2;
import scala.collection.mutable.HashMap;
import scala.jdk.javaapi.CollectionConverters;

import dotty.tools.dotc.core.Contexts.Context;
import dotty.tools.dotc.reporting.AbstractReporter;
import dotty.tools.dotc.reporting.CodeAction;
import dotty.tools.dotc.reporting.Diagnostic;
import dotty.tools.dotc.reporting.Message;
import dotty.tools.dotc.util.SourceFile;
import dotty.tools.dotc.util.SourcePosition;
import xsbti.Position;
import xsbti.Severity;

import java.util.Collections;
import java.util.function.*;

final public class DelegatingReporter extends AbstractReporter {
  private xsbti.Reporter delegate;

  // A function that can lookup the `id` of the VirtualFile
  // associated with a SourceFile. If there is not an associated virtual file,
  // then it is the path of the SourceFile as a String.
  private final Function<SourceFile, String> lookupVirtualFileId;

  public DelegatingReporter(xsbti.Reporter delegate, Function<SourceFile, String> lookupVirtualFileId) {
    super();
    this.delegate = delegate;
    this.lookupVirtualFileId = lookupVirtualFileId;
  }

  public void dropDelegate() {
    delegate = null;
  }

  @Override
  public void printSummary(Context ctx) {
    delegate.printSummary();
  }

  public void doReport(Diagnostic dia, Context ctx) {
    Severity severity = severityOf(dia.level());
    Position position = positionOf(dia.pos().nonInlined());
    Message message = dia.msg();
<<<<<<< HEAD
    StringBuilder messageBuilder = new StringBuilder();
    messageBuilder.append(message.message());
    String diagnosticCode = String.valueOf(message.errorId().errorNumber());
    boolean shouldExplain = Diagnostic.shouldExplain(dia, ctx);
    if (shouldExplain && !message.explanation().isEmpty()) {
      rendered.append(explanation(message, ctx));
      messageBuilder.append(System.lineSeparator()).append(explanation(message, ctx));
    }

    delegate.log(new Problem(position, messageBuilder.toString(), severity, rendered.toString(), diagnosticCode));
=======
    String text;
    if (Diagnostic.shouldExplain(dia, ctx) && !message.explanation().isEmpty())
      text = message.message() + System.lineSeparator() + explanation(message, ctx);
    else
      text = message.message();
    String rendered = messageAndPos(dia, ctx);
    String diagnosticCode = String.valueOf(message.errorId().errorNumber());
    List<CodeAction> actions = CollectionConverters.asJava(message.actions(ctx));
    Problem problem = new Problem(position, text, severity, rendered, diagnosticCode, actions, lookupVirtualFileId);
    delegate.log(problem);
  }

  public void reportBasicWarning(String message) {
    Position position = PositionBridge.noPosition;
    Severity severity = Severity.Warn;
    String diagnosticCode = "-1"; // no error code
    List<CodeAction> actions = Collections.emptyList();
    delegate.log(new Problem(position, message, severity, message, diagnosticCode, actions, lookupVirtualFileId));
>>>>>>> a92a4639
  }

  private static Severity severityOf(int level) {
    Severity severity;
    switch (level) {
      case dotty.tools.dotc.interfaces.Diagnostic.ERROR: severity = Severity.Error; break;
      case dotty.tools.dotc.interfaces.Diagnostic.WARNING: severity = Severity.Warn; break;
      case dotty.tools.dotc.interfaces.Diagnostic.INFO: severity = Severity.Info; break;
      default:
        throw new IllegalArgumentException(String.format("Bad diagnostic level: %s", level));
    }
    return severity;
  }

  private Position positionOf(SourcePosition pos) {
    if (pos.exists()) {
      return new PositionBridge(pos, lookupVirtualFileId.apply(pos.source()));
    } else {
      return PositionBridge.noPosition;
    }
  }

  @SuppressWarnings("unchecked")
  // [warn] sbt-bridge/src/dotty/tools/xsbt/DelegatingReporter.java:18:1: dotty$tools$dotc$reporting$UniqueMessagePositions$$positions() in dotty.tools.dotc.reporting.AbstractReporter implements dotty$tools$dotc$reporting$UniqueMessagePositions$$positions() in dotty.tools.dotc.reporting.UniqueMessagePositions
  // [warn]   return type requires unchecked conversion from scala.collection.mutable.HashMap to scala.collection.mutable.HashMap<scala.Tuple2<dotty.tools.dotc.util.SourceFile,java.lang.Integer>,dotty.tools.dotc.reporting.Diagnostic>
  public HashMap<Tuple2<SourceFile, Integer>, Diagnostic> dotty$tools$dotc$reporting$UniqueMessagePositions$$positions() {
    return (HashMap<Tuple2<SourceFile, Integer>, Diagnostic>) super.dotty$tools$dotc$reporting$UniqueMessagePositions$$positions();
  }
}<|MERGE_RESOLUTION|>--- conflicted
+++ resolved
@@ -49,18 +49,6 @@
     Severity severity = severityOf(dia.level());
     Position position = positionOf(dia.pos().nonInlined());
     Message message = dia.msg();
-<<<<<<< HEAD
-    StringBuilder messageBuilder = new StringBuilder();
-    messageBuilder.append(message.message());
-    String diagnosticCode = String.valueOf(message.errorId().errorNumber());
-    boolean shouldExplain = Diagnostic.shouldExplain(dia, ctx);
-    if (shouldExplain && !message.explanation().isEmpty()) {
-      rendered.append(explanation(message, ctx));
-      messageBuilder.append(System.lineSeparator()).append(explanation(message, ctx));
-    }
-
-    delegate.log(new Problem(position, messageBuilder.toString(), severity, rendered.toString(), diagnosticCode));
-=======
     String text;
     if (Diagnostic.shouldExplain(dia, ctx) && !message.explanation().isEmpty())
       text = message.message() + System.lineSeparator() + explanation(message, ctx);
@@ -79,7 +67,6 @@
     String diagnosticCode = "-1"; // no error code
     List<CodeAction> actions = Collections.emptyList();
     delegate.log(new Problem(position, message, severity, message, diagnosticCode, actions, lookupVirtualFileId));
->>>>>>> a92a4639
   }
 
   private static Severity severityOf(int level) {
