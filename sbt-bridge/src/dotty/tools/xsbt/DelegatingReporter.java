--- conflicted
+++ resolved
@@ -48,11 +48,7 @@
       messageBuilder.append(System.lineSeparator()).append(explanation(message, ctx));
     }
 
-<<<<<<< HEAD
-    delegate.log(new Problem(position, message.message(), severity, rendered.toString(), diagnosticCode));
-=======
     delegate.log(new Problem(position, messageBuilder.toString(), severity, rendered.toString(), diagnosticCode));
->>>>>>> 721e7c87
   }
 
   private static Severity severityOf(int level) {
