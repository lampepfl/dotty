[[syntax trees at end of MegaPhase{dropOuterAccessors, checkNoSuperThis, flatten, transformWildcards, moveStatic, expandPrivate, restoreScopes, selectStatic, Collect entry points, collectSuperCalls, repeatableAnnotations}]] // tests/printing/transformed/lazy-vals-new.scala
package <empty> {
  @SourceFile("tests/printing/transformed/lazy-vals-new.scala") final module
    class A extends Object {
    def <init>(): Unit =
      {
        super()
        ()
      }
    @static private def <clinit>(): Unit =
      {
        A.OFFSET$_m_0 =
          scala.runtime.LazyVals.getOffsetStatic(
            classOf[Object {...}].getDeclaredField("x$lzy1"))
        ()
      }
    @static @static val OFFSET$_m_0: Long =
      scala.runtime.LazyVals.getOffsetStatic(
        classOf[Object {...}].getDeclaredField("x$lzy1"))
    private def writeReplace(): Object =
      new scala.runtime.ModuleSerializationProxy(classOf[A])
    @volatile private lazy var x$lzy1: Object = null
    lazy def x(): Int =
      {
        val result: Object = A.x$lzy1
<<<<<<< HEAD
        if result.isInstanceOf[Int] then scala.Int.unbox(result) else
          if result.eq(scala.runtime.LazyVals.NullValue) then
            scala.Int.unbox(null) else scala.Int.unbox(A.x$lzyINIT1())
=======
        if result.isInstanceOf[Int] then Int.unbox(result) else
          if result.eq(scala.runtime.LazyVals.NullValue) then Int.unbox(null)
             else Int.unbox(A.x$lzyINIT1())
>>>>>>> a92a4639
      }
    private def x$lzyINIT1(): Object =
      while <empty> do
        {
          val current: Object = A.x$lzy1
          if current.eq(null) then
            if
              scala.runtime.LazyVals.objCAS(this, A.OFFSET$_m_0, null,
                scala.runtime.LazyVals.Evaluating)
             then
              {
                var result: Object = null
                var resultNullable: Object = null
                try
                  {
<<<<<<< HEAD
                    resultNullable = scala.Int.box(2)
=======
                    resultNullable = Int.box(2)
>>>>>>> a92a4639
                    if resultNullable.eq(null) then
                      result = scala.runtime.LazyVals.NullValue else
                      result = resultNullable
                    ()
                  }
                 finally
                  if
                    scala.runtime.LazyVals.objCAS(this, A.OFFSET$_m_0,
                      scala.runtime.LazyVals.Evaluating, result).unary_!()
                   then
                    {
                      val lock: scala.runtime.LazyVals.LazyVals$Waiting =
                        A.x$lzy1.asInstanceOf[
                          scala.runtime.LazyVals.LazyVals$Waiting]
                      scala.runtime.LazyVals.objCAS(this, A.OFFSET$_m_0, lock,
                        result)
                      lock.countDown()
                    }
                   else ()
                return resultNullable
              }
             else ()
           else
            if
              current.isInstanceOf[
                scala.runtime.LazyVals.LazyVals$LazyValControlState]
             then
              if current.eq(scala.runtime.LazyVals.Evaluating) then
                {
                  scala.runtime.LazyVals.objCAS(this, A.OFFSET$_m_0, current,
                    new scala.runtime.LazyVals.LazyVals$Waiting())
                  ()
                }
               else
                if current.isInstanceOf[scala.runtime.LazyVals.LazyVals$Waiting]
                   then
                  current.asInstanceOf[scala.runtime.LazyVals.LazyVals$Waiting].
                    await()
                 else return null
             else return current
        }
  }
  final lazy module val A: A = new A()
}
<|MERGE_RESOLUTION|>--- conflicted
+++ resolved
@@ -23,15 +23,9 @@
     lazy def x(): Int =
       {
         val result: Object = A.x$lzy1
-<<<<<<< HEAD
-        if result.isInstanceOf[Int] then scala.Int.unbox(result) else
-          if result.eq(scala.runtime.LazyVals.NullValue) then
-            scala.Int.unbox(null) else scala.Int.unbox(A.x$lzyINIT1())
-=======
         if result.isInstanceOf[Int] then Int.unbox(result) else
           if result.eq(scala.runtime.LazyVals.NullValue) then Int.unbox(null)
              else Int.unbox(A.x$lzyINIT1())
->>>>>>> a92a4639
       }
     private def x$lzyINIT1(): Object =
       while <empty> do
@@ -47,11 +41,7 @@
                 var resultNullable: Object = null
                 try
                   {
-<<<<<<< HEAD
-                    resultNullable = scala.Int.box(2)
-=======
                     resultNullable = Int.box(2)
->>>>>>> a92a4639
                     if resultNullable.eq(null) then
                       result = scala.runtime.LazyVals.NullValue else
                       result = resultNullable
