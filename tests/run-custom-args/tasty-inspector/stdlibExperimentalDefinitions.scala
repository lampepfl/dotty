import scala.quoted.*
import scala.tasty.inspector.*

val experimentalDefinitionInLibrary = Set(

  // README
  // - Definitions should be grouped under a language feature or API
  // - API definitions that must be stabilized at the same time should be added in the same line
  // - Language definitions are assumed to be stabilized all at once unless stated otherwise


  //// New feature: Safe Exceptions
  // Can be stabilized when safe exceptions language feature is stabilized.
  "scala.CanThrow",
  "scala.unsafeExceptions", "scala.unsafeExceptions$",
  "scala.runtime.$throws$package$.$throws",

  //// New feature: Tupled Functions
  // Can be stabilized when language feature is stabilized.
  // Needs user feedback.
  // Needs generalization to polymorphic types (at least proof of concept that shows that that design is compatible).
  "scala.runtime.TupledFunctions",
  "scala.runtime.TupledFunctions$",
  "scala.util.TupledFunction",
  "scala.util.TupledFunction$",

  //// New feature: main annotation generalization
  // Can be stabilized when language feature is stabilized.
  // Needs user feedback.
  // Should argGetter/varargGetter be simplified?
  // Should we have better support for main annotation macros?
  "scala.annotation.MainAnnotation",
  "scala.annotation.MainAnnotation$",
  "scala.annotation.MainAnnotation$.Info",
  "scala.annotation.MainAnnotation$.Parameter",
  "scala.annotation.MainAnnotation$.ParameterAnnotation",


  //// New feature: prototype of new version of @main
  // This will never be stabilized. When it is ready it should replace the old @main annotation (requires scala.annotation.MainAnnotation).
  // Needs user feedback.
  "scala.annotation.newMain",
  "scala.annotation.newMain$",
  "scala.annotation.newMain$.alias",
  "scala.annotation.newMain.Help",
  "scala.annotation.newMain.Help$",
  "scala.annotation.newMain.Names",

  //// New feature: capture checking
  "scala.annotation.capability",
<<<<<<< HEAD
  "scala.annotation.internal.CaptureChecked",
  "scala.annotation.internal.requiresCapability",
  "scala.annotation.retains",
  "scala.annotation.retainsByName",
=======
  "scala.annotation.internal.WithPureFuns",
  "scala.annotation.internal.requiresCapability",
  "scala.annotation.retains",
  "scala.annotation.retainsByName",
  "scala.caps",
  "scala.caps$",
>>>>>>> 22193a39

  //// New APIs: Mirror
  // Can be stabilized in 3.3.0 or later.
  "scala.deriving.Mirror$.fromProductTyped", // This API is a bit convoluted. We may need some more feedback before we can stabilize it.

   //// New APIs: Quotes
  // Can be stabilized in 3.3.0 (unsure) or later
  "scala.quoted.Quotes.reflectModule.CompilationInfoModule.XmacroSettings",
  // Cant be stabilized yet.
  // Need newClass variant that can add constructor parameters.
  // Need experimental annotation macros to check that design works.
  "scala.quoted.Quotes.reflectModule.ClassDefModule.apply",
  "scala.quoted.Quotes.reflectModule.SymbolModule.newClass",

  // New APIs: Lightweight lazy vals. Can be stabilized in 3.3.0
  "scala.runtime.LazyVals$.Evaluating",
  "scala.runtime.LazyVals$.Evaluating$",
  "scala.runtime.LazyVals$.LazyValControlState",
  "scala.runtime.LazyVals$.NullValue",
  "scala.runtime.LazyVals$.NullValue$",
  "scala.runtime.LazyVals$.Waiting",
  "scala.runtime.LazyVals$.getStaticFieldOffset",
  "scala.runtime.LazyVals$.objCAS"
)


@main def Test = {
  val inspector = new Inspector {
    def inspect(using Quotes)(tastys: List[Tasty[quotes.type]]): Unit = {
      import quotes.reflect.*
      val experimentalAnnot = Symbol.requiredClass("scala.annotation.experimental")
      object AccumulateExperimentalDefs extends TreeAccumulator[Set[Symbol]]:
        def foldTree(expDefs: Set[Symbol], tree: Tree)(owner: Symbol): Set[Symbol] =
          tree match
            case tree: Definition if tree.symbol.hasAnnotation(experimentalAnnot) => foldOverTree(expDefs + tree.symbol, tree)(owner)
            case _ => foldOverTree(expDefs, tree)(owner)

      val experimentalDefinitionsSyms = tastys.foldLeft(Set.empty[Symbol]) { (acc, tasty) =>
        AccumulateExperimentalDefs.foldTree(acc, tasty.ast)(Symbol.spliceOwner)
      }
      val experimentalDefinitions = experimentalDefinitionsSyms.map(_.fullName)
      val missingFromList = experimentalDefinitions -- experimentalDefinitionInLibrary
      val missingInLibrary =  experimentalDefinitionInLibrary -- experimentalDefinitions
      assert(missingFromList.isEmpty,
        s"""Failed @experimental definitions check
         |
         |Found @experimental definition in library not listed:
         |${missingFromList.toSeq.sorted.mkString("\n")}
         |
         |If added new experimental definitions to the library, add them to the list in tests/run-custom-args/tasty-inspector/stdlibExperimentalDefinitions.scala
         |
         |Test only: sbt "scala3-bootstrapped/testCompilation tests/run-custom-args/tasty-inspector/stdlibExperimentalDefinitions.scala"
         |""".stripMargin
      )
      assert(missingInLibrary.isEmpty,
        s"""Failed @experimental definitions check
          |
          |Listed @experimental definition was not found in the library
          |${missingInLibrary.toSeq.sorted.mkString("\n")}
          |
          |If experimental definition was removed or stabilized, remove from the list in tests/run-custom-args/tasty-inspector/stdlibExperimentalDefinitions.scala
          |
          |Test only: sbt "scala3-bootstrapped/testCompilation tests/run-custom-args/tasty-inspector/stdlibExperimentalDefinitions.scala"
          |""".stripMargin
        )
    }
  }

   // Artefact of the current test infrastructure
  // TODO improve infrastructure to avoid needing this code on each test
  val libJarClasspath = dotty.tools.dotc.util.ClasspathFromClassloader(this.getClass.getClassLoader).split(java.io.File.pathSeparator).find(x => x.contains("scala3-library-bootstrapped") && x.endsWith(".jar")).get

  TastyInspector.inspectTastyFilesInJar(libJarClasspath)(inspector)
}<|MERGE_RESOLUTION|>--- conflicted
+++ resolved
@@ -48,19 +48,12 @@
 
   //// New feature: capture checking
   "scala.annotation.capability",
-<<<<<<< HEAD
-  "scala.annotation.internal.CaptureChecked",
-  "scala.annotation.internal.requiresCapability",
-  "scala.annotation.retains",
-  "scala.annotation.retainsByName",
-=======
   "scala.annotation.internal.WithPureFuns",
   "scala.annotation.internal.requiresCapability",
   "scala.annotation.retains",
   "scala.annotation.retainsByName",
   "scala.caps",
   "scala.caps$",
->>>>>>> 22193a39
 
   //// New APIs: Mirror
   // Can be stabilized in 3.3.0 or later.
