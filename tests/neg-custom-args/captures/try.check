--- conflicted
+++ resolved
@@ -1,19 +1,5 @@
 -- Error: tests/neg-custom-args/captures/try.scala:23:16 ---------------------------------------------------------------
 23 |  val a = handle[Exception, CanThrow[Exception]] { // error
-<<<<<<< HEAD
-   |                                                 ^
-   |                                                 Found:    ? ({*} CT[Exception]) -> CanThrow[Exception]
-   |                                                 Required: {*} CanThrow[Exception] -> box {*} CT[Exception]
-24 |    (x: CanThrow[Exception]) => x
-25 |  }{
-   |
-   | longer explanation available when compiling with `-explain`
--- [E007] Type Mismatch Error: tests/neg-custom-args/captures/try.scala:29:43 ------------------------------------------
-29 |  val b = handle[Exception, () -> Nothing] {  // error
-   |                                           ^
-   |                                           Found:    ? (x: {*} CT[Exception]) -> {x} () -> Nothing
-   |                                           Required: {*} (x$0: CanThrow[Exception]) -> () -> Nothing
-=======
    |          ^^^^^^^^^^^^^^^^^^^^^^^^^^^^^^^^^^^^^^
    |          Sealed type variable R cannot  be instantiated to box CT[Exception]^ since
    |          that type captures the root capability `cap`.
@@ -24,7 +10,6 @@
    |                                           ^
    |                                           Found:    (x: CT[Exception]^) ->? () ->{x} Nothing
    |                                           Required: (x$0: CanThrow[Exception]) => () -> Nothing
->>>>>>> 721e7c87
 30 |    (x: CanThrow[Exception]) => () => raise(new Exception)(using x)
 31 |  } {
    |
@@ -35,39 +20,18 @@
 49 |    () =>
 50 |      raise(new Exception)(using x)
 51 |      22
-<<<<<<< HEAD
-52 |} {  // error
-   |                        ^
-   |                        Found:    {x$0} () -> Int
-=======
 52 |} { // error
    |                        ^
    |                        Found:    () ->{x$0} Int
->>>>>>> 721e7c87
    |                        Required: () -> Int
 53 |  (ex: Exception) => () => 22
 54 |}
    |
    | longer explanation available when compiling with `-explain`
-<<<<<<< HEAD
--- Error: tests/neg-custom-args/captures/try.scala:40:4 ----------------------------------------------------------------
-35 |  val xx = handle {
-36 |    (x: CanThrow[Exception]) =>
-37 |      () =>
-38 |        raise(new Exception)(using x)
-39 |        22
-40 |  } {  // error
-   |           ^
-   |           The expression's type box {x$0, *} () -> Int is not allowed to capture the root capability `*`.
-   |           This usually means that a capability persists longer than its allowed lifetime.
-41 |    (ex: Exception) => () => 22
-42 |  }
-=======
 -- Error: tests/neg-custom-args/captures/try.scala:35:11 ---------------------------------------------------------------
 35 |  val xx = handle {  // error
    |           ^^^^^^
    |           Sealed type variable R cannot  be instantiated to box () => Int since
    |           that type captures the root capability `cap`.
    |           This is often caused by a local capability in the body of method handle
-   |           leaking as part of its result.
->>>>>>> 721e7c87
+   |           leaking as part of its result.