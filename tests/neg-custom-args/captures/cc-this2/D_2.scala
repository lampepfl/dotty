
class D extends C: // error
<<<<<<< HEAD
  this: D^ =>
=======
  this: D^ => // error
>>>>>>> a92a4639
<|MERGE_RESOLUTION|>--- conflicted
+++ resolved
@@ -1,7 +1,3 @@
 
 class D extends C: // error
-<<<<<<< HEAD
-  this: D^ =>
-=======
-  this: D^ => // error
->>>>>>> a92a4639
+  this: D^ => // error