--- conflicted
+++ resolved
@@ -11,50 +11,25 @@
 }
 
 def main(fs: Cap^): Unit = {
-<<<<<<< HEAD
-  def badOp(io: Cap^{cap}): Unit ->{} Unit = {
-    val op1: Unit ->{io} Unit = (x: Unit) =>  // error // limitation
-      expect[Cap^] {
-=======
   def badOp(io: Cap^): Unit ->{} Unit = {
     val op1: Unit ->{io} Unit = (x: Unit) =>
       expect[Cap^] {  // error
->>>>>>> a92a4639
         io.use()
         fs  // error (limitation)
       }
 
-<<<<<<< HEAD
-    val op2: Unit ->{fs} Unit = (x: Unit) =>  // error // limitation
-      expect[Cap^] {
-=======
     val op2: Unit ->{fs} Unit = (x: Unit) =>
       expect[Cap^] { // error
->>>>>>> a92a4639
         fs.use()
         io  // error (limitation)
       }
 
-<<<<<<< HEAD
-    val op3: Unit ->{io} Unit = (x: Unit) =>  // ok
-      expect[Cap^] {
-=======
     val op3: Unit ->{io} Unit = (x: Unit) =>
       expect[Cap^] {  // error
->>>>>>> a92a4639
         io.use()
         io
       }
 
-<<<<<<< HEAD
-    val op4: Unit ->{} Unit = (x: Unit) =>  // ok
-      expect[Cap^](io)
-
-    val op: Unit -> Unit = (x: Unit) =>  // error
-      expect[Cap^] {
-        io.use()
-        io
-=======
     val op4: Unit ->{} Unit = (x: Unit) =>  // o k
       expect[Cap^](io) // error
 
@@ -62,7 +37,6 @@
       expect[Cap^] { // error
         io.use()    // error
         io          // error
->>>>>>> a92a4639
       }
     op
   }
