--- conflicted
+++ resolved
@@ -3,11 +3,7 @@
 
 object Test1:
 
-<<<<<<< HEAD
-  def usingLogFile[sealed T](op: FileOutputStream => T): T =
-=======
   def usingLogFile[T](op: (local: caps.Cap) ?-> FileOutputStream => T): T =
->>>>>>> a92a4639
     val logFile = FileOutputStream("log")
     val result = op(logFile)
     logFile.close()
@@ -18,11 +14,7 @@
 
 object Test2:
 
-<<<<<<< HEAD
-  def usingLogFile[sealed T](op: FileOutputStream^ => T): T =
-=======
   def usingLogFile[T](op: FileOutputStream^ => T): T =
->>>>>>> a92a4639
     val logFile = FileOutputStream("log")
     val result = op(logFile)
     logFile.close()
@@ -35,39 +27,12 @@
 
   private val later2 = usingLogFile { f => Cell(() => f.write(0)) } // error
   later2.x()
-<<<<<<< HEAD
-
-  var later3: () => Unit = () => ()  // error
-  usingLogFile { f => later3 = () => f.write(0) }
-  later3()
-
-  var later4: Cell[() => Unit] = Cell(() => ())  // error
-  usingLogFile { f => later4 = Cell(() => f.write(0)) }
-  later4.x()
-
-object Test3:
-
-  def usingLogFile[sealed T](op: FileOutputStream^ => T) =
-    val logFile = FileOutputStream("log")
-    val result = op(logFile)
-    logFile.close()
-    result
-
-  val later = usingLogFile { f => () => f.write(0) } // error
-
-object Test4:
-  class Logger(f: OutputStream^):
-    def log(msg: String): Unit = ???
-
-  def usingFile[sealed T](name: String, op: OutputStream^ => T): T =
-=======
 
 object Test3:
   class Logger(f: OutputStream^):
     def log(msg: String): Unit = ???
 
   def usingFile[T](name: String, op: OutputStream^ => T): T =
->>>>>>> a92a4639
     val f = new FileOutputStream(name)
     val result = op(f)
     f.close()
@@ -79,21 +44,11 @@
     val later = usingFile("out", f => (y: Int) => xs.foreach(x => f.write(x + y))) // error
     later(1)
 
-<<<<<<< HEAD
-
-  def usingLogger[sealed T](f: OutputStream^, op: Logger^{f} => T): T =
-=======
   def usingLogger[T](f: OutputStream^, op: Logger^{f} => T): T =
->>>>>>> a92a4639
     val logger = Logger(f)
     op(logger)
 
   def test =
-<<<<<<< HEAD
-    val later = usingFile("logfile",            // error
-      usingLogger(_, l => () => l.log("test"))) // ok, since we can widen `l` to `file` instead of to `cap`
-=======
     val later = usingFile("logfile", // error !!! but should be ok, since we can widen `l` to `file` instead of to `cap`
       usingLogger(_, l => () => l.log("test")))
->>>>>>> a92a4639
     later()