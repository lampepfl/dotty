--- conflicted
+++ resolved
@@ -1,17 +1,9 @@
 import annotation.retains
 class C
-<<<<<<< HEAD
-type Cap = C @retains(caps.*)
-=======
 type Cap = C @retains(caps.cap)
->>>>>>> 721e7c87
 class Str
 
 def f(y: Cap, z: Cap) =
   def g(): C @retains(y, z) = ???
   val ac: ((x: Cap) => Str @retains(x) => Str @retains(x)) = ???
-<<<<<<< HEAD
-  val dc: (({y, z} Str) => {y, z} Str) = ac(g()) // error
-=======
-  val dc: ((Str^{y, z}) => Str^{y, z}) = ac(g()) // error
->>>>>>> 721e7c87
+  val dc: ((Str^{y, z}) => Str^{y, z}) = ac(g()) // error