class CC
type Cap = CC^

def test(cap1: Cap, cap2: Cap) =
  def f(x: String): String = if cap1 == cap1 then "" else "a"
  var x = f
  val y = x
  val z = () => if x("") == "" then "a" else "b"
  val zc: () ->{cap1} String = z
  val z2 = () => { x = identity }
  val z2c: () -> Unit = z2
  var a = f

<<<<<<< HEAD
  var a: String => String = f // error
  var b: List[String => String] = Nil // error
  val u = a  // was error, now ok
  a("")  // was error, now ok
  b.head // was error, now ok
=======
  var b: List[String ->{cap1, cap2} String] = Nil
  val u = a
  a("")
  b.head
>>>>>>> a92a4639

  def scope(cap3: Cap) =
    def g(x: String): String = if cap3 == cap3 then "" else "a"
    def h(): String = ""
    a = x => g(x)      // error
    a = g      // error

    b = List(g) // error
    val gc = g
    g

  val s = scope(new CC)
  val sc: String => String = scope(new CC)

<<<<<<< HEAD
  def local[sealed T](op: Cap -> T): T = op(CC())
=======
  def local[T](op: CC^ -> T): T = op(CC())
>>>>>>> a92a4639

  local { cap3 => // error
    def g(x: String): String = if cap3 == cap3 then "" else "a"
    g
  }

  class Ref:
    var elem: String ->{cap1} String = null

  val r = Ref()
  r.elem = f
  val fc = r.elem<|MERGE_RESOLUTION|>--- conflicted
+++ resolved
@@ -11,18 +11,10 @@
   val z2c: () -> Unit = z2
   var a = f
 
-<<<<<<< HEAD
-  var a: String => String = f // error
-  var b: List[String => String] = Nil // error
-  val u = a  // was error, now ok
-  a("")  // was error, now ok
-  b.head // was error, now ok
-=======
   var b: List[String ->{cap1, cap2} String] = Nil
   val u = a
   a("")
   b.head
->>>>>>> a92a4639
 
   def scope(cap3: Cap) =
     def g(x: String): String = if cap3 == cap3 then "" else "a"
@@ -37,11 +29,7 @@
   val s = scope(new CC)
   val sc: String => String = scope(new CC)
 
-<<<<<<< HEAD
-  def local[sealed T](op: Cap -> T): T = op(CC())
-=======
   def local[T](op: CC^ -> T): T = op(CC())
->>>>>>> a92a4639
 
   local { cap3 => // error
     def g(x: String): String = if cap3 == cap3 then "" else "a"
