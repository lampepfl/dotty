trait Cap { def use(): Int }

<<<<<<< HEAD
def test1(io: Cap^{cap}): Unit = {
=======
def test1(io: Cap^): Unit = {
>>>>>>> a92a4639
  type Op[X] = [T] -> X -> Unit
  val f: [T] -> (Cap^{io}) -> Unit = ???
  val op: Op[Cap^{io}] = f // error
}

<<<<<<< HEAD
def test2(io: Cap^{cap}): Unit = {
=======
def test2(io: Cap^): Unit = {
>>>>>>> a92a4639
  type Lazy[X] = [T] -> Unit -> X
  val f: Lazy[Cap^{io}] = ???
  val test: [T] -> Unit -> (Cap^{io}) = f // error
}<|MERGE_RESOLUTION|>--- conflicted
+++ resolved
@@ -1,20 +1,12 @@
 trait Cap { def use(): Int }
 
-<<<<<<< HEAD
-def test1(io: Cap^{cap}): Unit = {
-=======
 def test1(io: Cap^): Unit = {
->>>>>>> a92a4639
   type Op[X] = [T] -> X -> Unit
   val f: [T] -> (Cap^{io}) -> Unit = ???
   val op: Op[Cap^{io}] = f // error
 }
 
-<<<<<<< HEAD
-def test2(io: Cap^{cap}): Unit = {
-=======
 def test2(io: Cap^): Unit = {
->>>>>>> a92a4639
   type Lazy[X] = [T] -> Unit -> X
   val f: Lazy[Cap^{io}] = ???
   val test: [T] -> Unit -> (Cap^{io}) = f // error
