-- Error: tests/neg-custom-args/captures/vars.scala:13:6 ---------------------------------------------------------------
13 |  var a: String => String = f // error
   |  ^^^^^^^^^^^^^^^^^^^^^^^^^^^
   |  Mutable variable a cannot have type box String => String since
   |  that type captures the root capability `cap`.
   |  This restriction serves to prevent local capabilities from escaping the scope where they are defined.
-- Error: tests/neg-custom-args/captures/vars.scala:14:6 ---------------------------------------------------------------
14 |  var b: List[String => String] = Nil // error
   |  ^^^^^^^^^^^^^^^^^^^^^^^^^^^^^^^^^^^
   |  Mutable variable b cannot have type List[String => String] since
   |  the part String => String of that type captures the root capability `cap`.
   |  This restriction serves to prevent local capabilities from escaping the scope where they are defined.
-- [E007] Type Mismatch Error: tests/neg-custom-args/captures/vars.scala:11:24 -----------------------------------------
11 |  val z2c: () -> Unit = z2  // error
   |                        ^^
   |                        Found:    () ->{z2} Unit
   |                        Required: () -> Unit
   |
   | longer explanation available when compiling with `-explain`
<<<<<<< HEAD
-- [E007] Type Mismatch Error: tests/neg-custom-args/captures/vars.scala:15:10 -----------------------------------------
15 |  val u = a  // error
   |          ^
   |          Found:    (a : box {*} String -> String)
   |          Required: {*} (x$0: String) -> String
   |
   | longer explanation available when compiling with `-explain`
-- Error: tests/neg-custom-args/captures/vars.scala:16:2 ---------------------------------------------------------------
16 |  a("")  // error
   |  ^
   |  box {*} String -> String cannot be box-converted to a type that can be selected or applied
   |  since one of their capture sets contains the root capability `*`
-- Error: tests/neg-custom-args/captures/vars.scala:17:4 ---------------------------------------------------------------
17 |  b.head // error
   |  ^^^^^^
   |  The expression's type box {*} String -> String is not allowed to capture the root capability `*`.
   |  This usually means that a capability persists longer than its allowed lifetime.
-- Error: tests/neg-custom-args/captures/vars.scala:32:8 ---------------------------------------------------------------
32 |  local { cap3 => // error
   |  ^
   |  The expression's type box {x$0, *} (x$0: String) -> String is not allowed to capture the root capability `*`.
   |  This usually means that a capability persists longer than its allowed lifetime.
33 |    def g(x: String): String = if cap3 == cap3 then "" else "a"
34 |    g
35 |  }
=======
-- Error: tests/neg-custom-args/captures/vars.scala:32:2 ---------------------------------------------------------------
32 |  local { cap3 => // error
   |  ^^^^^
   |  Sealed type variable T cannot  be instantiated to box (x$0: String) => String since
   |  that type captures the root capability `cap`.
   |  This is often caused by a local capability in the body of method local
   |  leaking as part of its result.
>>>>>>> 721e7c87
<|MERGE_RESOLUTION|>--- conflicted
+++ resolved
@@ -17,38 +17,10 @@
    |                        Required: () -> Unit
    |
    | longer explanation available when compiling with `-explain`
-<<<<<<< HEAD
--- [E007] Type Mismatch Error: tests/neg-custom-args/captures/vars.scala:15:10 -----------------------------------------
-15 |  val u = a  // error
-   |          ^
-   |          Found:    (a : box {*} String -> String)
-   |          Required: {*} (x$0: String) -> String
-   |
-   | longer explanation available when compiling with `-explain`
--- Error: tests/neg-custom-args/captures/vars.scala:16:2 ---------------------------------------------------------------
-16 |  a("")  // error
-   |  ^
-   |  box {*} String -> String cannot be box-converted to a type that can be selected or applied
-   |  since one of their capture sets contains the root capability `*`
--- Error: tests/neg-custom-args/captures/vars.scala:17:4 ---------------------------------------------------------------
-17 |  b.head // error
-   |  ^^^^^^
-   |  The expression's type box {*} String -> String is not allowed to capture the root capability `*`.
-   |  This usually means that a capability persists longer than its allowed lifetime.
--- Error: tests/neg-custom-args/captures/vars.scala:32:8 ---------------------------------------------------------------
-32 |  local { cap3 => // error
-   |  ^
-   |  The expression's type box {x$0, *} (x$0: String) -> String is not allowed to capture the root capability `*`.
-   |  This usually means that a capability persists longer than its allowed lifetime.
-33 |    def g(x: String): String = if cap3 == cap3 then "" else "a"
-34 |    g
-35 |  }
-=======
 -- Error: tests/neg-custom-args/captures/vars.scala:32:2 ---------------------------------------------------------------
 32 |  local { cap3 => // error
    |  ^^^^^
    |  Sealed type variable T cannot  be instantiated to box (x$0: String) => String since
    |  that type captures the root capability `cap`.
    |  This is often caused by a local capability in the body of method local
-   |  leaking as part of its result.
->>>>>>> 721e7c87
+   |  leaking as part of its result.