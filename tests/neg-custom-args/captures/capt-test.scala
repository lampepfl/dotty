import annotation.retains
import language.experimental.erasedDefinitions

class CT[E <: Exception]
type CanThrow[E <: Exception] = CT[E] @retains(caps.cap)
type Top  = Any @retains(caps.cap)

infix type throws[R, E <: Exception] = (erased CanThrow[E]) ?=> R

class Fail extends Exception

def raise[E <: Exception](e: E): Nothing throws E = throw e

def foo(x: Boolean): Int throws Fail =
  if x then 1 else raise(Fail())

<<<<<<< HEAD
def handle[E <: Exception, sealed R <: Top](op: (CanThrow[E]) => R)(handler: E => R): R =
  val x: CanThrow[E] = ???
=======
def handle[E <: Exception,  R <: Top](op: (CT[E] @retains(caps.cap)) => R)(handler: E => R): R =
  val x: CT[E] = ???
>>>>>>> a92a4639
  try op(x)
  catch case ex: E => handler(ex)

def test: Unit =
  val b = handle[Exception, () => Nothing] { // error
    (x: CanThrow[Exception]) => () => raise(new Exception)(using x)
  } {
    (ex: Exception) => ???
  }<|MERGE_RESOLUTION|>--- conflicted
+++ resolved
@@ -14,13 +14,8 @@
 def foo(x: Boolean): Int throws Fail =
   if x then 1 else raise(Fail())
 
-<<<<<<< HEAD
-def handle[E <: Exception, sealed R <: Top](op: (CanThrow[E]) => R)(handler: E => R): R =
-  val x: CanThrow[E] = ???
-=======
 def handle[E <: Exception,  R <: Top](op: (CT[E] @retains(caps.cap)) => R)(handler: E => R): R =
   val x: CT[E] = ???
->>>>>>> a92a4639
   try op(x)
   catch case ex: E => handler(ex)
 
