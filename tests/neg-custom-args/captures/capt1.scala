import annotation.retains
class C
def f(x: C @retains(caps.cap), y: C): () -> C =
  () => if x == null then y else y  // error

def g(x: C @retains(caps.cap), y: C): Matchable =
  () => if x == null then y else y  // error

def h1(x: C @retains(caps.cap), y: C): Any =
  def f() = if x == null then y else y
  () => f()  // ok

def h2(x: C @retains(caps.cap)): Matchable =
  def f(y: Int) = if x == null then y else y  // error
  f

class A
type Cap = C @retains(caps.cap)

def h3(x: Cap): A =
  class F(y: Int) extends A:   // error
    def m() = if x == null then y else y
  F(22)

def h4(x: Cap, y: Int): A =
  new A: // error
    def m() = if x == null then y else y

def foo() =
  val x: C @retains(caps.cap) = ???
  def h[X](a: X)(b: X) = a
<<<<<<< HEAD
  val z2 = h[() -> Cap](() => x) // error
    (() => C())
  val z3 = h[(() -> Cap) @retains(x)](() => x)(() => C())  // ok
  val z4 = h[(() -> Cap) @retains(x)](() => x)(() => C())  // what was inferred for z3
=======
  val z2 = h[() -> Cap](() => x) // error // error
    (() => C())
  val z3 = h[(() -> Cap) @retains(x)](() => x)(() => C())  // error
>>>>>>> a92a4639
<|MERGE_RESOLUTION|>--- conflicted
+++ resolved
@@ -29,13 +29,6 @@
 def foo() =
   val x: C @retains(caps.cap) = ???
   def h[X](a: X)(b: X) = a
-<<<<<<< HEAD
-  val z2 = h[() -> Cap](() => x) // error
-    (() => C())
-  val z3 = h[(() -> Cap) @retains(x)](() => x)(() => C())  // ok
-  val z4 = h[(() -> Cap) @retains(x)](() => x)(() => C())  // what was inferred for z3
-=======
   val z2 = h[() -> Cap](() => x) // error // error
     (() => C())
   val z3 = h[(() -> Cap) @retains(x)](() => x)(() => C())  // error
->>>>>>> a92a4639
