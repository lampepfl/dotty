--- conflicted
+++ resolved
@@ -8,33 +8,21 @@
 -- [E007] Type Mismatch Error: tests/neg-custom-args/captures/lazyref.scala:21:35 --------------------------------------
 21 |  val ref2c: LazyRef[Int]^{cap2} = ref2 // error
    |                                   ^^^^
-<<<<<<< HEAD
-   |                                   Found:    (ref2 : LazyRef[Int]{val elem: () => Int}^{cap2, ref1})
-=======
    |                                   Found:    LazyRef[Int]{val elem: () ->{ref2*} Int}^{ref2}
->>>>>>> a92a4639
    |                                   Required: LazyRef[Int]^{cap2}
    |
    | longer explanation available when compiling with `-explain`
 -- [E007] Type Mismatch Error: tests/neg-custom-args/captures/lazyref.scala:23:35 --------------------------------------
 23 |  val ref3c: LazyRef[Int]^{ref1} = ref3 // error
    |                                   ^^^^
-<<<<<<< HEAD
-   |                                   Found:    (ref3 : LazyRef[Int]{val elem: () => Int}^{cap2, ref1})
-=======
    |                                   Found:    LazyRef[Int]{val elem: () ->{ref3*} Int}^{ref3}
->>>>>>> a92a4639
    |                                   Required: LazyRef[Int]^{ref1}
    |
    | longer explanation available when compiling with `-explain`
 -- [E007] Type Mismatch Error: tests/neg-custom-args/captures/lazyref.scala:25:35 --------------------------------------
 25 |  val ref4c: LazyRef[Int]^{cap1} = ref4 // error
    |                                   ^^^^
-<<<<<<< HEAD
-   |                                   Found:    (ref4 : LazyRef[Int]{val elem: () => Int}^{cap2, cap1})
-=======
    |                                   Found:    LazyRef[Int]{val elem: () ->{ref4*} Int}^{ref4}
->>>>>>> a92a4639
    |                                   Required: LazyRef[Int]^{cap1}
    |
    | longer explanation available when compiling with `-explain`