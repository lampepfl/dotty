-- [E007] Type Mismatch Error: tests/neg-custom-args/captures/lazylist.scala:17:15 -------------------------------------
17 |  def tail = xs() // error
   |             ^^^^
<<<<<<< HEAD
   |             Found:    {LazyCons.this.xs} lazylists.LazyList[T]
=======
   |             Found:    lazylists.LazyList[T]^{LazyCons.this.xs}
>>>>>>> 721e7c87
   |             Required: lazylists.LazyList[T]
   |
   | longer explanation available when compiling with `-explain`
-- [E007] Type Mismatch Error: tests/neg-custom-args/captures/lazylist.scala:35:29 -------------------------------------
35 |  val ref1c: LazyList[Int] = ref1 // error
   |                             ^^^^
<<<<<<< HEAD
   |             Found:    (ref1 : {cap1} lazylists.LazyCons[Int]{val xs: {cap1} () -> {*} lazylists.LazyList[Int]})
   |             Required: lazylists.LazyList[Int]
=======
   |                 Found:    (ref1 : lazylists.LazyCons[Int]{val xs: () ->{cap1} lazylists.LazyList[Int]^}^{cap1})
   |                 Required: lazylists.LazyList[Int]
>>>>>>> 721e7c87
   |
   | longer explanation available when compiling with `-explain`
-- [E007] Type Mismatch Error: tests/neg-custom-args/captures/lazylist.scala:37:36 -------------------------------------
37 |  val ref2c: LazyList[Int]^{ref1} = ref2 // error
   |                                    ^^^^
   |                                    Found:    (ref2 : lazylists.LazyList[Int]^{cap2, ref1})
   |                                    Required: lazylists.LazyList[Int]^{ref1}
   |
   | longer explanation available when compiling with `-explain`
-- [E007] Type Mismatch Error: tests/neg-custom-args/captures/lazylist.scala:39:36 -------------------------------------
39 |  val ref3c: LazyList[Int]^{cap2} = ref3 // error
   |                                    ^^^^
   |                                    Found:    (ref3 : lazylists.LazyList[Int]^{cap2, ref1})
   |                                    Required: lazylists.LazyList[Int]^{cap2}
   |
   | longer explanation available when compiling with `-explain`
-- [E007] Type Mismatch Error: tests/neg-custom-args/captures/lazylist.scala:41:48 -------------------------------------
41 |  val ref4c: LazyList[Int]^{cap1, ref3, cap3} = ref4 // error
   |                                                ^^^^
   |                                             Found:    (ref4 : lazylists.LazyList[Int]^{cap3, cap2, ref1, cap1})
   |                                             Required: lazylists.LazyList[Int]^{cap1, ref3, cap3}
   |
   | longer explanation available when compiling with `-explain`
-- [E164] Declaration Error: tests/neg-custom-args/captures/lazylist.scala:22:6 ----------------------------------------
<<<<<<< HEAD
22 |  def tail: {*} LazyList[Nothing] = ???  // error overriding
   |      ^
   |      error overriding method tail in class LazyList of type -> lazylists.LazyList[Nothing];
   |        method tail of type -> {*} lazylists.LazyList[Nothing] has incompatible type
=======
22 |  def tail: LazyList[Nothing]^ = ???  // error overriding
   |      ^
   |      error overriding method tail in class LazyList of type -> lazylists.LazyList[Nothing];
   |        method tail of type -> lazylists.LazyList[Nothing]^ has incompatible type
>>>>>>> 721e7c87
   |
   | longer explanation available when compiling with `-explain`<|MERGE_RESOLUTION|>--- conflicted
+++ resolved
@@ -1,24 +1,15 @@
 -- [E007] Type Mismatch Error: tests/neg-custom-args/captures/lazylist.scala:17:15 -------------------------------------
 17 |  def tail = xs() // error
    |             ^^^^
-<<<<<<< HEAD
-   |             Found:    {LazyCons.this.xs} lazylists.LazyList[T]
-=======
    |             Found:    lazylists.LazyList[T]^{LazyCons.this.xs}
->>>>>>> 721e7c87
    |             Required: lazylists.LazyList[T]
    |
    | longer explanation available when compiling with `-explain`
 -- [E007] Type Mismatch Error: tests/neg-custom-args/captures/lazylist.scala:35:29 -------------------------------------
 35 |  val ref1c: LazyList[Int] = ref1 // error
    |                             ^^^^
-<<<<<<< HEAD
-   |             Found:    (ref1 : {cap1} lazylists.LazyCons[Int]{val xs: {cap1} () -> {*} lazylists.LazyList[Int]})
-   |             Required: lazylists.LazyList[Int]
-=======
    |                 Found:    (ref1 : lazylists.LazyCons[Int]{val xs: () ->{cap1} lazylists.LazyList[Int]^}^{cap1})
    |                 Required: lazylists.LazyList[Int]
->>>>>>> 721e7c87
    |
    | longer explanation available when compiling with `-explain`
 -- [E007] Type Mismatch Error: tests/neg-custom-args/captures/lazylist.scala:37:36 -------------------------------------
@@ -43,16 +34,9 @@
    |
    | longer explanation available when compiling with `-explain`
 -- [E164] Declaration Error: tests/neg-custom-args/captures/lazylist.scala:22:6 ----------------------------------------
-<<<<<<< HEAD
-22 |  def tail: {*} LazyList[Nothing] = ???  // error overriding
-   |      ^
-   |      error overriding method tail in class LazyList of type -> lazylists.LazyList[Nothing];
-   |        method tail of type -> {*} lazylists.LazyList[Nothing] has incompatible type
-=======
 22 |  def tail: LazyList[Nothing]^ = ???  // error overriding
    |      ^
    |      error overriding method tail in class LazyList of type -> lazylists.LazyList[Nothing];
    |        method tail of type -> lazylists.LazyList[Nothing]^ has incompatible type
->>>>>>> 721e7c87
    |
    | longer explanation available when compiling with `-explain`