--- conflicted
+++ resolved
@@ -1,23 +1,5 @@
 -- Error: tests/neg-custom-args/captures/capt1.scala:4:11 --------------------------------------------------------------
 4 |  () => if x == null then y else y  // error
-<<<<<<< HEAD
-  |  ^^^^^^^^^^^^^^^^^^^^^^^^^^^^^^^^
-  |  Found:    () ->{x} C^?
-  |  Required: () -> C
-  |
-  | longer explanation available when compiling with `-explain`
--- [E007] Type Mismatch Error: tests/neg-custom-args/captures/capt1.scala:7:2 ------------------------------------------
-7 |  () => if x == null then y else y  // error
-  |  ^^^^^^^^^^^^^^^^^^^^^^^^^^^^^^^^
-  |  Found:    () ->{x} C^?
-  |  Required: Matchable
-  |
-  | longer explanation available when compiling with `-explain`
--- [E007] Type Mismatch Error: tests/neg-custom-args/captures/capt1.scala:14:2 -----------------------------------------
-14 |  def f(y: Int) = if x == null then y else y  // error
-   |  ^
-   |  Found:    Int ->{x} Int
-=======
   |           ^
   |           (x : C^) cannot be referenced here; it is not included in the allowed capture set {}
   |           of an enclosing function literal with expected type () -> C
@@ -30,7 +12,6 @@
 14 |  def f(y: Int) = if x == null then y else y  // error
    |  ^
    |  Found:    (y: Int) ->{x} Int
->>>>>>> a92a4639
    |  Required: Matchable
 15 |  f
    |
@@ -52,15 +33,6 @@
 27 |    def m() = if x == null then y else y
    |
    | longer explanation available when compiling with `-explain`
-<<<<<<< HEAD
--- [E007] Type Mismatch Error: tests/neg-custom-args/captures/capt1.scala:32:24 ----------------------------------------
-32 |  val z2 = h[() -> Cap](() => x) // error
-   |                        ^^^^^^^
-   |                        Found:    () ->{x} box C^
-   |                        Required: () -> box C^
-   |
-   | longer explanation available when compiling with `-explain`
-=======
 -- Error: tests/neg-custom-args/captures/capt1.scala:32:12 -------------------------------------------------------------
 32 |  val z2 = h[() -> Cap](() => x) // error // error
    |           ^^^^^^^^^^^^
@@ -79,5 +51,4 @@
    |           Sealed type variable X cannot be instantiated to box () ->{x} Cap since
    |           the part C^ of that type captures the root capability `cap`.
    |           This is often caused by a local capability in an argument of method h
-   |           leaking as part of its result.
->>>>>>> a92a4639
+   |           leaking as part of its result.