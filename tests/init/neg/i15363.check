--- conflicted
+++ resolved
@@ -2,19 +2,6 @@
 3 |  val b = new B(this) // error
   |          ^^^^^^^^^^^
   |          Problematic object instantiation: arg 1 is not transitively initialized (Hot). Calling trace:
-<<<<<<< HEAD
-  |          -> class A:	[ i15363.scala:1 ]
-  |             ^
-  |          -> val b = new B(this) // error	[ i15363.scala:3 ]
-  |                     ^^^^^^^^^^^
-  |
-  |          It leads to the following error during object initialization:
-  |          Access field value m on an uninitialized (Cold) object. Calling trace:
-  |          -> class B(a: A):	[ i15363.scala:7 ]
-  |             ^
-  |          -> val x = a.m	[ i15363.scala:8 ]
-  |                     ^^^
-=======
   |          ├── class A:	[ i15363.scala:1 ]
   |          │   ^
   |          └── val b = new B(this) // error	[ i15363.scala:3 ]
@@ -25,5 +12,4 @@
   |          ├── class B(a: A):	[ i15363.scala:7 ]
   |          │   ^
   |          └── val x = a.m	[ i15363.scala:8 ]
-  |                      ^^^
->>>>>>> a92a4639
+  |                      ^^^