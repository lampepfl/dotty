--- conflicted
+++ resolved
@@ -2,25 +2,13 @@
 11 |    l.foreach(a => a.addX(this)) // error
    |              ^^^^^^^^^^^^^^^^^
    |Could not verify that the method argument is transitively initialized (Hot). It was found to be a function where "this" is (the original object of type (class Outer) where initialization checking started). Only transitively initialized arguments may be passed to methods (except constructors). Calling trace:
-<<<<<<< HEAD
-   |-> class Outer {	[ closureLeak.scala:1 ]
-   |   ^
-   |-> l.foreach(a => a.addX(this)) // error	[ closureLeak.scala:11 ]
-   |             ^^^^^^^^^^^^^^^^^
-=======
    |├── class Outer {	[ closureLeak.scala:1 ]
    |│   ^
    |└── l.foreach(a => a.addX(this)) // error	[ closureLeak.scala:11 ]
    |              ^^^^^^^^^^^^^^^^^
->>>>>>> a92a4639
    |
    |Promoting the value to transitively initialized (Hot) failed due to the following problem:
    |Could not verify that the method argument is transitively initialized (Hot). It was found to be the original object of type (class Outer) where initialization checking started. Only transitively initialized arguments may be passed to methods (except constructors).
    |Non initialized field(s): value p. Promotion trace:
-<<<<<<< HEAD
-   |-> l.foreach(a => a.addX(this)) // error	[ closureLeak.scala:11 ]
-   |                         ^^^^
-=======
    |└── l.foreach(a => a.addX(this)) // error	[ closureLeak.scala:11 ]
-   |                          ^^^^
->>>>>>> a92a4639
+   |                          ^^^^