--- conflicted
+++ resolved
@@ -14,8 +14,5 @@
   def c1 = new C(f)
   def c2 = c1
   def c3 = c2.y
-<<<<<<< HEAD
-=======
   val c4: C^ = c3
->>>>>>> a92a4639
   val _ = c3: C^