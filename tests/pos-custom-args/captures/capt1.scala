--- conflicted
+++ resolved
@@ -3,11 +3,7 @@
 def f1(c: Cap): () ->{c} c.type = () => c // ok
 
 def f2: Int =
-<<<<<<< HEAD
-  val g: Boolean ->{cap} Int = ???
-=======
   val g: Boolean => Int = ???
->>>>>>> a92a4639
   val x = g(true)
   x
 
