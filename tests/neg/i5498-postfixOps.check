--- conflicted
+++ resolved
@@ -19,17 +19,10 @@
   |                        Required: Boolean
   |
   | longer explanation available when compiling with `-explain`
-<<<<<<< HEAD
--- [E172] Type Error: tests/neg/i5498-postfixOps.scala:6:0 -------------------------------------------------------------
-6 |  Seq(1, 2).filter(List(1,2) contains) // error: usage of postfix operator // error
-  |^
-  |No given instance of type scala.concurrent.duration.DurationConversions.Classifier[Null] was found for parameter ev of method second in trait DurationConversions
-=======
 -- [E007] Type Mismatch Error: tests/neg/i5498-postfixOps.scala:6:26 ---------------------------------------------------
 6 |  Seq(1, 2).filter(List(1,2) contains) // error: usage of postfix operator // error // error (type error) // error (type error)
   |                          ^
   |                          Found:    (2 : Int)
   |                          Required: Boolean
   |
-  | longer explanation available when compiling with `-explain`
->>>>>>> a92a4639
+  | longer explanation available when compiling with `-explain`