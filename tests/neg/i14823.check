--- conflicted
+++ resolved
@@ -1,10 +1,6 @@
 -- [E172] Type Error: tests/neg/i14823.scala:8:50 ----------------------------------------------------------------------
 8 |val baz = summon[Mirror.Of[SubA[Int] | SubB[Int]]] // error
   |                                                  ^
-<<<<<<< HEAD
-  |No given instance of type deriving.Mirror.Of[SubA[Int] | SubB[Int]] was found for parameter x of method summon in object Predef. Failed to synthesize an instance of type deriving.Mirror.Of[SubA[Int] | SubB[Int]]:
-=======
   |No given instance of type scala.deriving.Mirror.Of[SubA[Int] | SubB[Int]] was found for parameter x of method summon in object Predef. Failed to synthesize an instance of type scala.deriving.Mirror.Of[SubA[Int] | SubB[Int]]:
->>>>>>> a92a4639
   |	* type `SubA[Int] | SubB[Int]` is not a generic product because its subpart `SubA[Int] | SubB[Int]` is a top-level union type.
   |	* type `SubA[Int] | SubB[Int]` is not a generic sum because its subpart `SubA[Int] | SubB[Int]` is a top-level union type.