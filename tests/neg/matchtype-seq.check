--- conflicted
+++ resolved
@@ -1,10 +1,6 @@
 -- [E184] Type Error: tests/neg/matchtype-seq.scala:9:11 ---------------------------------------------------------------
 9 |  identity[T1[3]]("") // error
-<<<<<<< HEAD
-  |           ^
-=======
   |           ^^^^^
->>>>>>> a92a4639
   |           Match type reduction failed since selector (3 : Int)
   |           matches none of the cases
   |
@@ -12,11 +8,7 @@
   |               case (2 : Int) => String
 -- [E184] Type Error: tests/neg/matchtype-seq.scala:10:11 --------------------------------------------------------------
 10 |  identity[T1[3]](1) // error
-<<<<<<< HEAD
-   |           ^
-=======
    |           ^^^^^
->>>>>>> a92a4639
    |           Match type reduction failed since selector (3 : Int)
    |           matches none of the cases
    |
