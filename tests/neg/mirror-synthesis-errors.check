-- [E172] Type Error: tests/neg/mirror-synthesis-errors.scala:21:32 ----------------------------------------------------
21 |val testA = summon[Mirror.Of[A]] // error: Not a sealed trait
   |                                ^
<<<<<<< HEAD
   |No given instance of type deriving.Mirror.Of[A] was found for parameter x of method summon in object Predef. Failed to synthesize an instance of type deriving.Mirror.Of[A]:
=======
   |No given instance of type scala.deriving.Mirror.Of[A] was found for parameter x of method summon in object Predef. Failed to synthesize an instance of type scala.deriving.Mirror.Of[A]:
>>>>>>> a92a4639
   |	* trait A is not a generic product because it is not a case class
   |	* trait A is not a generic sum because it is not a sealed trait
-- [E172] Type Error: tests/neg/mirror-synthesis-errors.scala:22:32 ----------------------------------------------------
22 |val testC = summon[Mirror.Of[C]] // error: Does not have subclasses
   |                                ^
<<<<<<< HEAD
   |No given instance of type deriving.Mirror.Of[C] was found for parameter x of method summon in object Predef. Failed to synthesize an instance of type deriving.Mirror.Of[C]:
=======
   |No given instance of type scala.deriving.Mirror.Of[C] was found for parameter x of method summon in object Predef. Failed to synthesize an instance of type scala.deriving.Mirror.Of[C]:
>>>>>>> a92a4639
   |	* trait C is not a generic product because it is not a case class
   |	* trait C is not a generic sum because it does not have subclasses
-- [E172] Type Error: tests/neg/mirror-synthesis-errors.scala:23:32 ----------------------------------------------------
23 |val testD = summon[Mirror.Of[D]] // error: child SubD takes more than one parameter list
   |                                ^
<<<<<<< HEAD
   |No given instance of type deriving.Mirror.Of[D] was found for parameter x of method summon in object Predef. Failed to synthesize an instance of type deriving.Mirror.Of[D]:
=======
   |No given instance of type scala.deriving.Mirror.Of[D] was found for parameter x of method summon in object Predef. Failed to synthesize an instance of type scala.deriving.Mirror.Of[D]:
>>>>>>> a92a4639
   |	* class D is not a generic product because it is not a case class
   |	* class D is not a generic sum because its child class SubD is not a generic product because it takes more than one parameter list
-- [E172] Type Error: tests/neg/mirror-synthesis-errors.scala:24:38 ----------------------------------------------------
24 |val testSubD = summon[Mirror.Of[SubD]] // error: takes more than one parameter list
   |                                      ^
<<<<<<< HEAD
   |No given instance of type deriving.Mirror.Of[SubD] was found for parameter x of method summon in object Predef. Failed to synthesize an instance of type deriving.Mirror.Of[SubD]:
=======
   |No given instance of type scala.deriving.Mirror.Of[SubD] was found for parameter x of method summon in object Predef. Failed to synthesize an instance of type scala.deriving.Mirror.Of[SubD]:
>>>>>>> a92a4639
   |	* class SubD is not a generic product because it takes more than one parameter list
   |	* class SubD is not a generic sum because it is not a sealed class
-- [E172] Type Error: tests/neg/mirror-synthesis-errors.scala:25:32 ----------------------------------------------------
25 |val testE = summon[Mirror.Of[E]] // error: Not an abstract class
   |                                ^
<<<<<<< HEAD
   |No given instance of type deriving.Mirror.Of[E] was found for parameter x of method summon in object Predef. Failed to synthesize an instance of type deriving.Mirror.Of[E]:
=======
   |No given instance of type scala.deriving.Mirror.Of[E] was found for parameter x of method summon in object Predef. Failed to synthesize an instance of type scala.deriving.Mirror.Of[E]:
>>>>>>> a92a4639
   |	* class E is not a generic product because it is not a case class
   |	* class E is not a generic sum because it is not an abstract class
-- [E172] Type Error: tests/neg/mirror-synthesis-errors.scala:26:32 ----------------------------------------------------
26 |val testF = summon[Mirror.Of[F]] // error: No children
   |                                ^
<<<<<<< HEAD
   |No given instance of type deriving.Mirror.Of[F] was found for parameter x of method summon in object Predef. Failed to synthesize an instance of type deriving.Mirror.Of[F]:
=======
   |No given instance of type scala.deriving.Mirror.Of[F] was found for parameter x of method summon in object Predef. Failed to synthesize an instance of type scala.deriving.Mirror.Of[F]:
>>>>>>> a92a4639
   |	* trait F is not a generic product because it is not a case class
   |	* trait F is not a generic sum because it does not have subclasses
-- [E172] Type Error: tests/neg/mirror-synthesis-errors.scala:27:36 ----------------------------------------------------
27 |val testG = summon[Mirror.Of[Foo.G]] // error: Has anonymous subclasses
   |                                    ^
<<<<<<< HEAD
   |No given instance of type deriving.Mirror.Of[Foo.G] was found for parameter x of method summon in object Predef. Failed to synthesize an instance of type deriving.Mirror.Of[Foo.G]:
=======
   |No given instance of type scala.deriving.Mirror.Of[Foo.G] was found for parameter x of method summon in object Predef. Failed to synthesize an instance of type scala.deriving.Mirror.Of[Foo.G]:
>>>>>>> a92a4639
   |	* trait G is not a generic product because it is not a case class
   |	* trait G is not a generic sum because it has anonymous or inaccessible subclasses<|MERGE_RESOLUTION|>--- conflicted
+++ resolved
@@ -1,70 +1,42 @@
 -- [E172] Type Error: tests/neg/mirror-synthesis-errors.scala:21:32 ----------------------------------------------------
 21 |val testA = summon[Mirror.Of[A]] // error: Not a sealed trait
    |                                ^
-<<<<<<< HEAD
-   |No given instance of type deriving.Mirror.Of[A] was found for parameter x of method summon in object Predef. Failed to synthesize an instance of type deriving.Mirror.Of[A]:
-=======
    |No given instance of type scala.deriving.Mirror.Of[A] was found for parameter x of method summon in object Predef. Failed to synthesize an instance of type scala.deriving.Mirror.Of[A]:
->>>>>>> a92a4639
    |	* trait A is not a generic product because it is not a case class
    |	* trait A is not a generic sum because it is not a sealed trait
 -- [E172] Type Error: tests/neg/mirror-synthesis-errors.scala:22:32 ----------------------------------------------------
 22 |val testC = summon[Mirror.Of[C]] // error: Does not have subclasses
    |                                ^
-<<<<<<< HEAD
-   |No given instance of type deriving.Mirror.Of[C] was found for parameter x of method summon in object Predef. Failed to synthesize an instance of type deriving.Mirror.Of[C]:
-=======
    |No given instance of type scala.deriving.Mirror.Of[C] was found for parameter x of method summon in object Predef. Failed to synthesize an instance of type scala.deriving.Mirror.Of[C]:
->>>>>>> a92a4639
    |	* trait C is not a generic product because it is not a case class
    |	* trait C is not a generic sum because it does not have subclasses
 -- [E172] Type Error: tests/neg/mirror-synthesis-errors.scala:23:32 ----------------------------------------------------
 23 |val testD = summon[Mirror.Of[D]] // error: child SubD takes more than one parameter list
    |                                ^
-<<<<<<< HEAD
-   |No given instance of type deriving.Mirror.Of[D] was found for parameter x of method summon in object Predef. Failed to synthesize an instance of type deriving.Mirror.Of[D]:
-=======
    |No given instance of type scala.deriving.Mirror.Of[D] was found for parameter x of method summon in object Predef. Failed to synthesize an instance of type scala.deriving.Mirror.Of[D]:
->>>>>>> a92a4639
    |	* class D is not a generic product because it is not a case class
    |	* class D is not a generic sum because its child class SubD is not a generic product because it takes more than one parameter list
 -- [E172] Type Error: tests/neg/mirror-synthesis-errors.scala:24:38 ----------------------------------------------------
 24 |val testSubD = summon[Mirror.Of[SubD]] // error: takes more than one parameter list
    |                                      ^
-<<<<<<< HEAD
-   |No given instance of type deriving.Mirror.Of[SubD] was found for parameter x of method summon in object Predef. Failed to synthesize an instance of type deriving.Mirror.Of[SubD]:
-=======
    |No given instance of type scala.deriving.Mirror.Of[SubD] was found for parameter x of method summon in object Predef. Failed to synthesize an instance of type scala.deriving.Mirror.Of[SubD]:
->>>>>>> a92a4639
    |	* class SubD is not a generic product because it takes more than one parameter list
    |	* class SubD is not a generic sum because it is not a sealed class
 -- [E172] Type Error: tests/neg/mirror-synthesis-errors.scala:25:32 ----------------------------------------------------
 25 |val testE = summon[Mirror.Of[E]] // error: Not an abstract class
    |                                ^
-<<<<<<< HEAD
-   |No given instance of type deriving.Mirror.Of[E] was found for parameter x of method summon in object Predef. Failed to synthesize an instance of type deriving.Mirror.Of[E]:
-=======
    |No given instance of type scala.deriving.Mirror.Of[E] was found for parameter x of method summon in object Predef. Failed to synthesize an instance of type scala.deriving.Mirror.Of[E]:
->>>>>>> a92a4639
    |	* class E is not a generic product because it is not a case class
    |	* class E is not a generic sum because it is not an abstract class
 -- [E172] Type Error: tests/neg/mirror-synthesis-errors.scala:26:32 ----------------------------------------------------
 26 |val testF = summon[Mirror.Of[F]] // error: No children
    |                                ^
-<<<<<<< HEAD
-   |No given instance of type deriving.Mirror.Of[F] was found for parameter x of method summon in object Predef. Failed to synthesize an instance of type deriving.Mirror.Of[F]:
-=======
    |No given instance of type scala.deriving.Mirror.Of[F] was found for parameter x of method summon in object Predef. Failed to synthesize an instance of type scala.deriving.Mirror.Of[F]:
->>>>>>> a92a4639
    |	* trait F is not a generic product because it is not a case class
    |	* trait F is not a generic sum because it does not have subclasses
 -- [E172] Type Error: tests/neg/mirror-synthesis-errors.scala:27:36 ----------------------------------------------------
 27 |val testG = summon[Mirror.Of[Foo.G]] // error: Has anonymous subclasses
    |                                    ^
-<<<<<<< HEAD
-   |No given instance of type deriving.Mirror.Of[Foo.G] was found for parameter x of method summon in object Predef. Failed to synthesize an instance of type deriving.Mirror.Of[Foo.G]:
-=======
    |No given instance of type scala.deriving.Mirror.Of[Foo.G] was found for parameter x of method summon in object Predef. Failed to synthesize an instance of type scala.deriving.Mirror.Of[Foo.G]:
->>>>>>> a92a4639
    |	* trait G is not a generic product because it is not a case class
    |	* trait G is not a generic sum because it has anonymous or inaccessible subclasses