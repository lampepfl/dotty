-- [E172] Type Error: tests/neg/mirror-synthesis-errors-b.scala:21:56 --------------------------------------------------
21 |val testA = summon[Mirror.ProductOf[Cns[Int] & Sm[Int]]] // error: unreleated
   |                                                        ^
<<<<<<< HEAD
   |No given instance of type deriving.Mirror.ProductOf[Cns[Int] & Sm[Int]] was found for parameter x of method summon in object Predef. Failed to synthesize an instance of type deriving.Mirror.ProductOf[Cns[Int] & Sm[Int]]: type `Cns[Int] & Sm[Int]` is not a generic product because its subpart `Cns[Int] & Sm[Int]` is an intersection of unrelated definitions class Cns and class Sm.
-- [E172] Type Error: tests/neg/mirror-synthesis-errors-b.scala:22:56 --------------------------------------------------
22 |val testB = summon[Mirror.ProductOf[Sm[Int] & Cns[Int]]] // error: unreleated
   |                                                        ^
   |No given instance of type deriving.Mirror.ProductOf[Sm[Int] & Cns[Int]] was found for parameter x of method summon in object Predef. Failed to synthesize an instance of type deriving.Mirror.ProductOf[Sm[Int] & Cns[Int]]: type `Sm[Int] & Cns[Int]` is not a generic product because its subpart `Sm[Int] & Cns[Int]` is an intersection of unrelated definitions class Sm and class Cns.
-- [E172] Type Error: tests/neg/mirror-synthesis-errors-b.scala:23:49 --------------------------------------------------
23 |val testC = summon[Mirror.Of[Cns[Int] & Sm[Int]]] // error: unreleated
   |                                                 ^
   |No given instance of type deriving.Mirror.Of[Cns[Int] & Sm[Int]] was found for parameter x of method summon in object Predef. Failed to synthesize an instance of type deriving.Mirror.Of[Cns[Int] & Sm[Int]]:
=======
   |No given instance of type scala.deriving.Mirror.ProductOf[Cns[Int] & Sm[Int]] was found for parameter x of method summon in object Predef. Failed to synthesize an instance of type scala.deriving.Mirror.ProductOf[Cns[Int] & Sm[Int]]: type `Cns[Int] & Sm[Int]` is not a generic product because its subpart `Cns[Int] & Sm[Int]` is an intersection of unrelated definitions class Cns and class Sm.
-- [E172] Type Error: tests/neg/mirror-synthesis-errors-b.scala:22:56 --------------------------------------------------
22 |val testB = summon[Mirror.ProductOf[Sm[Int] & Cns[Int]]] // error: unreleated
   |                                                        ^
   |No given instance of type scala.deriving.Mirror.ProductOf[Sm[Int] & Cns[Int]] was found for parameter x of method summon in object Predef. Failed to synthesize an instance of type scala.deriving.Mirror.ProductOf[Sm[Int] & Cns[Int]]: type `Sm[Int] & Cns[Int]` is not a generic product because its subpart `Sm[Int] & Cns[Int]` is an intersection of unrelated definitions class Sm and class Cns.
-- [E172] Type Error: tests/neg/mirror-synthesis-errors-b.scala:23:49 --------------------------------------------------
23 |val testC = summon[Mirror.Of[Cns[Int] & Sm[Int]]] // error: unreleated
   |                                                 ^
   |No given instance of type scala.deriving.Mirror.Of[Cns[Int] & Sm[Int]] was found for parameter x of method summon in object Predef. Failed to synthesize an instance of type scala.deriving.Mirror.Of[Cns[Int] & Sm[Int]]:
>>>>>>> a92a4639
   |	* type `Cns[Int] & Sm[Int]` is not a generic product because its subpart `Cns[Int] & Sm[Int]` is an intersection of unrelated definitions class Cns and class Sm.
   |	* type `Cns[Int] & Sm[Int]` is not a generic sum because its subpart `Cns[Int] & Sm[Int]` is an intersection of unrelated definitions class Cns and class Sm.
-- [E172] Type Error: tests/neg/mirror-synthesis-errors-b.scala:24:49 --------------------------------------------------
24 |val testD = summon[Mirror.Of[Sm[Int] & Cns[Int]]] // error: unreleated
   |                                                 ^
<<<<<<< HEAD
   |No given instance of type deriving.Mirror.Of[Sm[Int] & Cns[Int]] was found for parameter x of method summon in object Predef. Failed to synthesize an instance of type deriving.Mirror.Of[Sm[Int] & Cns[Int]]:
=======
   |No given instance of type scala.deriving.Mirror.Of[Sm[Int] & Cns[Int]] was found for parameter x of method summon in object Predef. Failed to synthesize an instance of type scala.deriving.Mirror.Of[Sm[Int] & Cns[Int]]:
>>>>>>> a92a4639
   |	* type `Sm[Int] & Cns[Int]` is not a generic product because its subpart `Sm[Int] & Cns[Int]` is an intersection of unrelated definitions class Sm and class Cns.
   |	* type `Sm[Int] & Cns[Int]` is not a generic sum because its subpart `Sm[Int] & Cns[Int]` is an intersection of unrelated definitions class Sm and class Cns.
-- [E172] Type Error: tests/neg/mirror-synthesis-errors-b.scala:25:55 --------------------------------------------------
25 |val testE = summon[Mirror.ProductOf[Sm[Int] & Nn.type]] // error: unreleated
   |                                                       ^
<<<<<<< HEAD
   |No given instance of type deriving.Mirror.ProductOf[Sm[Int] & Nn.type] was found for parameter x of method summon in object Predef. Failed to synthesize an instance of type deriving.Mirror.ProductOf[Sm[Int] & Nn.type]: type `Sm[Int] & Nn.type` is not a generic product because its subpart `Sm[Int] & Nn.type` is an intersection of unrelated definitions class Sm and object Nn.
-- [E172] Type Error: tests/neg/mirror-synthesis-errors-b.scala:26:55 --------------------------------------------------
26 |val testF = summon[Mirror.ProductOf[Nn.type & Sm[Int]]] // error: unreleated
   |                                                       ^
   |No given instance of type deriving.Mirror.ProductOf[Nn.type & Sm[Int]] was found for parameter x of method summon in object Predef. Failed to synthesize an instance of type deriving.Mirror.ProductOf[Nn.type & Sm[Int]]: type `Nn.type & Sm[Int]` is not a generic product because its subpart `Nn.type & Sm[Int]` is an intersection of unrelated definitions object Nn and class Sm.
-- [E172] Type Error: tests/neg/mirror-synthesis-errors-b.scala:27:54 --------------------------------------------------
27 |val testG = summon[Mirror.Of[Foo.A.type & Foo.B.type]] // error: unreleated
   |                                                      ^
   |No given instance of type deriving.Mirror.Of[(Foo.A : Foo) & (Foo.B : Foo)] was found for parameter x of method summon in object Predef. Failed to synthesize an instance of type deriving.Mirror.Of[(Foo.A : Foo) & (Foo.B : Foo)]:
=======
   |No given instance of type scala.deriving.Mirror.ProductOf[Sm[Int] & Nn.type] was found for parameter x of method summon in object Predef. Failed to synthesize an instance of type scala.deriving.Mirror.ProductOf[Sm[Int] & Nn.type]: type `Sm[Int] & Nn.type` is not a generic product because its subpart `Sm[Int] & Nn.type` is an intersection of unrelated definitions class Sm and object Nn.
-- [E172] Type Error: tests/neg/mirror-synthesis-errors-b.scala:26:55 --------------------------------------------------
26 |val testF = summon[Mirror.ProductOf[Nn.type & Sm[Int]]] // error: unreleated
   |                                                       ^
   |No given instance of type scala.deriving.Mirror.ProductOf[Nn.type & Sm[Int]] was found for parameter x of method summon in object Predef. Failed to synthesize an instance of type scala.deriving.Mirror.ProductOf[Nn.type & Sm[Int]]: type `Nn.type & Sm[Int]` is not a generic product because its subpart `Nn.type & Sm[Int]` is an intersection of unrelated definitions object Nn and class Sm.
-- [E172] Type Error: tests/neg/mirror-synthesis-errors-b.scala:27:54 --------------------------------------------------
27 |val testG = summon[Mirror.Of[Foo.A.type & Foo.B.type]] // error: unreleated
   |                                                      ^
   |No given instance of type scala.deriving.Mirror.Of[(Foo.A : Foo) & (Foo.B : Foo)] was found for parameter x of method summon in object Predef. Failed to synthesize an instance of type scala.deriving.Mirror.Of[(Foo.A : Foo) & (Foo.B : Foo)]:
>>>>>>> a92a4639
   |	* type `(Foo.A : Foo) & (Foo.B : Foo)` is not a generic product because its subpart `(Foo.A : Foo) & (Foo.B : Foo)` is an intersection of unrelated definitions value A and value B.
   |	* type `(Foo.A : Foo) & (Foo.B : Foo)` is not a generic sum because its subpart `(Foo.A : Foo) & (Foo.B : Foo)` is an intersection of unrelated definitions value A and value B.
-- [E172] Type Error: tests/neg/mirror-synthesis-errors-b.scala:28:54 --------------------------------------------------
28 |val testH = summon[Mirror.Of[Foo.B.type & Foo.A.type]] // error: unreleated
   |                                                      ^
<<<<<<< HEAD
   |No given instance of type deriving.Mirror.Of[(Foo.B : Foo) & (Foo.A : Foo)] was found for parameter x of method summon in object Predef. Failed to synthesize an instance of type deriving.Mirror.Of[(Foo.B : Foo) & (Foo.A : Foo)]:
=======
   |No given instance of type scala.deriving.Mirror.Of[(Foo.B : Foo) & (Foo.A : Foo)] was found for parameter x of method summon in object Predef. Failed to synthesize an instance of type scala.deriving.Mirror.Of[(Foo.B : Foo) & (Foo.A : Foo)]:
>>>>>>> a92a4639
   |	* type `(Foo.B : Foo) & (Foo.A : Foo)` is not a generic product because its subpart `(Foo.B : Foo) & (Foo.A : Foo)` is an intersection of unrelated definitions value B and value A.
   |	* type `(Foo.B : Foo) & (Foo.A : Foo)` is not a generic sum because its subpart `(Foo.B : Foo) & (Foo.A : Foo)` is an intersection of unrelated definitions value B and value A.<|MERGE_RESOLUTION|>--- conflicted
+++ resolved
@@ -1,17 +1,6 @@
 -- [E172] Type Error: tests/neg/mirror-synthesis-errors-b.scala:21:56 --------------------------------------------------
 21 |val testA = summon[Mirror.ProductOf[Cns[Int] & Sm[Int]]] // error: unreleated
    |                                                        ^
-<<<<<<< HEAD
-   |No given instance of type deriving.Mirror.ProductOf[Cns[Int] & Sm[Int]] was found for parameter x of method summon in object Predef. Failed to synthesize an instance of type deriving.Mirror.ProductOf[Cns[Int] & Sm[Int]]: type `Cns[Int] & Sm[Int]` is not a generic product because its subpart `Cns[Int] & Sm[Int]` is an intersection of unrelated definitions class Cns and class Sm.
--- [E172] Type Error: tests/neg/mirror-synthesis-errors-b.scala:22:56 --------------------------------------------------
-22 |val testB = summon[Mirror.ProductOf[Sm[Int] & Cns[Int]]] // error: unreleated
-   |                                                        ^
-   |No given instance of type deriving.Mirror.ProductOf[Sm[Int] & Cns[Int]] was found for parameter x of method summon in object Predef. Failed to synthesize an instance of type deriving.Mirror.ProductOf[Sm[Int] & Cns[Int]]: type `Sm[Int] & Cns[Int]` is not a generic product because its subpart `Sm[Int] & Cns[Int]` is an intersection of unrelated definitions class Sm and class Cns.
--- [E172] Type Error: tests/neg/mirror-synthesis-errors-b.scala:23:49 --------------------------------------------------
-23 |val testC = summon[Mirror.Of[Cns[Int] & Sm[Int]]] // error: unreleated
-   |                                                 ^
-   |No given instance of type deriving.Mirror.Of[Cns[Int] & Sm[Int]] was found for parameter x of method summon in object Predef. Failed to synthesize an instance of type deriving.Mirror.Of[Cns[Int] & Sm[Int]]:
-=======
    |No given instance of type scala.deriving.Mirror.ProductOf[Cns[Int] & Sm[Int]] was found for parameter x of method summon in object Predef. Failed to synthesize an instance of type scala.deriving.Mirror.ProductOf[Cns[Int] & Sm[Int]]: type `Cns[Int] & Sm[Int]` is not a generic product because its subpart `Cns[Int] & Sm[Int]` is an intersection of unrelated definitions class Cns and class Sm.
 -- [E172] Type Error: tests/neg/mirror-synthesis-errors-b.scala:22:56 --------------------------------------------------
 22 |val testB = summon[Mirror.ProductOf[Sm[Int] & Cns[Int]]] // error: unreleated
@@ -21,33 +10,17 @@
 23 |val testC = summon[Mirror.Of[Cns[Int] & Sm[Int]]] // error: unreleated
    |                                                 ^
    |No given instance of type scala.deriving.Mirror.Of[Cns[Int] & Sm[Int]] was found for parameter x of method summon in object Predef. Failed to synthesize an instance of type scala.deriving.Mirror.Of[Cns[Int] & Sm[Int]]:
->>>>>>> a92a4639
    |	* type `Cns[Int] & Sm[Int]` is not a generic product because its subpart `Cns[Int] & Sm[Int]` is an intersection of unrelated definitions class Cns and class Sm.
    |	* type `Cns[Int] & Sm[Int]` is not a generic sum because its subpart `Cns[Int] & Sm[Int]` is an intersection of unrelated definitions class Cns and class Sm.
 -- [E172] Type Error: tests/neg/mirror-synthesis-errors-b.scala:24:49 --------------------------------------------------
 24 |val testD = summon[Mirror.Of[Sm[Int] & Cns[Int]]] // error: unreleated
    |                                                 ^
-<<<<<<< HEAD
-   |No given instance of type deriving.Mirror.Of[Sm[Int] & Cns[Int]] was found for parameter x of method summon in object Predef. Failed to synthesize an instance of type deriving.Mirror.Of[Sm[Int] & Cns[Int]]:
-=======
    |No given instance of type scala.deriving.Mirror.Of[Sm[Int] & Cns[Int]] was found for parameter x of method summon in object Predef. Failed to synthesize an instance of type scala.deriving.Mirror.Of[Sm[Int] & Cns[Int]]:
->>>>>>> a92a4639
    |	* type `Sm[Int] & Cns[Int]` is not a generic product because its subpart `Sm[Int] & Cns[Int]` is an intersection of unrelated definitions class Sm and class Cns.
    |	* type `Sm[Int] & Cns[Int]` is not a generic sum because its subpart `Sm[Int] & Cns[Int]` is an intersection of unrelated definitions class Sm and class Cns.
 -- [E172] Type Error: tests/neg/mirror-synthesis-errors-b.scala:25:55 --------------------------------------------------
 25 |val testE = summon[Mirror.ProductOf[Sm[Int] & Nn.type]] // error: unreleated
    |                                                       ^
-<<<<<<< HEAD
-   |No given instance of type deriving.Mirror.ProductOf[Sm[Int] & Nn.type] was found for parameter x of method summon in object Predef. Failed to synthesize an instance of type deriving.Mirror.ProductOf[Sm[Int] & Nn.type]: type `Sm[Int] & Nn.type` is not a generic product because its subpart `Sm[Int] & Nn.type` is an intersection of unrelated definitions class Sm and object Nn.
--- [E172] Type Error: tests/neg/mirror-synthesis-errors-b.scala:26:55 --------------------------------------------------
-26 |val testF = summon[Mirror.ProductOf[Nn.type & Sm[Int]]] // error: unreleated
-   |                                                       ^
-   |No given instance of type deriving.Mirror.ProductOf[Nn.type & Sm[Int]] was found for parameter x of method summon in object Predef. Failed to synthesize an instance of type deriving.Mirror.ProductOf[Nn.type & Sm[Int]]: type `Nn.type & Sm[Int]` is not a generic product because its subpart `Nn.type & Sm[Int]` is an intersection of unrelated definitions object Nn and class Sm.
--- [E172] Type Error: tests/neg/mirror-synthesis-errors-b.scala:27:54 --------------------------------------------------
-27 |val testG = summon[Mirror.Of[Foo.A.type & Foo.B.type]] // error: unreleated
-   |                                                      ^
-   |No given instance of type deriving.Mirror.Of[(Foo.A : Foo) & (Foo.B : Foo)] was found for parameter x of method summon in object Predef. Failed to synthesize an instance of type deriving.Mirror.Of[(Foo.A : Foo) & (Foo.B : Foo)]:
-=======
    |No given instance of type scala.deriving.Mirror.ProductOf[Sm[Int] & Nn.type] was found for parameter x of method summon in object Predef. Failed to synthesize an instance of type scala.deriving.Mirror.ProductOf[Sm[Int] & Nn.type]: type `Sm[Int] & Nn.type` is not a generic product because its subpart `Sm[Int] & Nn.type` is an intersection of unrelated definitions class Sm and object Nn.
 -- [E172] Type Error: tests/neg/mirror-synthesis-errors-b.scala:26:55 --------------------------------------------------
 26 |val testF = summon[Mirror.ProductOf[Nn.type & Sm[Int]]] // error: unreleated
@@ -57,16 +30,11 @@
 27 |val testG = summon[Mirror.Of[Foo.A.type & Foo.B.type]] // error: unreleated
    |                                                      ^
    |No given instance of type scala.deriving.Mirror.Of[(Foo.A : Foo) & (Foo.B : Foo)] was found for parameter x of method summon in object Predef. Failed to synthesize an instance of type scala.deriving.Mirror.Of[(Foo.A : Foo) & (Foo.B : Foo)]:
->>>>>>> a92a4639
    |	* type `(Foo.A : Foo) & (Foo.B : Foo)` is not a generic product because its subpart `(Foo.A : Foo) & (Foo.B : Foo)` is an intersection of unrelated definitions value A and value B.
    |	* type `(Foo.A : Foo) & (Foo.B : Foo)` is not a generic sum because its subpart `(Foo.A : Foo) & (Foo.B : Foo)` is an intersection of unrelated definitions value A and value B.
 -- [E172] Type Error: tests/neg/mirror-synthesis-errors-b.scala:28:54 --------------------------------------------------
 28 |val testH = summon[Mirror.Of[Foo.B.type & Foo.A.type]] // error: unreleated
    |                                                      ^
-<<<<<<< HEAD
-   |No given instance of type deriving.Mirror.Of[(Foo.B : Foo) & (Foo.A : Foo)] was found for parameter x of method summon in object Predef. Failed to synthesize an instance of type deriving.Mirror.Of[(Foo.B : Foo) & (Foo.A : Foo)]:
-=======
    |No given instance of type scala.deriving.Mirror.Of[(Foo.B : Foo) & (Foo.A : Foo)] was found for parameter x of method summon in object Predef. Failed to synthesize an instance of type scala.deriving.Mirror.Of[(Foo.B : Foo) & (Foo.A : Foo)]:
->>>>>>> a92a4639
    |	* type `(Foo.B : Foo) & (Foo.A : Foo)` is not a generic product because its subpart `(Foo.B : Foo) & (Foo.A : Foo)` is an intersection of unrelated definitions value B and value A.
    |	* type `(Foo.B : Foo) & (Foo.A : Foo)` is not a generic sum because its subpart `(Foo.B : Foo) & (Foo.A : Foo)` is an intersection of unrelated definitions value B and value A.