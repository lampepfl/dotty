-- [E007] Type Mismatch Error: tests/neg/6571.scala:6:39 ---------------------------------------------------------------
6 |  def foo: M[Inv[Int] & Inv[String]] = "" // error
  |                                       ^^
  |                                       Found:    ("" : String)
  |                                       Required: Test.M[Test.Inv[Int] & Test.Inv[String]]
  |
  |                                       Note: a match type could not be fully reduced:
  |
  |                                         trying to reduce  Test.M[Test.Inv[Int] & Test.Inv[String]]
  |                                         failed since selector Test.Inv[Int] & Test.Inv[String]
<<<<<<< HEAD
  |                                         is uninhabited (there are no values of that type).
=======
  |                                         does not match  case Test.Inv[u] => u
  |                                         and cannot be shown to be disjoint from it either.
>>>>>>> a92a4639
  |
  | longer explanation available when compiling with `-explain`
-- [E007] Type Mismatch Error: tests/neg/6571.scala:7:39 ---------------------------------------------------------------
7 |  def bar: M[Inv[String] & Inv[Int]] = 0 // error
  |                                       ^
  |                                       Found:    (0 : Int)
  |                                       Required: Test.M[Test.Inv[String] & Test.Inv[Int]]
  |
  |                                       Note: a match type could not be fully reduced:
  |
  |                                         trying to reduce  Test.M[Test.Inv[String] & Test.Inv[Int]]
  |                                         failed since selector Test.Inv[String] & Test.Inv[Int]
<<<<<<< HEAD
  |                                         is uninhabited (there are no values of that type).
=======
  |                                         does not match  case Test.Inv[u] => u
  |                                         and cannot be shown to be disjoint from it either.
>>>>>>> a92a4639
  |
  | longer explanation available when compiling with `-explain`<|MERGE_RESOLUTION|>--- conflicted
+++ resolved
@@ -8,12 +8,8 @@
   |
   |                                         trying to reduce  Test.M[Test.Inv[Int] & Test.Inv[String]]
   |                                         failed since selector Test.Inv[Int] & Test.Inv[String]
-<<<<<<< HEAD
-  |                                         is uninhabited (there are no values of that type).
-=======
   |                                         does not match  case Test.Inv[u] => u
   |                                         and cannot be shown to be disjoint from it either.
->>>>>>> a92a4639
   |
   | longer explanation available when compiling with `-explain`
 -- [E007] Type Mismatch Error: tests/neg/6571.scala:7:39 ---------------------------------------------------------------
@@ -26,11 +22,7 @@
   |
   |                                         trying to reduce  Test.M[Test.Inv[String] & Test.Inv[Int]]
   |                                         failed since selector Test.Inv[String] & Test.Inv[Int]
-<<<<<<< HEAD
-  |                                         is uninhabited (there are no values of that type).
-=======
   |                                         does not match  case Test.Inv[u] => u
   |                                         and cannot be shown to be disjoint from it either.
->>>>>>> a92a4639
   |
   | longer explanation available when compiling with `-explain`