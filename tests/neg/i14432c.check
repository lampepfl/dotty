--- conflicted
+++ resolved
@@ -2,18 +2,10 @@
 12 |class Bar extends example.Foo(23) { // error: cant access private[example] ctor
    |                  ^^^^^^^^^^^
    |                  constructor Foo cannot be accessed as a member of example.Foo from class Bar.
-<<<<<<< HEAD
--- [E172] Type Error: tests/neg/i14432c.scala:16:43 --------------------------------------------------------------------
-16 |  val mFoo = summon[Mirror.Of[example.Foo]] // error: no mirror
-   |                                           ^
-   |No given instance of type deriving.Mirror.Of[example.Foo] was found for parameter x of method summon in object Predef. Failed to synthesize an instance of type deriving.Mirror.Of[example.Foo]:
-   |	* class Foo is not a generic product because the constructor of class Foo is innaccessible from the calling scope.
-=======
    |                    private[example] constructor Foo can only be accessed from package example.
 -- [E172] Type Error: tests/neg/i14432c.scala:16:43 --------------------------------------------------------------------
 16 |  val mFoo = summon[Mirror.Of[example.Foo]] // error: no mirror
    |                                           ^
    |No given instance of type scala.deriving.Mirror.Of[example.Foo] was found for parameter x of method summon in object Predef. Failed to synthesize an instance of type scala.deriving.Mirror.Of[example.Foo]:
    |	* class Foo is not a generic product because the constructor of class Foo is inaccessible from the calling scope.
->>>>>>> a92a4639
    |	* class Foo is not a generic sum because it is not a sealed class