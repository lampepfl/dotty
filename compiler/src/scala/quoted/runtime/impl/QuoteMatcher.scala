package scala.quoted
package runtime.impl

import dotty.tools.dotc.ast.tpd
import dotty.tools.dotc.core.Contexts.*
import dotty.tools.dotc.core.Decorators.*
import dotty.tools.dotc.core.Flags.*
import dotty.tools.dotc.core.Names.*
import dotty.tools.dotc.core.Mode.GadtConstraintInference
import dotty.tools.dotc.core.Types.*
import dotty.tools.dotc.core.StdNames.nme
import dotty.tools.dotc.core.Symbols.*
import dotty.tools.dotc.util.optional

/** Matches a quoted tree against a quoted pattern tree.
 *  A quoted pattern tree may have type and term holes in addition to normal terms.
 *
 *
 *  Semantics:
 *
 *  We use `'{..}` for expression, `'[..]` for types and `⟨..⟩` for patterns nested in expressions.
 *  The semantics are defined as a list of reduction rules that are tried one by one until one matches.
 *
 *   Operations:
 *   - `s =?= p` checks if a scrutinee `s` matches the pattern `p` while accumulating extracted parts of the code.
 *   - `isClosedUnder(x1, .., xn)('{e})` returns true if and only if all the references in `e` to names defined in the pattern are contained in the set `{x1, ... xn}`.
 *   - `lift(x1, .., xn)('{e})` returns `(y1, ..., yn) => [xi = $yi]'{e}` where `yi` is an `Expr` of the type of `xi`.
 *   - `withEnv(x1 -> y1, ..., xn -> yn)(matching)` evaluates matching recording that `xi` is equivalent to `yi`.
 *   - `matched` denotes that the the match succeeded and `matched('{e})` denotes that a match succeeded and extracts `'{e}`
 *   - `&&&` matches if both sides match. Concatenates the extracted expressions of both sides.
 *
 *   Note: that not all quoted terms bellow are valid expressions
 *
 *   ```scala
 *   /* Term hole */
 *   '{ e } =?= '{ hole[T] }  &&  typeOf('{e}) <:< T && isClosedUnder()('{e})  ===>   matched('{e})
 *
 *   /* Higher order term hole */
 *   '{ e } =?= '{ hole[(T1, ..., Tn) => T](x1, ..., xn) }  &&  isClosedUnder(x1, ... xn)('{e})  ===>   matched(lift(x1, ..., xn)('{e}))
 *
 *   /* Match literal */
 *   '{ lit } =?= '{ lit }   ===>   matched
 *
 *   /* Match type ascription (a) */
 *   '{ e: T } =?= '{ p }   ===>   '{e} =?= '{p}
 *
 *   /* Match type ascription (b) */
 *   '{ e } =?= '{ p: P }   ===>   '{e} =?= '{p}
 *
 *   /* Match selection */
 *   '{ e.x } =?= '{ p.x }   ===>   '{e} =?= '{p}
 *
 *   /* Match reference */
 *   '{ x } =?= '{ x }   ===>   matched
 *
 *   /* Match application */
 *   '{e0(e1, ..., en)} =?= '{p0(p1, ..., p2)}   ===>   '{e0} =?= '{p0} &&& '{e1} =?= '{p1} &&& ... %% '{en} =?= '{pn}
 *
 *   /* Match type application */
 *   '{e[T1, ..., Tn]} =?= '{p[P1, ..., Pn]}   ===>   '{e} =?= '{p} &&& '[T1] =?= '{P1} &&& ... %% '[Tn] =?= '[Pn]
 *
 *   /* Match block flattening */
 *   '{ {e0; e1; ...; en}; em } =?= '{ {p0; p1; ...; pm}; em }   ===>   '{ e0; {e1; ...; en; em} } =?= '{ p0; {p1; ...; pm; em} }
 *
 *   /* Match block */
 *   '{ e1; e2 } =?= '{ p1; p2 }   ===>   '{e1} =?= '{p1} &&& '{e2} =?= '{p2}
 *
 *   /* Match def block */
 *   '{ e1; e2 } =?= '{ p1; p2 }   ===>   withEnv(symOf(e1) -> symOf(p1))('{e1} =?= '{p1} &&& '{e2} =?= '{p2})
 *
 *   /* Match if */
 *   '{ if e0 then e1 else e2 } =?= '{ if p0 then p1 else p2 }   ===>  '{e0} =?= '{p0} &&& '{e1} =?= '{p1} &&& '{e2} =?= '{p2}
 *
 *   /* Match while */
 *   '{ while e0 do e1 } =?= '{ while p0 do p1 }   ===>  '{e0} =?= '{p0} &&& '{e1} =?= '{p1}
 *
 *   /* Match assign */
 *   '{ e0 = e1 } =?= '{ p0 = p1 }   ==>   '{e0} =?= '{p0} &&& '{e1} =?= '{p1}
 *
 *   /* Match new */
 *   '{ new T } =?= '{ new T }   ===>   matched
 *
 *   /* Match this */
 *   '{ C.this } =?= '{ C.this }   ===>   matched
 *
 *   /* Match super */
 *   '{ e.super } =?= '{ p.super }   ===>   '{e} =?= '{p}
 *
 *   /* Match varargs */
 *   '{ e: _* } =?= '{ p: _* }   ===>   '{e} =?= '{p}
 *
 *   /* Match val */
 *   '{ val x: T = e1; e2 } =?= '{ val y: P = p1; p2 }   ===>   withEnv(x -> y)('[T] =?= '[P] &&& '{e1} =?= '{p1} &&& '{e2} =?= '{p2})
 *
 *   /* Match def */
 *   '{ def x0(x1: T1, ..., xn: Tn)...(y1: U1, ..., ym: Um): T0 = e1; e2 } =?= '{ def y0(z1: P1, ..., zn: Pn)...(w1: Q1, ..., wn: Qn): P0 = p1; p2 }   ===>
 *           /* Note that types of parameters can depend on earlier parameters */
 *           withEnv(x1 -> y1, ..., zn -> zn)(...withEnv(y1 -> w1, ..., ym -> wm)(
 *             ('[T1] =?= '[P1] &&& ... &&&'[T1] =?= '[P1]) &&& ... &&& ('[U1] =?= '[Q1] &&& ... &&&'[Um] =?= '[Qm])
 *             &&& '[T0] =?= '[P0] &&& '{e1} =?= '{p1} && '{e2} =?= '{p2})...)
 *
 *   // Types
 *
 *   /* Match type */
 *   '[T] =?= '[P] && T <:< P   ===>   matched
 *
 *   ```
 */
class QuoteMatcher(debug: Boolean) {
  import tpd.*

<<<<<<< HEAD
  // TODO use flag from Context. Maybe -debug or add -debug-macros
  private inline val debug = false

=======
>>>>>>> a92a4639
  /** Sequence of matched expressions.
   *  These expressions are part of the scrutinee and will be bound to the quote pattern term splices.
   */
  type MatchingExprs = Seq[MatchResult]

  /** A map relating equivalent symbols from the scrutinee and the pattern
    *  For example in
    *  ```
    *  '{val a = 4; a * a} match case '{ val x = 4; x * x }
    *  ```
    *  when matching `a * a` with `x * x` the environment will contain `Map(a -> x)`.
    */
  private type Env = Map[Symbol, Symbol]

  private def withEnv[T](env: Env)(body: Env ?=> T): T = body(using env)

<<<<<<< HEAD
  def treeMatch(scrutineeTree: Tree, patternTree: Tree)(using Context): Option[MatchingExprs] =
    given Env = Map.empty
    optional:
      scrutineeTree =?= patternTree
=======
  /** Evaluate the result of pattern matching against a quote pattern.
   *  Implementation of the runtime of `QuoteMatching.{ExprMatch, TypeMatch}.unapply`.
   */
  def treeMatch(scrutinee: Tree, pattern: Tree)(using Context): Option[Tuple] = {
    val (pat1, typeHoles, ctx1) = instrumentTypeHoles(pattern)
    inContext(ctx1) {
      optional {
        given Env = Map.empty
        scrutinee =?= pat1
      }.map { matchings =>
        lazy val spliceScope = SpliceScope.getCurrent
        // After matching and doing all subtype checks, we have to approximate all the type bindings
        // that we have found, seal them in a quoted.Type and add them to the result
        val typeHoleApproximations = typeHoles.map(typeHoleApproximation)
        val matchedTypes = typeHoleApproximations.map { tpe =>
          new TypeImpl(TypeTree(tpe).withSpan(scrutinee.span), spliceScope)
        }
        val matchedExprs =
          val typeHoleMap: Type => Type =
            if typeHoles.isEmpty then identity
            else new TypeMap {
              private val typeHoleMapping = Map(typeHoles.zip(typeHoleApproximations)*)
              def apply(tp: Type): Type = tp match
                case TypeRef(NoPrefix, _) => typeHoleMapping.getOrElse(tp.typeSymbol, tp)
                case _ => mapOver(tp)
            }
          if matchings.isEmpty then Nil
          else matchings.map(_.toExpr(typeHoleMap, spliceScope))
        val results = matchedTypes ++ matchedExprs
        Tuple.fromIArray(IArray.unsafeFromArray(results.toArray))
      }
    }
  }

  def instrumentTypeHoles(pat: Tree)(using Context): (Tree, List[Symbol], Context) =
    def isTypeHoleDef(tree: Tree): Boolean = tree match
      case tree: TypeDef => tree.symbol.hasAnnotation(defn.QuotedRuntimePatterns_patternTypeAnnot)
      case _ => false
    pat match
      case tpd.Inlined(_, Nil, pat2) => instrumentTypeHoles(pat2)
      case tpd.Block(stats @ ((typeHole: TypeDef) :: _), expr) if isTypeHoleDef(typeHole) =>
        val (holeDefs, otherStats) = stats.span(isTypeHoleDef)
        val holeSyms = holeDefs.map(_.symbol)
        val ctx1 = ctx.fresh.setFreshGADTBounds.addMode(GadtConstraintInference)
        ctx1.gadtState.addToConstraint(holeSyms)
        (tpd.cpy.Block(pat)(otherStats, expr), holeSyms, ctx1)
      case _ =>
        (pat, Nil, ctx)

  /** Type approximation of a quote pattern type variable.
   *  Should only be approximated after matching the tree.
   */
  def typeHoleApproximation(sym: Symbol)(using Context): Type =
    val fromAboveAnnot = sym.hasAnnotation(defn.QuotedRuntimePatterns_fromAboveAnnot)
    val fullBounds = ctx.gadt.fullBounds(sym)
    if fromAboveAnnot then fullBounds.nn.hi else fullBounds.nn.lo
>>>>>>> a92a4639

  /** Check that all trees match with `mtch` and concatenate the results with &&& */
  private def matchLists[T](l1: List[T], l2: List[T])(mtch: (T, T) => MatchingExprs): optional[MatchingExprs] = (l1, l2) match {
    case (x :: xs, y :: ys) => mtch(x, y) &&& matchLists(xs, ys)(mtch)
    case (Nil, Nil) => matched
    case _ => notMatched
  }

  extension (scrutinees: List[Tree])
    private def =?= (patterns: List[Tree])(using Env, Context): optional[MatchingExprs] =
      matchLists(scrutinees, patterns)(_ =?= _)

  extension (scrutinee0: Tree)

    /** Check that the trees match and return the contents from the pattern holes.
      *  Return a sequence containing all the contents in the holes.
      *  If it does not match, continues to the `optional` with `None`.
      *
      *  @param scrutinee The tree being matched
      *  @param pattern The pattern tree that the scrutinee should match. Contains `patternHole` holes.
      *  @param `summon[Env]` Set of tuples containing pairs of symbols (s, p) where s defines a symbol in `scrutinee` which corresponds to symbol p in `pattern`.
      *  @return The sequence with the contents of the holes of the matched expression.
      */
    private def =?= (pattern0: Tree)(using Env, Context): optional[MatchingExprs] =

      /* Match block flattening */ // TODO move to cases
      /** Normalize the tree */
      def normalize(tree: Tree): Tree = tree match {
        case Block(Nil, expr) => normalize(expr)
        case Block(stats1, Block(stats2, expr)) =>
          expr match
            case _: Closure => tree
            case _ => normalize(Block(stats1 ::: stats2, expr))
        case Inlined(_, Nil, expr) => normalize(expr)
        case _ => tree
      }

      val scrutinee = normalize(scrutinee0)
      val pattern = normalize(pattern0)

      /** Check that both are `val` or both are `lazy val` or both are `var` **/
      def checkValFlags(): Boolean = {
        val sFlags = scrutinee.symbol.flags
        val pFlags = pattern.symbol.flags
        sFlags.is(Lazy) == pFlags.is(Lazy) && sFlags.is(Mutable) == pFlags.is(Mutable)
      }

      // TODO remove
      object TypeTreeTypeTest:
        def unapply(x: Tree): Option[Tree & x.type] = x match
          case x: (TypeBoundsTree & x.type) => None
          case x: (Tree & x.type) if x.isType => Some(x)
          case _ => None
      end TypeTreeTypeTest

      def runMatch(): optional[MatchingExprs] = pattern match

        /* Term hole */
        // Match a scala.internal.Quoted.patternHole typed as a repeated argument and return the scrutinee tree
        case Typed(TypeApply(patternHole, tpt :: Nil), tpt2)
            if patternHole.symbol.eq(defn.QuotedRuntimePatterns_patternHole) &&
               tpt2.tpe.derivesFrom(defn.RepeatedParamClass) =>
          scrutinee match
            case Typed(s, tpt1) if s.tpe <:< tpt.tpe => matched(scrutinee)
            case _ => notMatched

        /* Term hole */
        // Match a scala.internal.Quoted.patternHole and return the scrutinee tree
        case TypeApply(patternHole, tpt :: Nil)
            if patternHole.symbol.eq(defn.QuotedRuntimePatterns_patternHole) &&
                scrutinee.tpe <:< tpt.tpe =>
          scrutinee match
            case ClosedPatternTerm(scrutinee) => matched(scrutinee)
            case _ => notMatched


        /* Higher order term hole */
        // Matches an open term and wraps it into a lambda that provides the free variables
        case Apply(TypeApply(Ident(_), List(TypeTree())), SeqLiteral(args, _) :: Nil)
            if pattern.symbol.eq(defn.QuotedRuntimePatterns_higherOrderHole) =>
<<<<<<< HEAD
          val env = summon[Env]
          val capturedArgs = args.map(_.symbol)
          val captureEnv = env.filter((k, v) => !capturedArgs.contains(v))
          withEnv(captureEnv) {
            scrutinee match
              case ClosedPatternTerm(scrutinee) => matchedOpen(scrutinee, pattern.tpe, args, env)
=======

          /* Some of method symbols in arguments of higher-order term hole are eta-expanded.
           * e.g.
           * g: (Int) => Int
           * => {
           *   def $anonfun(y: Int): Int = g(y)
           *   closure($anonfun)
           * }
           *
           * f: (using Int) => Int
           * => f(using x)
           * This function restores the symbol of the original method from
           * the eta-expanded function.
           */
          def getCapturedIdent(arg: Tree)(using Context): Ident =
            arg match
              case id: Ident => id
              case Apply(fun, _) => getCapturedIdent(fun)
              case Block((ddef: DefDef) :: _, _: Closure) => getCapturedIdent(ddef.rhs)
              case Typed(expr, _) => getCapturedIdent(expr)

          val env = summon[Env]
          val capturedIds = args.map(getCapturedIdent)
          val capturedSymbols = capturedIds.map(_.symbol)
          val captureEnv = env.filter((k, v) => !capturedSymbols.contains(v))
          withEnv(captureEnv) {
            scrutinee match
              case ClosedPatternTerm(scrutinee) => matchedOpen(scrutinee, pattern.tpe, capturedIds, args.map(_.tpe), env)
>>>>>>> a92a4639
              case _ => notMatched
          }

        /* Match type ascription (b) */
        case Typed(expr2, _) =>
          scrutinee =?= expr2

        case _ =>
          scrutinee match
            /* Match type ascription (a) */
            case Typed(expr1, _) =>
              expr1 =?= pattern

            /* Match literal */
            case Literal(constant1) =>
              pattern match
                case Literal(constant2) if constant1 == constant2 => matched
                case _ => notMatched

            case ref: RefTree =>
              pattern match
                /* Match selection */
                case Select(qual2, _) if symbolMatch(scrutinee, pattern) =>
                  ref match
                    case Select(qual1, _) => qual1 =?= qual2
                    case ref: Ident =>
                      if qual2.existsSubTree(_.symbol == defn.QuotedRuntimePatterns_patternHole) then
                        // Prefix has a hole, so we need to match the prefix to extract the value of the hole
                        tpd.desugarIdentPrefix(ref) =?= qual2
                      else
                        matched

                /* Match reference */
                case _: Ident if symbolMatch(scrutinee, pattern) => matched
                /* Match type */
                case TypeTreeTypeTest(pattern) if scrutinee.tpe <:< pattern.tpe => matched
                case _ => notMatched

            /* Match application */
            case Apply(fn1, args1) =>
              pattern match
                case Apply(fn2, args2) =>
                  fn1 =?= fn2 &&& args1 =?= args2
                case _ => notMatched

            /* Match type application */
            case TypeApply(fn1, args1) =>
              pattern match
                case TypeApply(fn2, args2) =>
                  fn1 =?= fn2 &&& args1 =?= args2
                case _ => notMatched

            /* Match block */
            case Block(stat1 :: stats1, expr1) =>
              pattern match
                case Block(stat2 :: stats2, expr2) =>
                  val newEnv = (stat1, stat2) match {
                    case (stat1: MemberDef, stat2: MemberDef) =>
                      summon[Env] + (stat1.symbol -> stat2.symbol)
                    case _ =>
                      summon[Env]
                  }
                  withEnv(newEnv) {
                    stat1 =?= stat2 &&& Block(stats1, expr1) =?= Block(stats2, expr2)
                  }
                case _ => notMatched

            /* Match if */
            case If(cond1, thenp1, elsep1) =>
              pattern match
                case If(cond2, thenp2, elsep2) =>
                  cond1 =?= cond2 &&& thenp1 =?= thenp2 &&& elsep1 =?= elsep2
                case _ => notMatched

            /* Match while */
            case WhileDo(cond1, body1) =>
              pattern match
                case WhileDo(cond2, body2) => cond1 =?= cond2 &&& body1 =?= body2
                case _ => notMatched

            /* Match assign */
            case Assign(lhs1, rhs1) =>
              pattern match
                case Assign(lhs2, rhs2) => lhs1 =?= lhs2 &&& rhs1 =?= rhs2
                case _ => notMatched

            /* Match new */
            case New(tpt1) =>
              pattern match
                case New(tpt2) if tpt1.tpe.dealias.typeSymbol == tpt2.tpe.dealias.typeSymbol => matched
                case _ => notMatched

            /* Match this */
            case This(_) =>
              pattern match
                case This(_) if scrutinee.symbol == pattern.symbol => matched
                case _ => notMatched

            /* Match super */
            case Super(qual1, mix1) =>
              pattern match
                case Super(qual2, mix2) if mix1 == mix2 => qual1 =?= qual2
                case _ => notMatched

            /* Match varargs */
            case SeqLiteral(elems1, _) =>
              pattern match
                case SeqLiteral(elems2, _) if elems1.size == elems2.size => elems1 =?= elems2
                case _ => notMatched

            /* Match type */
            // TODO remove this?
            case TypeTreeTypeTest(scrutinee) =>
              pattern match
                case TypeTreeTypeTest(pattern) if scrutinee.tpe <:< pattern.tpe => matched
                case _ => notMatched

            /* Match val */
            case scrutinee @ ValDef(_, tpt1, _) =>
              pattern match
                case pattern @ ValDef(_, tpt2, _) if checkValFlags() =>
                  def rhsEnv = summon[Env] + (scrutinee.symbol -> pattern.symbol)
                  tpt1 =?= tpt2 &&& withEnv(rhsEnv)(scrutinee.rhs =?= pattern.rhs)
                case _ => notMatched

            /* Match def */
            case scrutinee @ DefDef(_, paramss1, tpt1, _) =>
              pattern match
                case pattern @ DefDef(_, paramss2, tpt2, _) =>
                  def matchErasedParams(sctype: Type, pttype: Type): optional[MatchingExprs] =
                    (sctype, pttype) match
                      case (sctpe: MethodType, pttpe: MethodType) =>
                        if sctpe.erasedParams.sameElements(pttpe.erasedParams) then
                          matchErasedParams(sctpe.resType, pttpe.resType)
                        else
                          notMatched
                      case _ => matched

                  def matchParamss(scparamss: List[ParamClause], ptparamss: List[ParamClause])(using Env): optional[(Env, MatchingExprs)] =
                    (scparamss, ptparamss) match {
                      case (scparams :: screst, ptparams :: ptrest) =>
                        val mr1 = matchLists(scparams, ptparams)(_ =?= _)
                        val newEnv = summon[Env] ++ scparams.map(_.symbol).zip(ptparams.map(_.symbol))
                        val (resEnv, mrrest) = withEnv(newEnv)(matchParamss(screst, ptrest))
                        (resEnv, mr1 &&& mrrest)
                      case (Nil, Nil) => (summon[Env], matched)
                      case _ => notMatched
                    }

                  val ematch = matchErasedParams(scrutinee.tpe.widenTermRefExpr, pattern.tpe.widenTermRefExpr)
                  val (pEnv, pmatch) = matchParamss(paramss1, paramss2)
                  val defEnv = pEnv + (scrutinee.symbol -> pattern.symbol)

                  ematch
                  &&& pmatch
                  &&& withEnv(defEnv)(tpt1 =?= tpt2)
                  &&& withEnv(defEnv)(scrutinee.rhs =?= pattern.rhs)
                case _ => notMatched

            case Closure(_, _, tpt1) =>
              pattern match
                case Closure(_, _, tpt2) => matched // TODO match tpt1 with tpt2?
                case _ => notMatched

            case NamedArg(name1, arg1) =>
              pattern match
                case NamedArg(name2, arg2) if name1 == name2 => arg1 =?= arg2
                case _ => notMatched

            case EmptyTree =>
              if pattern.isEmpty then matched
              else notMatched

            // No Match
            case _ =>
              notMatched
      end runMatch

      if debug then
        try {
          runMatch()
        } catch {
          case e: util.boundary.Break[?] =>
            val quotes = QuotesImpl()
            println(
              s""">>>>>>>>>>>>>>>>>>>>>>>>>>>>>>>>>>>
                  |Scrutinee
                  |  ${scrutinee.show}
                  |did not match pattern
                  |  ${pattern.show}
                  |
                  |with environment: ${summon[Env]}
                  |
                  |Scrutinee: ${quotes.reflect.Printer.TreeStructure.show(scrutinee.asInstanceOf)}
                  |Pattern: ${quotes.reflect.Printer.TreeStructure.show(pattern.asInstanceOf)}
                  |
                  |""".stripMargin)
            throw e
        }
      else
        runMatch()

    end =?=

  end extension

  /** Does the scrutinee symbol match the pattern symbol? It matches if:
    *   - They are the same symbol
    *   - The scrutinee has is in the environment and they are equivalent
    *   - The scrutinee overrides the symbol of the pattern
    */
  private def symbolMatch(scrutineeTree: Tree, patternTree: Tree)(using Env, Context): Boolean =
    val scrutinee = scrutineeTree.symbol

    def overridingSymbol(ofclazz: Symbol): Symbol =
      if ofclazz.isClass then scrutinee.denot.overridingSymbol(ofclazz.asClass)
      else NoSymbol

    val devirtualizedScrutinee = scrutineeTree match
      case Select(qual, _) =>
        val sym = overridingSymbol(qual.tpe.typeSymbol)
        if sym.exists then sym
        else scrutinee
      case _ => scrutinee
    val pattern = patternTree.symbol

    devirtualizedScrutinee == pattern
    || summon[Env].get(devirtualizedScrutinee).contains(pattern)
    || devirtualizedScrutinee.allOverriddenSymbols.contains(pattern)

  private object ClosedPatternTerm {
    /** Matches a term that does not contain free variables defined in the pattern (i.e. not defined in `Env`) */
    def unapply(term: Tree)(using Env, Context): Option[term.type] =
      if freePatternVars(term).isEmpty then Some(term) else None

    /** Return all free variables of the term defined in the pattern (i.e. defined in `Env`) */
    def freePatternVars(term: Tree)(using Env, Context): Set[Symbol] =
      val accumulator = new TreeAccumulator[Set[Symbol]] {
        def apply(x: Set[Symbol], tree: Tree)(using Context): Set[Symbol] =
          tree match
            case tree: Ident if summon[Env].contains(tree.symbol) => foldOver(x + tree.symbol, tree)
            case _ => foldOver(x, tree)
      }
      accumulator.apply(Set.empty, term)
  }

  enum MatchResult:
    /** Closed pattern extracted value
     *  @param tree Scrutinee sub-tree that matched
     */
    case ClosedTree(tree: Tree)
    /** HOAS pattern extracted value
     *
     *  @param tree Scrutinee sub-tree that matched
     *  @param patternTpe Type of the pattern hole (from the pattern)
<<<<<<< HEAD
     *  @param args HOAS arguments (from the pattern)
     *  @param env Mapping between scrutinee and pattern variables
     */
    case OpenTree(tree: Tree, patternTpe: Type, args: List[Tree], env: Env)
=======
     *  @param argIds Identifiers of HOAS arguments (from the pattern)
     *  @param argTypes Eta-expanded types of HOAS arguments (from the pattern)
     *  @param env Mapping between scrutinee and pattern variables
     */
    case OpenTree(tree: Tree, patternTpe: Type, argIds: List[Tree], argTypes: List[Type], env: Env)
>>>>>>> a92a4639

    /** Return the expression that was extracted from a hole.
     *
     *  If it was a closed expression it returns that expression. Otherwise,
     *  if it is a HOAS pattern, the surrounding lambda is generated using
     *  `mapTypeHoles` to create the signature of the lambda.
     *
     *  This expression is assumed to be a valid expression in the given splice scope.
     */
<<<<<<< HEAD
    def toExpr(mapTypeHoles: TypeMap, spliceScope: Scope)(using Context): Expr[Any] = this match
      case MatchResult.ClosedTree(tree) =>
        new ExprImpl(tree, spliceScope)
      case MatchResult.OpenTree(tree, patternTpe, args, env) =>
        val names: List[TermName] = args.map {
          case Block(List(DefDef(nme.ANON_FUN, _, _, Apply(Ident(name), _))), _) => name.asTermName
          case arg => arg.symbol.name.asTermName
        }
        val paramTypes = args.map(x => mapTypeHoles(x.tpe.widenTermRefExpr))
        val methTpe = MethodType(names)(_ => paramTypes, _ => mapTypeHoles(patternTpe))
        val meth = newAnonFun(ctx.owner, methTpe)
        def bodyFn(lambdaArgss: List[List[Tree]]): Tree = {
          val argsMap = args.view.map(_.symbol).zip(lambdaArgss.head).toMap
          val body = new TreeMap {
            override def transform(tree: Tree)(using Context): Tree =
              tree match
=======
    def toExpr(mapTypeHoles: Type => Type, spliceScope: Scope)(using Context): Expr[Any] = this match
      case MatchResult.ClosedTree(tree) =>
        new ExprImpl(tree, spliceScope)
      case MatchResult.OpenTree(tree, patternTpe, argIds, argTypes, env) =>
        val names: List[TermName] = argIds.map(_.symbol.name.asTermName)
        val paramTypes = argTypes.map(tpe => mapTypeHoles(tpe.widenTermRefExpr))
        val methTpe = MethodType(names)(_ => paramTypes, _ => mapTypeHoles(patternTpe))
        val meth = newAnonFun(ctx.owner, methTpe)
        def bodyFn(lambdaArgss: List[List[Tree]]): Tree = {
          val argsMap = argIds.view.map(_.symbol).zip(lambdaArgss.head).toMap
          val body = new TreeMap {
            override def transform(tree: Tree)(using Context): Tree =
              tree match
                /*
                 * When matching a method call `f(0)` against a HOAS pattern `p(g)` where
                 * f has a method type `(x: Int): Int` and  `f` maps to `g`, `p` should hold
                 * `g.apply(0)` because the type of `g` is `Int => Int` due to eta expansion.
                 */
                case Apply(fun, args) if env.contains(tree.symbol) => transform(fun).select(nme.apply).appliedToArgs(args.map(transform))
>>>>>>> a92a4639
                case tree: Ident => env.get(tree.symbol).flatMap(argsMap.get).getOrElse(tree)
                case tree => super.transform(tree)
          }.transform(tree)
          TreeOps(body).changeNonLocalOwners(meth)
        }
        val hoasClosure = Closure(meth, bodyFn)
        new ExprImpl(hoasClosure, spliceScope)

<<<<<<< HEAD
  private inline def notMatched: optional[MatchingExprs] =
=======
  private inline def notMatched[T]: optional[T] =
>>>>>>> a92a4639
    optional.break()

  private inline def matched: MatchingExprs =
    Seq.empty

  private inline def matched(tree: Tree)(using Context): MatchingExprs =
    Seq(MatchResult.ClosedTree(tree))

<<<<<<< HEAD
  private def matchedOpen(tree: Tree, patternTpe: Type, args: List[Tree], env: Env)(using Context): MatchingExprs =
    Seq(MatchResult.OpenTree(tree, patternTpe, args, env))
=======
  private def matchedOpen(tree: Tree, patternTpe: Type, argIds: List[Tree], argTypes: List[Type], env: Env)(using Context): MatchingExprs =
    Seq(MatchResult.OpenTree(tree, patternTpe, argIds, argTypes, env))
>>>>>>> a92a4639

  extension (self: MatchingExprs)
      /** Concatenates the contents of two successful matchings */
      def &&& (that: MatchingExprs): MatchingExprs = self ++ that
  end extension

}<|MERGE_RESOLUTION|>--- conflicted
+++ resolved
@@ -109,12 +109,6 @@
 class QuoteMatcher(debug: Boolean) {
   import tpd.*
 
-<<<<<<< HEAD
-  // TODO use flag from Context. Maybe -debug or add -debug-macros
-  private inline val debug = false
-
-=======
->>>>>>> a92a4639
   /** Sequence of matched expressions.
    *  These expressions are part of the scrutinee and will be bound to the quote pattern term splices.
    */
@@ -131,12 +125,6 @@
 
   private def withEnv[T](env: Env)(body: Env ?=> T): T = body(using env)
 
-<<<<<<< HEAD
-  def treeMatch(scrutineeTree: Tree, patternTree: Tree)(using Context): Option[MatchingExprs] =
-    given Env = Map.empty
-    optional:
-      scrutineeTree =?= patternTree
-=======
   /** Evaluate the result of pattern matching against a quote pattern.
    *  Implementation of the runtime of `QuoteMatching.{ExprMatch, TypeMatch}.unapply`.
    */
@@ -193,7 +181,6 @@
     val fromAboveAnnot = sym.hasAnnotation(defn.QuotedRuntimePatterns_fromAboveAnnot)
     val fullBounds = ctx.gadt.fullBounds(sym)
     if fromAboveAnnot then fullBounds.nn.hi else fullBounds.nn.lo
->>>>>>> a92a4639
 
   /** Check that all trees match with `mtch` and concatenate the results with &&& */
   private def matchLists[T](l1: List[T], l2: List[T])(mtch: (T, T) => MatchingExprs): optional[MatchingExprs] = (l1, l2) match {
@@ -274,14 +261,6 @@
         // Matches an open term and wraps it into a lambda that provides the free variables
         case Apply(TypeApply(Ident(_), List(TypeTree())), SeqLiteral(args, _) :: Nil)
             if pattern.symbol.eq(defn.QuotedRuntimePatterns_higherOrderHole) =>
-<<<<<<< HEAD
-          val env = summon[Env]
-          val capturedArgs = args.map(_.symbol)
-          val captureEnv = env.filter((k, v) => !capturedArgs.contains(v))
-          withEnv(captureEnv) {
-            scrutinee match
-              case ClosedPatternTerm(scrutinee) => matchedOpen(scrutinee, pattern.tpe, args, env)
-=======
 
           /* Some of method symbols in arguments of higher-order term hole are eta-expanded.
            * e.g.
@@ -310,7 +289,6 @@
           withEnv(captureEnv) {
             scrutinee match
               case ClosedPatternTerm(scrutinee) => matchedOpen(scrutinee, pattern.tpe, capturedIds, args.map(_.tpe), env)
->>>>>>> a92a4639
               case _ => notMatched
           }
 
@@ -566,18 +544,11 @@
      *
      *  @param tree Scrutinee sub-tree that matched
      *  @param patternTpe Type of the pattern hole (from the pattern)
-<<<<<<< HEAD
-     *  @param args HOAS arguments (from the pattern)
-     *  @param env Mapping between scrutinee and pattern variables
-     */
-    case OpenTree(tree: Tree, patternTpe: Type, args: List[Tree], env: Env)
-=======
      *  @param argIds Identifiers of HOAS arguments (from the pattern)
      *  @param argTypes Eta-expanded types of HOAS arguments (from the pattern)
      *  @param env Mapping between scrutinee and pattern variables
      */
     case OpenTree(tree: Tree, patternTpe: Type, argIds: List[Tree], argTypes: List[Type], env: Env)
->>>>>>> a92a4639
 
     /** Return the expression that was extracted from a hole.
      *
@@ -587,24 +558,6 @@
      *
      *  This expression is assumed to be a valid expression in the given splice scope.
      */
-<<<<<<< HEAD
-    def toExpr(mapTypeHoles: TypeMap, spliceScope: Scope)(using Context): Expr[Any] = this match
-      case MatchResult.ClosedTree(tree) =>
-        new ExprImpl(tree, spliceScope)
-      case MatchResult.OpenTree(tree, patternTpe, args, env) =>
-        val names: List[TermName] = args.map {
-          case Block(List(DefDef(nme.ANON_FUN, _, _, Apply(Ident(name), _))), _) => name.asTermName
-          case arg => arg.symbol.name.asTermName
-        }
-        val paramTypes = args.map(x => mapTypeHoles(x.tpe.widenTermRefExpr))
-        val methTpe = MethodType(names)(_ => paramTypes, _ => mapTypeHoles(patternTpe))
-        val meth = newAnonFun(ctx.owner, methTpe)
-        def bodyFn(lambdaArgss: List[List[Tree]]): Tree = {
-          val argsMap = args.view.map(_.symbol).zip(lambdaArgss.head).toMap
-          val body = new TreeMap {
-            override def transform(tree: Tree)(using Context): Tree =
-              tree match
-=======
     def toExpr(mapTypeHoles: Type => Type, spliceScope: Scope)(using Context): Expr[Any] = this match
       case MatchResult.ClosedTree(tree) =>
         new ExprImpl(tree, spliceScope)
@@ -624,7 +577,6 @@
                  * `g.apply(0)` because the type of `g` is `Int => Int` due to eta expansion.
                  */
                 case Apply(fun, args) if env.contains(tree.symbol) => transform(fun).select(nme.apply).appliedToArgs(args.map(transform))
->>>>>>> a92a4639
                 case tree: Ident => env.get(tree.symbol).flatMap(argsMap.get).getOrElse(tree)
                 case tree => super.transform(tree)
           }.transform(tree)
@@ -633,11 +585,7 @@
         val hoasClosure = Closure(meth, bodyFn)
         new ExprImpl(hoasClosure, spliceScope)
 
-<<<<<<< HEAD
-  private inline def notMatched: optional[MatchingExprs] =
-=======
   private inline def notMatched[T]: optional[T] =
->>>>>>> a92a4639
     optional.break()
 
   private inline def matched: MatchingExprs =
@@ -646,13 +594,8 @@
   private inline def matched(tree: Tree)(using Context): MatchingExprs =
     Seq(MatchResult.ClosedTree(tree))
 
-<<<<<<< HEAD
-  private def matchedOpen(tree: Tree, patternTpe: Type, args: List[Tree], env: Env)(using Context): MatchingExprs =
-    Seq(MatchResult.OpenTree(tree, patternTpe, args, env))
-=======
   private def matchedOpen(tree: Tree, patternTpe: Type, argIds: List[Tree], argTypes: List[Type], env: Env)(using Context): MatchingExprs =
     Seq(MatchResult.OpenTree(tree, patternTpe, argIds, argTypes, env))
->>>>>>> a92a4639
 
   extension (self: MatchingExprs)
       /** Concatenates the contents of two successful matchings */
