--- conflicted
+++ resolved
@@ -1,40 +1,3 @@
-<<<<<<< HEAD
-package dotty.tools
-package repl
-
-import java.io.{ InputStream, PrintStream }
-import java.lang.reflect.InvocationTargetException
-
-import scala.annotation.tailrec
-import dotc.reporting.MessageRendering
-import dotc.reporting.diagnostic.MessageContainer
-import dotc.ast.untpd
-import dotc.ast.tpd
-import dotc.interactive.{ Interactive, SourceTree }
-import dotc.core.Contexts.Context
-import dotc.{CompilationUnit, Run}
-import dotc.core.Mode
-import dotc.core.Flags._
-import dotc.core.Types._
-import dotc.core.StdNames._
-import dotc.core.Names.Name
-import dotc.core.NameOps._
-import dotc.core.Symbols.{ NoSymbol, Symbol, defn }
-import dotc.core.Denotations.Denotation
-import dotc.core.Types.{ ConstantType, ExprType }
-import dotc.core.NameKinds.SimpleNameKind
-import dotc.config.CompilerCommand
-import dotc.{ Compiler, Driver }
-import dotc.printing.SyntaxHighlighting
-import dotc.reporting.diagnostic.Message
-import dotc.util.Positions.Position
-import dotc.util.SourcePosition
-
-import io._
-
-import AmmoniteReader._
-import results._
-=======
 package dotty.tools.repl
 
 import java.io.PrintStream
@@ -60,10 +23,10 @@
 import dotty.tools.dotc.{CompilationUnit, Driver}
 import dotty.tools.io._
 import org.jline.reader._
+import java.lang.reflect.InvocationTargetException
 
 import scala.annotation.tailrec
 import scala.collection.JavaConverters._
->>>>>>> 36c2e34b
 
 /** The state of the REPL contains necessary bindings instead of having to have
  *  mutation
@@ -254,30 +217,19 @@
             val newImports = newState.imports ++ extractImports(parsed.trees)
             val newStateWithImports = newState.copy(imports = newImports)
 
-<<<<<<< HEAD
             // display warnings
-            displayErrors(newState.run.runContext.flushBufferedMessages())(newState)
+            val warnings = newState.context.reporter.removeBufferedMessages(newState.context)
+            displayErrors(warnings)(newState)
 
             val afterRender = displayDefinitions(unit.tpdTree, newestWrapper)(newStateWithImports)
             afterRender.getOrElse(state)
           }
-=======
-            val warnings = newState.context.reporter.removeBufferedMessages(newState.context)
-            displayErrors(warnings)(newState) // display warnings
-            displayDefinitions(unit.tpdTree, newestWrapper)(newStateWithImports)
->>>>>>> 36c2e34b
-        }
       )
   }
 
   /** Display definitions from `tree` */
-<<<<<<< HEAD
   private def displayDefinitions(tree: tpd.Tree, newestWrapper: Name)(implicit state: State): Option[State] = {
-    implicit val ctx = state.run.runContext
-=======
-  private def displayDefinitions(tree: tpd.Tree, newestWrapper: Name)(implicit state: State): State = {
     implicit val ctx = state.context
->>>>>>> 36c2e34b
 
     def resAndUnit(denot: Denotation) = {
       import scala.util.{Success, Try}
@@ -309,7 +261,6 @@
       val typeAliases =
         info.bounds.hi.typeMembers.filter(_.symbol.info.isInstanceOf[TypeAlias])
 
-<<<<<<< HEAD
       val (successes, failures) = vals.map(rendering.renderVal).partition(_.isSuccess)
       if (failures.isEmpty) {
         val valRender = successes.flatMap(_.get)
@@ -322,15 +273,6 @@
         displayRenderFailures(failures.map(_.failed.get))
         None
       }
-=======
-      (
-        typeAliases.map("// defined alias " + _.symbol.showUser) ++
-        defs.map(rendering.renderMethod) ++
-        vals.map(rendering.renderVal).flatten
-      ).foreach(str => out.println(SyntaxHighlighting(str)))
-
-      state.copy(valIndex = state.valIndex - vals.count(resAndUnit))
->>>>>>> 36c2e34b
     }
     else Some(state)
 
