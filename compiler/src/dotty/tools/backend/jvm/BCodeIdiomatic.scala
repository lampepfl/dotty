--- conflicted
+++ resolved
@@ -22,13 +22,8 @@
   val bTypes: BTypesFromSymbols[int.type]
 
   import int.{_, given}
-<<<<<<< HEAD
-  import bTypes._
-  import coreBTypes._
-=======
   import bTypes.*
   import coreBTypes.*
->>>>>>> a92a4639
 
 
   lazy val JavaStringBuilderClassName = jlStringBuilderRef.internalName
