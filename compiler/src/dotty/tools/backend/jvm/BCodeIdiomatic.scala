package dotty.tools
package backend
package jvm

import scala.language.unsafeNulls

import scala.tools.asm
import scala.annotation.switch
import Primitives.{NE, EQ, TestOp, ArithmeticOp}
import scala.tools.asm.tree.MethodInsnNode
import dotty.tools.dotc.report

/*
 *  A high-level facade to the ASM API for bytecode generation.
 *
 *  @author  Miguel Garcia, http://lamp.epfl.ch/~magarcia/ScalaCompilerCornerReloaded
 *  @version 1.0
 *
 */
trait BCodeIdiomatic {
  val int: DottyBackendInterface
  val bTypes: BTypesFromSymbols[int.type]

  import int.{_, given}
  import bTypes._
  import coreBTypes._


<<<<<<< HEAD

  lazy val target =
    val releaseValue = Option(ctx.settings.javaOutputVersion.value).filter(_.nonEmpty)
    val targetValue = Option(ctx.settings.XuncheckedJavaOutputVersion.value).filter(_.nonEmpty)
    val defaultTarget = "8"
    (releaseValue, targetValue) match
      case (Some(release), None) => release
      case (None, Some(target)) => target
      case (Some(release), Some(_)) =>
        report.warning(s"The value of ${ctx.settings.XuncheckedJavaOutputVersion.name} was overridden by ${ctx.settings.javaOutputVersion.name}")
        release
      case (None, None) => "8" // least supported version by default


  // Keep synchronized with `minTargetVersion` and `maxTargetVersion` in ScalaSettings
  lazy val classfileVersion: Int = target match {
    case "8"  => asm.Opcodes.V1_8
    case "9"  => asm.Opcodes.V9
    case "10" => asm.Opcodes.V10
    case "11" => asm.Opcodes.V11
    case "12" => asm.Opcodes.V12
    case "13" => asm.Opcodes.V13
    case "14" => asm.Opcodes.V14
    case "15" => asm.Opcodes.V15
    case "16" => asm.Opcodes.V16
    case "17" => asm.Opcodes.V17
    case "18" => asm.Opcodes.V18
    case "19" => asm.Opcodes.V19
    case "20" => asm.Opcodes.V20
  }

  lazy val majorVersion: Int = (classfileVersion & 0xFF)
  lazy val emitStackMapFrame = (majorVersion >= 50)

  val extraProc: Int =
    import GenBCodeOps.addFlagIf
    asm.ClassWriter.COMPUTE_MAXS
      .addFlagIf(emitStackMapFrame, asm.ClassWriter.COMPUTE_FRAMES)

=======
>>>>>>> 721e7c87
  lazy val JavaStringBuilderClassName = jlStringBuilderRef.internalName

  val CLASS_CONSTRUCTOR_NAME    = "<clinit>"
  val INSTANCE_CONSTRUCTOR_NAME = "<init>"

  val EMPTY_STRING_ARRAY   = Array.empty[String]
  val EMPTY_INT_ARRAY      = Array.empty[Int]
  val EMPTY_LABEL_ARRAY    = Array.empty[asm.Label]
  val EMPTY_BTYPE_ARRAY    = Array.empty[BType]

  /* can-multi-thread */
  final def mkArrayB(xs: List[BType]): Array[BType] = {
    if (xs.isEmpty) { return EMPTY_BTYPE_ARRAY }
    val a = new Array[BType](xs.size); xs.copyToArray(a); a
  }
  /* can-multi-thread */
  final def mkArrayS(xs: List[String]): Array[String] = {
    if (xs.isEmpty) { return EMPTY_STRING_ARRAY }
    val a = new Array[String](xs.size); xs.copyToArray(a); a
  }
  /* can-multi-thread */
  final def mkArrayL(xs: List[asm.Label]): Array[asm.Label] = {
    if (xs.isEmpty) { return EMPTY_LABEL_ARRAY }
    val a = new Array[asm.Label](xs.size); xs.copyToArray(a); a
  }

  /*
   * can-multi-thread
   */
  final def mkArrayReverse(xs: List[String]): Array[String] = {
    val len = xs.size
    if (len == 0) { return EMPTY_STRING_ARRAY }
    val a = new Array[String](len)
    var i = len - 1
    var rest = xs
    while (!rest.isEmpty) {
      a(i) = rest.head
      rest = rest.tail
      i -= 1
    }
    a
  }

  /*
   * can-multi-thread
   */
  final def mkArrayReverse(xs: List[Int]): Array[Int] = {
    val len = xs.size
    if (len == 0) { return EMPTY_INT_ARRAY }
    val a = new Array[Int](len)
    var i = len - 1
    var rest = xs
    while (!rest.isEmpty) {
      a(i) = rest.head
      rest = rest.tail
      i -= 1
    }
    a
  }

  /* Just a namespace for utilities that encapsulate MethodVisitor idioms.
   *  In the ASM world, org.objectweb.asm.commons.InstructionAdapter plays a similar role,
   *  but the methods here allow choosing when to transition from ICode to ASM types
   *  (including not at all, e.g. for performance).
   */
  abstract class JCodeMethodN {

    def jmethod: asm.tree.MethodNode

    import asm.Opcodes;

    final def emit(opc: Int): Unit = { jmethod.visitInsn(opc) }

    /*
     * can-multi-thread
     */
    final def genPrimitiveArithmetic(op: ArithmeticOp, kind: BType): Unit = {

      import Primitives.{ ADD, SUB, MUL, DIV, REM, NOT }

      op match {

        case ADD => add(kind)
        case SUB => sub(kind)
        case MUL => mul(kind)
        case DIV => div(kind)
        case REM => rem(kind)

        case NOT =>
          if (kind.isIntSizedType) {
            emit(Opcodes.ICONST_M1)
            emit(Opcodes.IXOR)
          } else if (kind == LONG) {
            jmethod.visitLdcInsn(java.lang.Long.valueOf(-1))
            jmethod.visitInsn(Opcodes.LXOR)
          } else {
            abort(s"Impossible to negate an $kind")
          }

        case _ =>
          abort(s"Unknown arithmetic primitive $op")
      }

    } // end of method genPrimitiveArithmetic()

    /*
     * can-multi-thread
     */
    final def genPrimitiveLogical(op: /* LogicalOp */ Int, kind: BType): Unit = {

      import ScalaPrimitivesOps.{ AND, OR, XOR }

      ((op, kind): @unchecked) match {
        case (AND, LONG) => emit(Opcodes.LAND)
        case (AND, INT)  => emit(Opcodes.IAND)
        case (AND, _)    =>
          emit(Opcodes.IAND)
          if (kind != BOOL) { emitT2T(INT, kind) }

        case (OR, LONG) => emit(Opcodes.LOR)
        case (OR, INT)  => emit(Opcodes.IOR)
        case (OR, _) =>
          emit(Opcodes.IOR)
          if (kind != BOOL) { emitT2T(INT, kind) }

        case (XOR, LONG) => emit(Opcodes.LXOR)
        case (XOR, INT)  => emit(Opcodes.IXOR)
        case (XOR, _) =>
          emit(Opcodes.IXOR)
          if (kind != BOOL) { emitT2T(INT, kind) }
      }

    } // end of method genPrimitiveLogical()

    /*
     * can-multi-thread
     */
    final def genPrimitiveShift(op: /* ShiftOp */ Int, kind: BType): Unit = {

      import ScalaPrimitivesOps.{ LSL, ASR, LSR }

      ((op, kind): @unchecked) match {
        case (LSL, LONG) => emit(Opcodes.LSHL)
        case (LSL, INT)  => emit(Opcodes.ISHL)
        case (LSL, _) =>
          emit(Opcodes.ISHL)
          emitT2T(INT, kind)

        case (ASR, LONG) => emit(Opcodes.LSHR)
        case (ASR, INT)  => emit(Opcodes.ISHR)
        case (ASR, _) =>
          emit(Opcodes.ISHR)
          emitT2T(INT, kind)

        case (LSR, LONG) => emit(Opcodes.LUSHR)
        case (LSR, INT)  => emit(Opcodes.IUSHR)
        case (LSR, _) =>
          emit(Opcodes.IUSHR)
          emitT2T(INT, kind)
      }

    } // end of method genPrimitiveShift()

    /* Creates a new `StringBuilder` instance with the requested capacity
     *
     * can-multi-thread
     */
    final def genNewStringBuilder(size: Int): Unit = {
      jmethod.visitTypeInsn(Opcodes.NEW, JavaStringBuilderClassName)
      jmethod.visitInsn(Opcodes.DUP)
      jmethod.visitLdcInsn(Integer.valueOf(size))
      invokespecial(
        JavaStringBuilderClassName,
        INSTANCE_CONSTRUCTOR_NAME,
        "(I)V",
        itf = false
      )
    }

    /* Issue a call to `StringBuilder#append` for the right element type
     *
     * can-multi-thread
     */
    final def genStringBuilderAppend(elemType: BType): Unit = {
      val paramType = elemType match {
        case ct: ClassBType if ct.isSubtypeOf(StringRef)          => StringRef
        case ct: ClassBType if ct.isSubtypeOf(jlStringBufferRef)  => jlStringBufferRef
        case ct: ClassBType if ct.isSubtypeOf(jlCharSequenceRef)  => jlCharSequenceRef
        // Don't match for `ArrayBType(CHAR)`, even though StringBuilder has such an overload:
        // `"a" + Array('b')` should NOT be "ab", but "a[C@...".
        case _: RefBType                                              => ObjectRef
        // jlStringBuilder does not have overloads for byte and short, but we can just use the int version
        case BYTE | SHORT                                             => INT
        case pt: PrimitiveBType                                       => pt
      }
      val bt = MethodBType(List(paramType), jlStringBuilderRef)
      invokevirtual(JavaStringBuilderClassName, "append", bt.descriptor)
    }

    /* Extract the built `String` from the `StringBuilder`
     *
     * can-multi-thread
     */
    final def genStringBuilderEnd: Unit = {
      invokevirtual(JavaStringBuilderClassName, "toString", genStringBuilderEndDesc)
    }
    // Use ClassBType refs instead of plain string literal to make sure that needed ClassBTypes are initialized and reachable
    private lazy val genStringBuilderEndDesc = MethodBType(Nil, StringRef).descriptor

    /* Concatenate top N arguments on the stack with `StringConcatFactory#makeConcatWithConstants`
     * (only works for JDK 9+)
     *
     * can-multi-thread
     */
    final def genIndyStringConcat(
      recipe: String,
      argTypes: Seq[asm.Type],
      constants: Seq[String]
    ): Unit = {
      jmethod.visitInvokeDynamicInsn(
        "makeConcatWithConstants",
        asm.Type.getMethodDescriptor(StringRef.toASMType, argTypes:_*),
        coreBTypes.jliStringConcatFactoryMakeConcatWithConstantsHandle,
        (recipe +: constants):_*
      )
    }

    /*
     * Emits one or more conversion instructions based on the types given as arguments.
     *
     * @param from The type of the value to be converted into another type.
     * @param to   The type the value will be converted into.
     *
     * can-multi-thread
     */
    final def emitT2T(from: BType, to: BType): Unit = {

      assert(
        from.isNonVoidPrimitiveType && to.isNonVoidPrimitiveType,
        s"Cannot emit primitive conversion from $from to $to"
      )

          def pickOne(opcs: Array[Int]): Unit = { // TODO index on to.sort
            val chosen = (to: @unchecked) match {
              case BYTE   => opcs(0)
              case SHORT  => opcs(1)
              case CHAR   => opcs(2)
              case INT    => opcs(3)
              case LONG   => opcs(4)
              case FLOAT  => opcs(5)
              case DOUBLE => opcs(6)
            }
            if (chosen != -1) { emit(chosen) }
          }

      if (from == to) { return }
      // the only conversion involving BOOL that is allowed is (BOOL -> BOOL)
      assert(from != BOOL && to != BOOL, s"inconvertible types : $from -> $to")

      // We're done with BOOL already
      from match {

        // using `asm.Type.SHORT` instead of `BType.SHORT` because otherwise "warning: could not emit switch for @switch annotated match"

        case BYTE  => pickOne(JCodeMethodN.fromByteT2T)
        case SHORT => pickOne(JCodeMethodN.fromShortT2T)
        case CHAR  => pickOne(JCodeMethodN.fromCharT2T)
        case INT   => pickOne(JCodeMethodN.fromIntT2T)

        case FLOAT  =>
          import asm.Opcodes.{ F2L, F2D, F2I }
          to match {
            case LONG    => emit(F2L)
            case DOUBLE  => emit(F2D)
            case _       => emit(F2I); emitT2T(INT, to)
          }

        case LONG   =>
          import asm.Opcodes.{ L2F, L2D, L2I }
          to match {
            case FLOAT   => emit(L2F)
            case DOUBLE  => emit(L2D)
            case _       => emit(L2I); emitT2T(INT, to)
          }

        case DOUBLE =>
          import asm.Opcodes.{ D2L, D2F, D2I }
          to match {
            case FLOAT   => emit(D2F)
            case LONG    => emit(D2L)
            case _       => emit(D2I); emitT2T(INT, to)
          }
      }
    } // end of emitT2T()

    // can-multi-thread
    final def boolconst(b: Boolean): Unit = { iconst(if (b) 1 else 0) }

    // can-multi-thread
    final def iconst(cst: Int): Unit = {
      if (cst >= -1 && cst <= 5) {
        emit(Opcodes.ICONST_0 + cst)
      } else if (cst >= java.lang.Byte.MIN_VALUE && cst <= java.lang.Byte.MAX_VALUE) {
        jmethod.visitIntInsn(Opcodes.BIPUSH, cst)
      } else if (cst >= java.lang.Short.MIN_VALUE && cst <= java.lang.Short.MAX_VALUE) {
        jmethod.visitIntInsn(Opcodes.SIPUSH, cst)
      } else {
        jmethod.visitLdcInsn(Integer.valueOf(cst))
      }
    }

    // can-multi-thread
    final def lconst(cst: Long): Unit = {
      if (cst == 0L || cst == 1L) {
        emit(Opcodes.LCONST_0 + cst.asInstanceOf[Int])
      } else {
        jmethod.visitLdcInsn(java.lang.Long.valueOf(cst))
      }
    }

    // can-multi-thread
    final def fconst(cst: Float): Unit = {
      val bits: Int = java.lang.Float.floatToIntBits(cst)
      if (bits == 0L || bits == 0x3f800000 || bits == 0x40000000) { // 0..2
        emit(Opcodes.FCONST_0 + cst.asInstanceOf[Int])
      } else {
        jmethod.visitLdcInsn(java.lang.Float.valueOf(cst))
      }
    }

    // can-multi-thread
    final def dconst(cst: Double): Unit = {
      val bits: Long = java.lang.Double.doubleToLongBits(cst)
      if (bits == 0L || bits == 0x3ff0000000000000L) { // +0.0d and 1.0d
        emit(Opcodes.DCONST_0 + cst.asInstanceOf[Int])
      } else {
        jmethod.visitLdcInsn(java.lang.Double.valueOf(cst))
      }
    }

    // can-multi-thread
    final def newarray(elem: BType): Unit = {
      elem match {
        case c: RefBType =>
          /* phantom type at play in `Array(null)`, SI-1513. On the other hand, Array(()) has element type `scala.runtime.BoxedUnit` which isObject. */
          jmethod.visitTypeInsn(Opcodes.ANEWARRAY, c.classOrArrayType)
        case _ =>
          assert(elem.isNonVoidPrimitiveType)
          val rand = {
            // using `asm.Type.SHORT` instead of `BType.SHORT` because otherwise "warning: could not emit switch for @switch annotated match"
            elem match {
              case BOOL   => Opcodes.T_BOOLEAN
              case BYTE   => Opcodes.T_BYTE
              case SHORT  => Opcodes.T_SHORT
              case CHAR   => Opcodes.T_CHAR
              case INT    => Opcodes.T_INT
              case LONG   => Opcodes.T_LONG
              case FLOAT  => Opcodes.T_FLOAT
              case DOUBLE => Opcodes.T_DOUBLE
            }
          }
          jmethod.visitIntInsn(Opcodes.NEWARRAY, rand)
      }
    }


    final def load( idx: Int, tk: BType): Unit = { emitVarInsn(Opcodes.ILOAD,  idx, tk) } // can-multi-thread
    final def store(idx: Int, tk: BType): Unit = { emitVarInsn(Opcodes.ISTORE, idx, tk) } // can-multi-thread
    final def iinc( idx: Int, increment: Int): Unit = jmethod.visitIincInsn(idx, increment) // can-multi-thread

    final def aload( tk: BType): Unit = { emitTypeBased(JCodeMethodN.aloadOpcodes,  tk) } // can-multi-thread
    final def astore(tk: BType): Unit = { emitTypeBased(JCodeMethodN.astoreOpcodes, tk) } // can-multi-thread

    final def neg(tk: BType): Unit = { emitPrimitive(JCodeMethodN.negOpcodes, tk) } // can-multi-thread
    final def add(tk: BType): Unit = { emitPrimitive(JCodeMethodN.addOpcodes, tk) } // can-multi-thread
    final def sub(tk: BType): Unit = { emitPrimitive(JCodeMethodN.subOpcodes, tk) } // can-multi-thread
    final def mul(tk: BType): Unit = { emitPrimitive(JCodeMethodN.mulOpcodes, tk) } // can-multi-thread
    final def div(tk: BType): Unit = { emitPrimitive(JCodeMethodN.divOpcodes, tk) } // can-multi-thread
    final def rem(tk: BType): Unit = { emitPrimitive(JCodeMethodN.remOpcodes, tk) } // can-multi-thread

    // can-multi-thread
    final def invokespecial(owner: String, name: String, desc: String, itf: Boolean): Unit = {
      emitInvoke(Opcodes.INVOKESPECIAL, owner, name, desc, itf)
    }
    // can-multi-thread
    final def invokestatic(owner: String, name: String, desc: String, itf: Boolean): Unit = {
      emitInvoke(Opcodes.INVOKESTATIC, owner, name, desc, itf)
    }
    // can-multi-thread
    final def invokeinterface(owner: String, name: String, desc: String): Unit = {
      emitInvoke(Opcodes.INVOKEINTERFACE, owner, name, desc, itf = true)
    }
    // can-multi-thread
    final def invokevirtual(owner: String, name: String, desc: String): Unit = {
      emitInvoke(Opcodes.INVOKEVIRTUAL, owner, name, desc, itf = false)
    }

    def emitInvoke(opcode: Int, owner: String, name: String, desc: String, itf: Boolean): Unit = {
      val node = new MethodInsnNode(opcode, owner, name, desc, itf)
      jmethod.instructions.add(node)
    }


    // can-multi-thread
    final def goTo(label: asm.Label): Unit = { jmethod.visitJumpInsn(Opcodes.GOTO, label) }
    // can-multi-thread
    final def emitIF(cond: TestOp, label: asm.Label): Unit =      { jmethod.visitJumpInsn(cond.opcodeIF(),     label) }
    // can-multi-thread
    final def emitIF_ICMP(cond: TestOp, label: asm.Label): Unit = { jmethod.visitJumpInsn(cond.opcodeIFICMP(), label) }
    // can-multi-thread
    final def emitIF_ACMP(cond: TestOp, label: asm.Label): Unit = {
      assert((cond == EQ) || (cond == NE), cond)
      val opc = (if (cond == EQ) Opcodes.IF_ACMPEQ else Opcodes.IF_ACMPNE)
      jmethod.visitJumpInsn(opc, label)
    }
    // can-multi-thread
    final def emitIFNONNULL(label: asm.Label): Unit = { jmethod.visitJumpInsn(Opcodes.IFNONNULL, label) }
    // can-multi-thread
    final def emitIFNULL   (label: asm.Label): Unit = { jmethod.visitJumpInsn(Opcodes.IFNULL,    label) }

    // can-multi-thread
    final def emitRETURN(tk: BType): Unit = {
      if (tk == UNIT) { emit(Opcodes.RETURN) }
      else            { emitTypeBased(JCodeMethodN.returnOpcodes, tk)      }
    }

    /* Emits one of tableswitch or lookoupswitch.
     *
     * can-multi-thread
     */
    final def emitSWITCH(keys: Array[Int], branches: Array[asm.Label], defaultBranch: asm.Label, minDensity: Double): Unit = {
      assert(keys.length == branches.length)

      // For empty keys, it makes sense emitting LOOKUPSWITCH with defaultBranch only.
      // Similar to what javac emits for a switch statement consisting only of a default case.
      if (keys.length == 0) {
        jmethod.visitLookupSwitchInsn(defaultBranch, keys, branches)
        return
      }

      // sort `keys` by increasing key, keeping `branches` in sync. TODO FIXME use quicksort
      var i = 1
      while (i < keys.length) {
        var j = 1
        while (j <= keys.length - i) {
          if (keys(j) < keys(j - 1)) {
            val tmp     = keys(j)
            keys(j)     = keys(j - 1)
            keys(j - 1) = tmp
            val tmpL        = branches(j)
            branches(j)     = branches(j - 1)
            branches(j - 1) = tmpL
          }
          j += 1
        }
        i += 1
      }

      // check for duplicate keys to avoid "VerifyError: unsorted lookupswitch" (SI-6011)
      i = 1
      while (i < keys.length) {
        if (keys(i-1) == keys(i)) {
          abort("duplicate keys in SWITCH, can't pick arbitrarily one of them to evict, see SI-6011.")
        }
        i += 1
      }

      val keyMin = keys(0)
      val keyMax = keys(keys.length - 1)

      val isDenseEnough: Boolean = {
        /* Calculate in long to guard against overflow. TODO what overflow? */
        val keyRangeD: Double = (keyMax.asInstanceOf[Long] - keyMin + 1).asInstanceOf[Double]
        val klenD:     Double = keys.length
        val kdensity:  Double = (klenD / keyRangeD)

        kdensity >= minDensity
      }

      if (isDenseEnough) {
        // use a table in which holes are filled with defaultBranch.
        val keyRange    = (keyMax - keyMin + 1)
        val newBranches = new Array[asm.Label](keyRange)
        var oldPos = 0
        var i = 0
        while (i < keyRange) {
          val key = keyMin + i;
          if (keys(oldPos) == key) {
            newBranches(i) = branches(oldPos)
            oldPos += 1
          } else {
            newBranches(i) = defaultBranch
          }
          i += 1
        }
        assert(oldPos == keys.length, "emitSWITCH")
        jmethod.visitTableSwitchInsn(keyMin, keyMax, defaultBranch, newBranches: _*)
      } else {
        jmethod.visitLookupSwitchInsn(defaultBranch, keys, branches)
      }
    }

    // internal helpers -- not part of the public API of `jcode`
    // don't make private otherwise inlining will suffer

    // can-multi-thread
    final def emitVarInsn(opc: Int, idx: Int, tk: BType): Unit = {
      assert((opc == Opcodes.ILOAD) || (opc == Opcodes.ISTORE), opc)
      jmethod.visitVarInsn(tk.typedOpcode(opc), idx)
    }

    // ---------------- array load and store ----------------

    // can-multi-thread
    final def emitTypeBased(opcs: Array[Int], tk: BType): Unit = {
      assert(tk != UNIT, tk)
      val opc = {
        if (tk.isRef) { opcs(0) }
        else if (tk.isIntSizedType) {
          (tk: @unchecked) match {
            case BOOL | BYTE     => opcs(1)
            case SHORT           => opcs(2)
            case CHAR            => opcs(3)
            case INT             => opcs(4)
          }
        } else {
          (tk: @unchecked) match {
            case LONG            => opcs(5)
            case FLOAT           => opcs(6)
            case DOUBLE          => opcs(7)
          }
        }
      }
      emit(opc)
    }

    // ---------------- primitive operations ----------------

     // can-multi-thread
    final def emitPrimitive(opcs: Array[Int], tk: BType): Unit = {
      val opc = {
        // using `asm.Type.SHORT` instead of `BType.SHORT` because otherwise "warning: could not emit switch for @switch annotated match"
        tk match {
          case LONG   => opcs(1)
          case FLOAT  => opcs(2)
          case DOUBLE => opcs(3)
          case _      => opcs(0)
        }
      }
      emit(opc)
    }

    // can-multi-thread
    final def drop(tk: BType): Unit = { emit(if (tk.isWideType) Opcodes.POP2 else Opcodes.POP) }

    // can-multi-thread
    final def dropMany(size: Int): Unit = {
      var s = size
      while s >= 2 do
        emit(Opcodes.POP2)
        s -= 2
      if s > 0 then
        emit(Opcodes.POP)
    }

    // can-multi-thread
    final def dup(tk: BType): Unit =  { emit(if (tk.isWideType) Opcodes.DUP2 else Opcodes.DUP) }

    // ---------------- type checks and casts ----------------

    // can-multi-thread
    final def isInstance(tk: RefBType): Unit = {
      jmethod.visitTypeInsn(Opcodes.INSTANCEOF, tk.classOrArrayType)
    }

    // can-multi-thread
    final def checkCast(tk: RefBType): Unit = {
      // TODO ICode also requires: but that's too much, right? assert(!isBoxedType(tk),     "checkcast on boxed type: " + tk)
      jmethod.visitTypeInsn(Opcodes.CHECKCAST, tk.classOrArrayType)
    }

    def abort(msg: String): Nothing = {
      report.error(msg)
      throw new RuntimeException(msg)
    }

  } // end of class JCodeMethodN

  /* Constant-valued val-members of JCodeMethodN at the companion object, so as to avoid re-initializing them multiple times. */
  object JCodeMethodN {

    import asm.Opcodes._

    // ---------------- conversions ----------------

    val fromByteT2T  = { Array( -1,  -1, I2C,  -1, I2L, I2F, I2D) } // do nothing for (BYTE -> SHORT) and for (BYTE -> INT)
    val fromCharT2T  = { Array(I2B, I2S,  -1,  -1, I2L, I2F, I2D) } // for (CHAR  -> INT) do nothing
    val fromShortT2T = { Array(I2B,  -1, I2C,  -1, I2L, I2F, I2D) } // for (SHORT -> INT) do nothing
    val fromIntT2T   = { Array(I2B, I2S, I2C,  -1, I2L, I2F, I2D) }

    // ---------------- array load and store ----------------

    val aloadOpcodes  = { Array(AALOAD,  BALOAD,  SALOAD,  CALOAD,  IALOAD,  LALOAD,  FALOAD,  DALOAD)  }
    val astoreOpcodes = { Array(AASTORE, BASTORE, SASTORE, CASTORE, IASTORE, LASTORE, FASTORE, DASTORE) }
    val returnOpcodes = { Array(ARETURN, IRETURN, IRETURN, IRETURN, IRETURN, LRETURN, FRETURN, DRETURN) }

    // ---------------- primitive operations ----------------

    val negOpcodes: Array[Int] = { Array(INEG, LNEG, FNEG, DNEG) }
    val addOpcodes: Array[Int] = { Array(IADD, LADD, FADD, DADD) }
    val subOpcodes: Array[Int] = { Array(ISUB, LSUB, FSUB, DSUB) }
    val mulOpcodes: Array[Int] = { Array(IMUL, LMUL, FMUL, DMUL) }
    val divOpcodes: Array[Int] = { Array(IDIV, LDIV, FDIV, DDIV) }
    val remOpcodes: Array[Int] = { Array(IREM, LREM, FREM, DREM) }

  } // end of object JCodeMethodN

  // ---------------- adapted from scalaPrimitives ----------------

  /* Given `code` reports the src TypeKind of the coercion indicated by `code`.
   * To find the dst TypeKind, `ScalaPrimitivesOps.generatedKind(code)` can be used.
   *
   * can-multi-thread
   */
  final def coercionFrom(code: Int): BType = {
    import ScalaPrimitivesOps._
    (code: @switch) match {
      case B2B | B2C | B2S | B2I | B2L | B2F | B2D => BYTE
      case S2B | S2S | S2C | S2I | S2L | S2F | S2D => SHORT
      case C2B | C2S | C2C | C2I | C2L | C2F | C2D => CHAR
      case I2B | I2S | I2C | I2I | I2L | I2F | I2D => INT
      case L2B | L2S | L2C | L2I | L2L | L2F | L2D => LONG
      case F2B | F2S | F2C | F2I | F2L | F2F | F2D => FLOAT
      case D2B | D2S | D2C | D2I | D2L | D2F | D2D => DOUBLE
    }
  }

  /* If code is a coercion primitive, the result type.
   *
   * can-multi-thread
   */
  final def coercionTo(code: Int): BType = {
    import ScalaPrimitivesOps._
    (code: @switch) match {
      case B2B | C2B | S2B | I2B | L2B | F2B | D2B => BYTE
      case B2C | C2C | S2C | I2C | L2C | F2C | D2C => CHAR
      case B2S | C2S | S2S | I2S | L2S | F2S | D2S => SHORT
      case B2I | C2I | S2I | I2I | L2I | F2I | D2I => INT
      case B2L | C2L | S2L | I2L | L2L | F2L | D2L => LONG
      case B2F | C2F | S2F | I2F | L2F | F2F | D2F => FLOAT
      case B2D | C2D | S2D | I2D | L2D | F2D | D2D => DOUBLE
    }
  }

  implicit class InsnIterMethodNode(mnode: asm.tree.MethodNode) {
    @`inline` final def foreachInsn(f: (asm.tree.AbstractInsnNode) => Unit): Unit = { mnode.instructions.foreachInsn(f) }
  }

  implicit class InsnIterInsnList(lst: asm.tree.InsnList) {

    @`inline` final def foreachInsn(f: (asm.tree.AbstractInsnNode) => Unit): Unit = {
      val insnIter = lst.iterator()
      while (insnIter.hasNext) {
        f(insnIter.next())
      }
    }
  }
}<|MERGE_RESOLUTION|>--- conflicted
+++ resolved
@@ -26,48 +26,6 @@
   import coreBTypes._
 
 
-<<<<<<< HEAD
-
-  lazy val target =
-    val releaseValue = Option(ctx.settings.javaOutputVersion.value).filter(_.nonEmpty)
-    val targetValue = Option(ctx.settings.XuncheckedJavaOutputVersion.value).filter(_.nonEmpty)
-    val defaultTarget = "8"
-    (releaseValue, targetValue) match
-      case (Some(release), None) => release
-      case (None, Some(target)) => target
-      case (Some(release), Some(_)) =>
-        report.warning(s"The value of ${ctx.settings.XuncheckedJavaOutputVersion.name} was overridden by ${ctx.settings.javaOutputVersion.name}")
-        release
-      case (None, None) => "8" // least supported version by default
-
-
-  // Keep synchronized with `minTargetVersion` and `maxTargetVersion` in ScalaSettings
-  lazy val classfileVersion: Int = target match {
-    case "8"  => asm.Opcodes.V1_8
-    case "9"  => asm.Opcodes.V9
-    case "10" => asm.Opcodes.V10
-    case "11" => asm.Opcodes.V11
-    case "12" => asm.Opcodes.V12
-    case "13" => asm.Opcodes.V13
-    case "14" => asm.Opcodes.V14
-    case "15" => asm.Opcodes.V15
-    case "16" => asm.Opcodes.V16
-    case "17" => asm.Opcodes.V17
-    case "18" => asm.Opcodes.V18
-    case "19" => asm.Opcodes.V19
-    case "20" => asm.Opcodes.V20
-  }
-
-  lazy val majorVersion: Int = (classfileVersion & 0xFF)
-  lazy val emitStackMapFrame = (majorVersion >= 50)
-
-  val extraProc: Int =
-    import GenBCodeOps.addFlagIf
-    asm.ClassWriter.COMPUTE_MAXS
-      .addFlagIf(emitStackMapFrame, asm.ClassWriter.COMPUTE_FRAMES)
-
-=======
->>>>>>> 721e7c87
   lazy val JavaStringBuilderClassName = jlStringBuilderRef.internalName
 
   val CLASS_CONSTRUCTOR_NAME    = "<clinit>"
