--- conflicted
+++ resolved
@@ -7,21 +7,6 @@
 import dotty.tools.dotc.interfaces.CompilerCallback
 import Contexts._
 import Symbols._
-<<<<<<< HEAD
-import Decorators.em
-
-import java.io.DataOutputStream
-import java.nio.channels.ClosedByInterruptException
-
-import dotty.tools.tasty.{ TastyBuffer, TastyHeaderUnpickler }
-
-import scala.tools.asm
-import scala.tools.asm.Handle
-import scala.tools.asm.tree._
-import tpd._
-import StdNames._
-=======
->>>>>>> 721e7c87
 import dotty.tools.io._
 import scala.collection.mutable
 
@@ -80,164 +65,6 @@
       _postProcessor = new PostProcessor(frontendAccess, bTypes)
     _postProcessor.nn
   }
-<<<<<<< HEAD
-  private val poison3 = Item3(Int.MaxValue, null, null)
-  private val q3 = new java.util.PriorityQueue[Item3](1000, i3comparator)
-
-  /*
-    *  Pipeline that takes ClassDefs from queue-1, lowers them into an intermediate form, placing them on queue-2
-    */
-  class Worker1(needsOutFolder: Boolean) {
-
-    private val lowerCaseNames = mutable.HashMap.empty[String, Symbol]
-    private def checkForCaseConflict(javaClassName: String, classSymbol: Symbol) = {
-      val lowerCaseName = javaClassName.toLowerCase
-      lowerCaseNames.get(lowerCaseName) match {
-        case None =>
-          lowerCaseNames.put(lowerCaseName, classSymbol)
-        case Some(dupClassSym) =>
-          // Order is not deterministic so we enforce lexicographic order between the duplicates for error-reporting
-          val (cl1, cl2) =
-            if (classSymbol.effectiveName.toString < dupClassSym.effectiveName.toString) (classSymbol, dupClassSym)
-            else (dupClassSym, classSymbol)
-          val same = classSymbol.effectiveName.toString == dupClassSym.effectiveName.toString
-          atPhase(typerPhase) {
-            if (same)
-              report.warning( // FIXME: This should really be an error, but then FromTasty tests fail
-                s"${cl1.show} and ${cl2.showLocated} produce classes that overwrite one another", cl1.sourcePos)
-            else
-              report.warning(s"${cl1.show} differs only in case from ${cl2.showLocated}. " +
-                "Such classes will overwrite one another on case-insensitive filesystems.", cl1.sourcePos)
-          }
-      }
-    }
-
-    def run(): Unit = {
-      while (true) {
-        val item = q1.poll
-        if (item.isPoison) {
-          q2 add poison2
-          return
-        }
-        else {
-          try   { /*withCurrentUnit(item.cunit)*/(visit(item)) }
-          catch {
-            case ex: InterruptedException =>
-              throw ex
-            case ex: Throwable =>
-              println(s"Error while emitting ${item.cunit.source.file.name}")
-              throw ex
-          }
-        }
-      }
-    }
-
-    /*
-      *  Checks for duplicate internal names case-insensitively,
-      *  builds ASM ClassNodes for mirror and plain classes;
-      *  enqueues them in queue-2.
-      *
-      */
-    def visit(item: Item1): Boolean = {
-      val Item1(arrivalPos, cd, cunit) = item
-      val claszSymbol = cd.symbol
-
-      // -------------- mirror class, if needed --------------
-      val mirrorC =
-        if (claszSymbol.isTopLevelModuleClass) {
-          if (claszSymbol.companionClass == NoSymbol) {
-            mirrorCodeGen.genMirrorClass(claszSymbol, cunit)
-          } else {
-            report.log(s"No mirror class for module with linked class: ${claszSymbol.showFullName}")
-            null
-          }
-        } else null
-
-      // -------------- "plain" class --------------
-      val pcb = new PlainClassBuilder(cunit)
-      pcb.genPlainClass(cd)
-      val outF = if (needsOutFolder) getOutFolder(claszSymbol, pcb.thisName) else null;
-      val plainC = pcb.cnode
-
-      if (claszSymbol.isClass) // @DarkDimius is this test needed here?
-        for (binary <- ctx.compilationUnit.pickled.get(claszSymbol.asClass)) {
-          val store = if (mirrorC ne null) mirrorC else plainC
-          val tasty =
-            val outTastyFile = getFileForClassfile(outF, store.name, ".tasty")
-            val outstream = new DataOutputStream(outTastyFile.bufferedOutput)
-            try outstream.write(binary())
-            catch case ex: ClosedByInterruptException =>
-              try
-                outTastyFile.delete() // don't leave an empty or half-written tastyfile around after an interrupt
-              catch
-                case _: Throwable =>
-              throw ex
-            finally outstream.close()
-
-            val uuid = new TastyHeaderUnpickler(binary()).readHeader()
-            val lo = uuid.getMostSignificantBits
-            val hi = uuid.getLeastSignificantBits
-
-            // TASTY attribute is created but only the UUID bytes are stored in it.
-            // A TASTY attribute has length 16 if and only if the .tasty file exists.
-            val buffer = new TastyBuffer(16)
-            buffer.writeUncompressedLong(lo)
-            buffer.writeUncompressedLong(hi)
-            buffer.bytes
-
-          val dataAttr = createJAttribute(nme.TASTYATTR.mangledString, tasty, 0, tasty.length)
-          store.visitAttribute(dataAttr)
-        }
-
-
-      // ----------- create files
-
-      val classNodes = List(mirrorC, plainC)
-      val classFiles = classNodes.map(cls =>
-        if (outF != null && cls != null) {
-          try {
-            checkForCaseConflict(cls.name, claszSymbol)
-            getFileForClassfile(outF, cls.name, ".class")
-          } catch {
-            case e: FileConflictException =>
-              report.error(em"error writing ${cls.name}: ${e.getMessage}")
-              null
-          }
-        } else null
-      )
-
-      // ----------- compiler and sbt's callbacks
-
-      val (fullClassName, isLocal) = atPhase(sbtExtractDependenciesPhase) {
-        (ExtractDependencies.classNameAsString(claszSymbol), claszSymbol.isLocal)
-      }
-
-      for ((cls, clsFile) <- classNodes.zip(classFiles)) {
-        if (cls != null) {
-          val className = cls.name.replace('/', '.')
-          if (ctx.compilerCallback != null)
-            ctx.compilerCallback.onClassGenerated(sourceFile, convertAbstractFile(clsFile), className)
-          if (ctx.sbtCallback != null) {
-            if (isLocal)
-              ctx.sbtCallback.generatedLocalClass(sourceFile.jfile.orElse(null), clsFile.file)
-            else {
-              ctx.sbtCallback.generatedNonLocalClass(sourceFile.jfile.orElse(null), clsFile.file,
-                className, fullClassName)
-            }
-          }
-        }
-      }
-
-      // ----------- hand over to pipeline-2
-
-      val item2 =
-        Item2(arrivalPos,
-          SubItem2(mirrorC, classFiles(0)),
-          SubItem2(plainC, classFiles(1)))
-
-      q2 add item2 // at the very end of this method so that no Worker2 thread starts mutating before we're done.
-=======
->>>>>>> 721e7c87
 
   override def run(using ctx: Context): Unit =
     // CompilationUnit is the only component that will differ between each run invocation
@@ -276,91 +103,7 @@
   }
 }
 
-<<<<<<< HEAD
-  /*
-    *  Sequentially:
-    *    (a) place all ClassDefs in queue-1
-    *    (b) dequeue one at a time from queue-1, convert it to ASM ClassNode, place in queue-2
-    *    (c) dequeue one at a time from queue-2, convert it to byte-array,    place in queue-3
-    *    (d) serialize to disk by draining queue-3.
-    */
-  private def buildAndSendToDisk(needsOutFolder: Boolean)(using Context) = {
-    try
-      feedPipeline1()
-      // val genStart = Statistics.startTimer(BackendStats.bcodeGenStat)
-      (new Worker1(needsOutFolder)).run()
-      // Statistics.stopTimer(BackendStats.bcodeGenStat, genStart)
-
-      (new Worker2).run()
-
-      // val writeStart = Statistics.startTimer(BackendStats.bcodeWriteTimer)
-      drainQ3()
-      // Statistics.stopTimer(BackendStats.bcodeWriteTimer, writeStart)
-    catch
-      case e: MethodTooLargeException =>
-        val method =
-          s"${e.getClassName.replaceAll("/", ".")}.${e.getMethodName}"
-        val msg =
-          em"Generated bytecode for method '$method' is too large. Size: ${e.getCodeSize} bytes. Limit is 64KB"
-        report.error(msg)
-      case e: ClassTooLargeException =>
-        val msg =
-          em"Class '${e.getClassName.replaceAll("/", ".")}' is too large. Constant pool size: ${e.getConstantPoolCount}. Limit is 64K entries"
-        report.error(msg)
-
-  }
-
-  /* Feed pipeline-1: place all ClassDefs on q1, recording their arrival position. */
-  private def feedPipeline1() = {
-    def gen(tree: Tree): Unit = {
-      tree match {
-        case EmptyTree            => ()
-        case PackageDef(_, stats) => stats foreach gen
-        case ValDef(name, tpt, rhs) => () // module val not emitted
-        case cd: TypeDef         =>
-          q1 add Item1(arrivalPos, cd, int.ctx.compilationUnit)
-          arrivalPos += 1
-      }
-    }
-    gen(tree)
-    q1 add poison1
-  }
-
-  /* Pipeline that writes classfile representations to disk. */
-  private def drainQ3() = {
-
-    def sendToDisk(cfr: SubItem3): Unit = {
-      if (cfr != null){
-        val SubItem3(jclassName, jclassBytes, jclassFile) = cfr
-        bytecodeWriter.writeClass(jclassName, jclassName, jclassBytes, jclassFile)
-      }
-    }
-
-    var moreComing = true
-    // `expected` denotes the arrivalPos whose Item3 should be serialized next
-    var expected = 0
-
-    while (moreComing) {
-      val incoming = q3.poll
-      moreComing   = !incoming.isPoison
-      if (moreComing) {
-        val item = incoming
-        sendToDisk(item.mirror)
-        sendToDisk(item.plain)
-        expected += 1
-      }
-    }
-
-    // we're done
-    assert(q1.isEmpty, s"Some ClassDefs remained in the first queue: $q1")
-    assert(q2.isEmpty, s"Some classfiles remained in the second queue: $q2")
-    assert(q3.isEmpty, s"Some classfiles weren't written to disk: $q3")
-
-  }
-  //} // end of class BCodePhase
-=======
 object GenBCode {
   val name: String = "genBCode"
   val description: String = "generate JVM bytecode"
->>>>>>> 721e7c87
 }