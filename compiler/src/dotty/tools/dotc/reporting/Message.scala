--- conflicted
+++ resolved
@@ -50,8 +50,6 @@
    */
   private class Seen(disambiguate: Boolean):
 
-<<<<<<< HEAD
-=======
     /** The set of lambdas that were opened at some point during printing. */
     private val openedLambdas = new collection.mutable.HashSet[LambdaType]
 
@@ -59,7 +57,6 @@
     def openLambda(tp: LambdaType): Unit =
       openedLambdas += tp
 
->>>>>>> a92a4639
     val seen = new collection.mutable.HashMap[SeenKey, List[Recorded]]:
       override def default(key: SeenKey) = Nil
 
@@ -91,21 +88,13 @@
       def followAlias(e1: Recorded): Recorded = e1 match {
         case e1: Symbol if e1.isAliasType =>
           val underlying = e1.typeRef.underlyingClassRef(refinementOK = false).typeSymbol
-<<<<<<< HEAD
-          if (underlying.name == e1.name) underlying else e1
-=======
           if (underlying.name == e1.name) underlying else e1.namedType.dealias.typeSymbol
->>>>>>> a92a4639
         case _ => e1
       }
       val key = SeenKey(str, isType)
       val existing = seen(key)
       lazy val dealiased = followAlias(entry)
 
-<<<<<<< HEAD
-      // alts: The alternatives in `existing` that are equal, or follow (an alias of) `entry`
-      var alts = existing.dropWhile(alt => dealiased ne followAlias(alt))
-=======
       /** All lambda parameters with the same name are given the same superscript as
        *  long as their corresponding binder has been printed.
        *  See tests/neg/lambda-rename.scala for test cases.
@@ -122,7 +111,6 @@
 
       // The length of alts corresponds to the number of superscripts we need to print.
       var alts = existing.dropWhile(alt => !sameSuperscript(dealiased, followAlias(alt)))
->>>>>>> a92a4639
       if alts.isEmpty then
         alts = entry :: existing
         seen(key) = alts
@@ -240,8 +228,6 @@
       case tp: SkolemType => seen.record(tp.repr.toString, isType = true, tp)
       case _ => super.toTextRef(tp)
 
-<<<<<<< HEAD
-=======
     override def toTextMethodAsFunction(info: Type, isPure: Boolean, refs: Text): Text =
       info match
         case info: LambdaType =>
@@ -249,17 +235,13 @@
         case _ =>
       super.toTextMethodAsFunction(info, isPure, refs)
 
->>>>>>> a92a4639
     override def toText(tp: Type): Text =
       if !tp.exists || tp.isErroneous then seen.nonSensical = true
       tp match
         case tp: TypeRef if useSourceModule(tp.symbol) => Str("object ") ~ super.toText(tp)
-<<<<<<< HEAD
-=======
         case tp: LambdaType =>
           seen.openLambda(tp)
           super.toText(tp)
->>>>>>> a92a4639
         case _ => super.toText(tp)
 
     override def toText(sym: Symbol): Text =
@@ -368,7 +350,6 @@
    *  follow-up errors to something that was diagnosed before.
    */
   def isNonSensical: Boolean = { message; myIsNonSensical }
-<<<<<<< HEAD
 
   private var disambiguate: Boolean = true
 
@@ -376,15 +357,6 @@
     disambiguate = false
     this
 
-=======
-
-  private var disambiguate: Boolean = true
-
-  def withoutDisambiguation(): this.type =
-    disambiguate = false
-    this
-
->>>>>>> a92a4639
   private def inMessageContext(disambiguate: Boolean)(op: Context ?=> String): String =
     if ctx eq NoContext then op
     else
