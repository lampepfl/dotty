package dotty.tools.dotc
package plugins

import scala.language.unsafeNulls

import core.*
import Contexts.*
import Phases.*
import dotty.tools.io.*
import transform.MegaPhase.MiniPhase

import java.io.InputStream
import java.util.Properties

import scala.util.{ Try, Success, Failure }

trait PluginPhase extends MiniPhase {
  def runsBefore: Set[String] = Set.empty
}

sealed trait Plugin {
  /** The name of this plugin */
  def name: String

  /** A one-line description of the plugin */
  def description: String

  /** Is this plugin a research plugin?
   *
   *  Research plugin receives a phase plan and return a new phase plan, while
   *  non-research plugin returns a list of phases to be inserted.
   *
   */
  def isResearch: Boolean = isInstanceOf[ResearchPlugin]

  /** A description of this plugin's options, suitable as a response
   *  to the -help command-line option.  Conventionally, the options
   *  should be listed with the `-P:plugname:` part included.
   */
  val optionsHelp: Option[String] = None
}

/** A standard plugin can be inserted into the normal compilation pipeline */
trait StandardPlugin extends Plugin {
  /** Non-research plugins should override this method to return the phases
   *
<<<<<<< HEAD
=======
   *  The phases returned must be freshly constructed (not reused
   *  and returned again on subsequent calls).
   *
>>>>>>> a92a4639
   *  @param options commandline options to the plugin.
   *  @return a list of phases to be added to the phase plan
   */
  def init(options: List[String]): List[PluginPhase]
}

/** A research plugin may customize the compilation pipeline freely
 *
 *  @note Research plugins are only supported by nightly or snapshot build of the compiler.
 */
trait ResearchPlugin extends Plugin {
  /** Research plugins should override this method to return the new phase plan
   *
<<<<<<< HEAD
=======
   *  Any plugin phases included in the plan must be freshly constructed (not reused
   *  and returned again on subsequent calls).
   *
>>>>>>> a92a4639
   *  @param options commandline options to the plugin, `-P:plugname:opt1,opt2` becomes List(opt1, opt2)
   *  @param plan the given phase plan
   *  @return the new phase plan
   */
  def init(options: List[String], plan: List[List[Phase]])(using Context): List[List[Phase]]
}

object Plugin {

  private val PluginFile = "plugin.properties"

  /** Create a class loader with the specified locations plus
   *  the loader that loaded the Scala compiler.
   */
  private def loaderFor(locations: Seq[Path]): ClassLoader = {
    val compilerLoader = classOf[Plugin].getClassLoader
    val urls = locations map (_.toURL)

    new java.net.URLClassLoader(urls.toArray, compilerLoader)
  }

  type AnyClass = Class[?]

  /** Use a class loader to load the plugin class.
   */
  def load(classname: String, loader: ClassLoader): Try[AnyClass] = {
    import scala.util.control.NonFatal
    try
      Success[AnyClass](loader loadClass classname)
    catch {
      case NonFatal(e) =>
        Failure(new PluginLoadException(classname, s"Error: unable to load class $classname: ${e.getMessage}"))
      case e: NoClassDefFoundError =>
        Failure(new PluginLoadException(classname, s"Error: class not found: ${e.getMessage} required by $classname"))
    }
  }

  /** Load all plugins specified by the arguments.
   *  Each location of `paths` must be a valid plugin archive or exploded archive.
   *  Each of `paths` must define one plugin.
   *  Each of `dirs` may be a directory containing arbitrary plugin archives.
   *  Skips all plugins named in `ignoring`.
   *  A classloader is created to load each plugin.
   */
  def loadAllFrom(
    paths: List[List[Path]],
    dirs: List[Path],
    ignoring: List[String]): List[Try[Plugin]] = {

    def fromFile(inputStream: InputStream, path: Path): String = {
      val props = new Properties
      props.load(inputStream)
      inputStream.close()

      val pluginClass = props.getProperty("pluginClass")

      if (pluginClass == null) throw new RuntimeException("Bad plugin descriptor: " + path)
      else pluginClass
    }

    def loadDescriptionFromDir(f: Path): Try[String] = {
      val path = f / PluginFile
      Try(fromFile(new java.io.FileInputStream(path.jpath.toFile), path))
    }

    def loadDescriptionFromJar(jarp: Path): Try[String] = {
      // XXX Return to this once we have more ARM support
      def read(is: InputStream) =
        if (is == null) throw new PluginLoadException(jarp.path, s"Missing $PluginFile in $jarp")
        else fromFile(is, jarp)

      val fileEntry = new java.util.jar.JarEntry(PluginFile)
      Try(read(new Jar(jarp.jpath.toFile).getEntryStream(fileEntry)))
    }

    // List[(jar, Try(descriptor))] in dir
    def scan(d: Directory) =
      d.files.toList sortBy (_.name) filter (Jar isJarOrZip _) map (j => (j, loadDescriptionFromJar(j)))

    type PDResults = List[Try[(String, ClassLoader)]]

    // scan plugin dirs for jars containing plugins, ignoring dirs with none and other jars
    val fromDirs: PDResults = dirs filter (_.isDirectory) flatMap { d =>
      scan(d.toDirectory) collect {
        case (j, Success(pd)) => Success((pd, loaderFor(Seq(j))))
      }
    }

    // scan jar paths for plugins, taking the first plugin you find.
    // a path element can be either a plugin.jar or an exploded dir.
    def findDescriptor(ps: List[Path]) = {
      def loop(qs: List[Path]): Try[String] = qs match {
        case Nil       => Failure(new MissingPluginException(ps))
        case p :: rest =>
          if (p.isDirectory) loadDescriptionFromDir(p.toDirectory) orElse loop(rest)
          else if (p.isFile) loadDescriptionFromJar(p.toFile) orElse loop(rest)
          else loop(rest)
      }
      loop(ps)
    }

    val fromPaths: PDResults = paths map (p => findDescriptor(p) match {
      case Success(classname) => Success((classname, loaderFor(p)))
      case Failure(e)  => Failure(e)
    })

    val seen = util.HashSet[String]()
    val enabled = (fromPaths ::: fromDirs) map(_.flatMap {
      case (classname, loader) =>
        Plugin.load(classname, loader).flatMap {  clazz =>
          val plugin = instantiate(clazz)
          if (seen.contains(classname))   // a nod to scala/bug#7494, take the plugin classes distinctly
            Failure(new PluginLoadException(plugin.name, s"Ignoring duplicate plugin ${plugin.name} (${classname})"))
          else if (ignoring contains plugin.name)
            Failure(new PluginLoadException(plugin.name, s"Disabling plugin ${plugin.name}"))
          else {
            seen += classname
            Success(plugin)
          }
        }
    })
    enabled   // distinct and not disabled
  }

  /** Instantiate a plugin class, given the class and
   *  the compiler it is to be used in.
   */
  def instantiate(clazz: AnyClass): Plugin = clazz.getConstructor().newInstance().asInstanceOf[Plugin]
}

class PluginLoadException(val path: String, message: String, cause: Exception) extends Exception(message, cause) {
  def this(path: String, message: String) = this(path, message, null)
}

class MissingPluginException(path: String) extends PluginLoadException(path, s"No plugin in path $path") {
  def this(paths: List[Path]) = this(paths mkString File.pathSeparator)
}<|MERGE_RESOLUTION|>--- conflicted
+++ resolved
@@ -44,12 +44,9 @@
 trait StandardPlugin extends Plugin {
   /** Non-research plugins should override this method to return the phases
    *
-<<<<<<< HEAD
-=======
    *  The phases returned must be freshly constructed (not reused
    *  and returned again on subsequent calls).
    *
->>>>>>> a92a4639
    *  @param options commandline options to the plugin.
    *  @return a list of phases to be added to the phase plan
    */
@@ -63,12 +60,9 @@
 trait ResearchPlugin extends Plugin {
   /** Research plugins should override this method to return the new phase plan
    *
-<<<<<<< HEAD
-=======
    *  Any plugin phases included in the plan must be freshly constructed (not reused
    *  and returned again on subsequent calls).
    *
->>>>>>> a92a4639
    *  @param options commandline options to the plugin, `-P:plugname:opt1,opt2` becomes List(opt1, opt2)
    *  @param plan the given phase plan
    *  @return the new phase plan
