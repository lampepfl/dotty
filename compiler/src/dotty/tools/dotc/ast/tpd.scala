--- conflicted
+++ resolved
@@ -56,11 +56,7 @@
     case _: RefTree | _: GenericApply =>
       ta.assignType(untpd.TypeApply(fn, args), fn, args)
     case _ =>
-<<<<<<< HEAD
-      assert(ctx.reporter.errorsReported)
-=======
       assert(ctx.reporter.errorsReported, s"unexpected tree for type application: $fn")
->>>>>>> a92a4639
       ta.assignType(untpd.TypeApply(fn, args), fn, args)
 
   def Literal(const: Constant)(using Context): Literal =
@@ -176,12 +172,9 @@
   def Quote(body: Tree, tags: List[Tree])(using Context): Quote =
     untpd.Quote(body, tags).withBodyType(body.tpe)
 
-<<<<<<< HEAD
-=======
   def QuotePattern(bindings: List[Tree], body: Tree, quotes: Tree, proto: Type)(using Context): QuotePattern =
     ta.assignType(untpd.QuotePattern(bindings, body, quotes), proto)
 
->>>>>>> a92a4639
   def Splice(expr: Tree, tpe: Type)(using Context): Splice =
     untpd.Splice(expr).withType(tpe)
 
@@ -1158,11 +1151,7 @@
 
     def etaExpandCFT(using Context): Tree =
       def expand(target: Tree, tp: Type)(using Context): Tree = tp match
-<<<<<<< HEAD
-        case defn.ContextFunctionType(argTypes, resType, _) =>
-=======
         case defn.ContextFunctionType(argTypes, resType) =>
->>>>>>> a92a4639
           val anonFun = newAnonFun(
             ctx.owner,
             MethodType.companion(isContextual = true)(argTypes, resType),
@@ -1545,8 +1534,6 @@
     }
   }
 
-<<<<<<< HEAD
-=======
   /** Creates the tuple containing the given elements */
   def tupleTree(elems: List[Tree])(using Context): Tree = {
     val arity = elems.length
@@ -1566,7 +1553,6 @@
         .asInstance(defn.tupleType(elems.map(elem => elem.tpe.widenIfUnstable)))
   }
 
->>>>>>> a92a4639
   /** Creates the tuple type tree representation of the type trees in `ts` */
   def tupleTypeTree(elems: List[Tree])(using Context): Tree = {
     val arity = elems.length
