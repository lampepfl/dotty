--- conflicted
+++ resolved
@@ -145,11 +145,7 @@
     case Floating
   }
 
-<<<<<<< HEAD
-  /** {x1, ..., xN} T   (only relevant under -Ycc) */
-=======
   /** {x1, ..., xN} T   (only relevant under captureChecking) */
->>>>>>> 22193a39
   case class CapturingTypeTree(refs: List[Tree], parent: Tree)(implicit @constructorOnly src: SourceFile) extends TypTree
 
   /** Short-lived usage in typer, does not need copy/transform/fold infrastructure */
@@ -221,11 +217,7 @@
 
     case class Infix()(implicit @constructorOnly src: SourceFile) extends Mod(Flags.Infix)
 
-<<<<<<< HEAD
-    /** Used under -Ycc to mark impure function types `A => B` in `FunctionWithMods` */
-=======
     /** Used under pureFunctions to mark impure function types `A => B` in `FunctionWithMods` */
->>>>>>> 22193a39
     case class Impure()(implicit @constructorOnly src: SourceFile) extends Mod(Flags.Impure)
   }
 
