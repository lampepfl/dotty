package dotty.tools.dotc
package config

import dotty.tools.dotc.core.Contexts._
import dotty.tools.io.{ Directory, PlainDirectory, AbstractFile, JDK9Reflectors }
import PathResolver.Defaults
import rewrites.Rewrites
import Settings.Setting

/** Settings shared by compiler and scala3doc */
trait CommonScalaSettings { self: Settings.SettingGroup =>
  protected def defaultClasspath: String = sys.env.getOrElse("CLASSPATH", ".")

  protected def defaultPageWidth: Int = {
    val defaultWidth = 80
    val columnsVar = System.getenv("COLUMNS")
    if columnsVar != null then columnsVar.toInt
    else if Properties.isWin then
      val ansiconVar = System.getenv("ANSICON") // eg. "142x32766 (142x26)"
      if ansiconVar != null && ansiconVar.matches("[0-9]+x.*") then
        ansiconVar.substring(0, ansiconVar.indexOf("x")).toInt
      else defaultWidth
    else defaultWidth
  }

  /** Path related settings */
  val bootclasspath: Setting[String] = PathSetting("-bootclasspath", "Override location of bootstrap class files.", Defaults.scalaBootClassPath, aliases = List("--boot-class-path"))
  val extdirs: Setting[String] = PathSetting("-extdirs", "Override location of installed extensions.", Defaults.scalaExtDirs, aliases = List("--extension-directories"))
  val javabootclasspath: Setting[String] = PathSetting("-javabootclasspath", "Override java boot classpath.", Defaults.javaBootClassPath, aliases = List("--java-boot-class-path"))
  val javaextdirs: Setting[String] = PathSetting("-javaextdirs", "Override java extdirs classpath.", Defaults.javaExtDirs, aliases = List("--java-extension-directories"))
  val sourcepath: Setting[String] = PathSetting("-sourcepath", "Specify location(s) of source files.", Defaults.scalaSourcePath, aliases = List("--source-path"))
  val sourceroot: Setting[String] = PathSetting("-sourceroot", "Specify workspace root directory.", ".")

  val classpath: Setting[String] = PathSetting("-classpath", "Specify where to find user class files.", defaultClasspath, aliases = List("-cp", "--class-path"))
  val outputDir: Setting[AbstractFile] = OutputSetting("-d", "directory|jar", "Destination for generated classfiles.",
    new PlainDirectory(Directory(".")))
  val color: Setting[String] = ChoiceSetting("-color", "mode", "Colored output", List("always", "never"/*, "auto"*/), "always"/* "auto"*/, aliases = List("--color"))
  val verbose: Setting[Boolean] = BooleanSetting("-verbose", "Output messages about what the compiler is doing.", aliases = List("--verbose"))
  val version: Setting[Boolean] = BooleanSetting("-version", "Print product version and exit.", aliases = List("--version"))
  val pageWidth: Setting[Int] = IntSetting("-pagewidth", "Set page width", 80, aliases = List("--page-width"))
  val silentWarnings: Setting[Boolean] = BooleanSetting("-nowarn", "Silence all warnings.", aliases = List("--no-warnings"))

  /** Other settings */
<<<<<<< HEAD
  val deprecation: Setting[Boolean] = BooleanSetting("-deprecation", "Emit warning and location for usages of deprecated APIs.") withAbbreviation "--deprecation"
  val encoding: Setting[String] = StringSetting("-encoding", "encoding", "Specify character encoding used by source files.", Properties.sourceEncoding) withAbbreviation "--encoding"
  val explainTypes: Setting[Boolean] = BooleanSetting("-explain-types", "Explain type errors in more detail.") withAbbreviation "--explain-types"
  val explain: Setting[Boolean] = BooleanSetting("-explain", "Explain errors in more detail.") withAbbreviation "--explain"
  val feature: Setting[Boolean] = BooleanSetting("-feature", "Emit warning and location for usages of features that should be imported explicitly.") withAbbreviation "--feature"
  val help: Setting[Boolean] = BooleanSetting("-help", "Print a synopsis of standard options.") withAbbreviation "--help"
  val color: Setting[String] = ChoiceSetting("-color", "mode", "Colored output", List("always", "never"/*, "auto"*/), "always"/* "auto"*/) withAbbreviation "--color"
  val source: Setting[String] = ChoiceSetting("-source", "source version", "source version", List("3.0", "3.1", "3.0-migration", "3.1-migration"), "3.0").withAbbreviation("--source")
  val target: Setting[String] = ChoiceSetting("-target", "target", "Target platform for object files.", List("jvm-1.8", "jvm-9"), "jvm-1.8") withAbbreviation "--target"
  val scalajs: Setting[Boolean] = BooleanSetting("-scalajs", "Compile in Scala.js mode (requires scalajs-library.jar on the classpath).") withAbbreviation "--scalajs"
  val unchecked: Setting[Boolean] = BooleanSetting("-unchecked", "Enable additional warnings where generated code depends on assumptions.") withAbbreviation "--unchecked"
  val uniqid: Setting[Boolean] = BooleanSetting("-uniqid", "Uniquely tag all identifiers in debugging output.") withAbbreviation "--unique-id"
  val usejavacp: Setting[Boolean] = BooleanSetting("-usejavacp", "Utilize the java.class.path in classpath resolution.") withAbbreviation "--use-java-class-path"
  val verbose: Setting[Boolean] = BooleanSetting("-verbose", "Output messages about what the compiler is doing.") withAbbreviation "--verbose"
  val version: Setting[Boolean] = BooleanSetting("-version", "Print product version and exit.") withAbbreviation "--version"
  val pageWidth: Setting[Int] = IntSetting("-pagewidth", "Set page width", defaultPageWidth) withAbbreviation "--page-width"
  val language: Setting[List[String]] = MultiStringSetting("-language", "feature", "Enable one or more language features.") withAbbreviation "--language"
  val rewrite: Setting[Option[Rewrites]] = OptionSetting[Rewrites]("-rewrite", "When used in conjunction with a `...-migration` source version, rewrites sources to migrate to new version.") withAbbreviation "--rewrite"
  val silentWarnings: Setting[Boolean] = BooleanSetting("-nowarn", "Silence all warnings.") withAbbreviation "--no-warnings"
  val fromTasty: Setting[Boolean] = BooleanSetting("-from-tasty", "Compile classes from tasty files. The arguments are .tasty or .jar files.") withAbbreviation "--from-tasty"

  val newSyntax: Setting[Boolean] = BooleanSetting("-new-syntax", "Require `then` and `do` in control expressions.")
  val oldSyntax: Setting[Boolean] = BooleanSetting("-old-syntax", "Require `(...)` around conditions.")
  val indent: Setting[Boolean] = BooleanSetting("-indent", "Allow significant indentation.")
  val noindent: Setting[Boolean] = BooleanSetting("-noindent", "Require classical {...} syntax, indentation is not significant.")
  val YindentColons: Setting[Boolean] = BooleanSetting("-Yindent-colons", "Allow colons at ends-of-lines to start indentation blocks.")

  /** Decompiler settings */
  val printTasty: Setting[Boolean] = BooleanSetting("-print-tasty", "Prints the raw tasty.") withAbbreviation "--print-tasty"
  val printLines: Setting[Boolean] = BooleanSetting("-print-lines", "Show source code line numbers.") withAbbreviation "--print-lines"
=======
  val encoding: Setting[String] = StringSetting("-encoding", "encoding", "Specify character encoding used by source files.", Properties.sourceEncoding, aliases = List("--encoding"))
  val usejavacp: Setting[Boolean] = BooleanSetting("-usejavacp", "Utilize the java.class.path in classpath resolution.", aliases = List("--use-java-class-path"))
>>>>>>> cc8ffb1a

  /** Plugin-related setting */
  val plugin: Setting[List[String]]             = MultiStringSetting  ("-Xplugin", "paths", "Load a plugin from each classpath.")
  val disable: Setting[List[String]]            = MultiStringSetting  ("-Xplugin-disable", "plugin", "Disable plugins by name.")
  val require: Setting[List[String]]            = MultiStringSetting  ("-Xplugin-require", "plugin", "Abort if a named plugin is not loaded.")
  val showPlugins: Setting[Boolean]        = BooleanSetting      ("-Xplugin-list", "Print a synopsis of loaded plugins.")
  val pluginsDir: Setting[String]         = StringSetting       ("-Xpluginsdir", "path", "Path to search for plugin archives.", Defaults.scalaPluginPath)
  val pluginOptions: Setting[List[String]]      = MultiStringSetting  ("-P", "plugin:opt", "Pass an option to a plugin, e.g. -P:<plugin>:<opt>")

   /** Doctool specific settings */
  val siteRoot: Setting[String] = StringSetting(
    "-siteroot",
    "site root",
    "A directory containing static files from which to generate documentation.",
    "./docs"
  )


  val projectName: Setting[String] = StringSetting (
    "-project",
    "project title",
    "The name of the project.",
    ""
  )

  val projectVersion: Setting[String] = StringSetting (
    "-project-version",
    "project version",
    "The current version of your project.",
    ""
  )

  val projectLogo: Setting[String] = StringSetting(
    "-project-logo",
    "project logo filename",
    "The file that contains the project's logo (in /images).",
    ""
  )
}

class ScalaSettings extends Settings.SettingGroup with CommonScalaSettings {
  private val minTargetVersion = 8
  private val maxTargetVersion = 15

  private def supportedTargetVersions: List[String] =
    (minTargetVersion to maxTargetVersion).toList.map(_.toString)

  protected def supportedReleaseVersions: List[String] =
    if scala.util.Properties.isJavaAtLeast("9") then
      val jdkVersion = JDK9Reflectors.runtimeVersionMajor(JDK9Reflectors.runtimeVersion()).intValue()
      val maxVersion = Math.min(jdkVersion, maxTargetVersion)
      (minTargetVersion to maxVersion).toList.map(_.toString)
    else List()

  /** Path related settings */
  val semanticdbTarget: Setting[String] = PathSetting("-semanticdb-target", "Specify an alternative output directory for SemanticDB files.", "")

  val deprecation: Setting[Boolean] = BooleanSetting("-deprecation", "Emit warning and location for usages of deprecated APIs.", aliases = List("--deprecation"))
  val explainTypes: Setting[Boolean] = BooleanSetting("-explain-types", "Explain type errors in more detail.", aliases = List("--explain-types"))
  val explain: Setting[Boolean] = BooleanSetting("-explain", "Explain errors in more detail.", aliases = List("--explain"))
  val feature: Setting[Boolean] = BooleanSetting("-feature", "Emit warning and location for usages of features that should be imported explicitly.", aliases = List("--feature"))
  val help: Setting[Boolean] = BooleanSetting("-help", "Print a synopsis of standard options.", aliases = List("--help"))
  val release: Setting[String] = ChoiceSetting("-release", "release", "Compile code with classes specific to the given version of the Java platform available on the classpath and emit bytecode for this version.", supportedReleaseVersions, "", aliases = List("--release"))
  val source: Setting[String] = ChoiceSetting("-source", "source version", "source version", List("3.0", "3.1", "3.0-migration", "3.1-migration"), "3.0", aliases = List("--source"))
  val scalajs: Setting[Boolean] = BooleanSetting("-scalajs", "Compile in Scala.js mode (requires scalajs-library.jar on the classpath).", aliases = List("--scalajs"))
  val unchecked: Setting[Boolean] = BooleanSetting("-unchecked", "Enable additional warnings where generated code depends on assumptions.", aliases = List("--unchecked"))
  val uniqid: Setting[Boolean] = BooleanSetting("-uniqid", "Uniquely tag all identifiers in debugging output.", aliases = List("--unique-id"))
  val language: Setting[List[String]] = MultiStringSetting("-language", "feature", "Enable one or more language features.", aliases = List("--language"))
  val rewrite: Setting[Option[Rewrites]] = OptionSetting[Rewrites]("-rewrite", "When used in conjunction with a `...-migration` source version, rewrites sources to migrate to new version.", aliases = List("--rewrite"))
  val fromTasty: Setting[Boolean] = BooleanSetting("-from-tasty", "Compile classes from tasty files. The arguments are .tasty or .jar files.", aliases = List("--from-tasty"))

  val newSyntax: Setting[Boolean] = BooleanSetting("-new-syntax", "Require `then` and `do` in control expressions.")
  val oldSyntax: Setting[Boolean] = BooleanSetting("-old-syntax", "Require `(...)` around conditions.")
  val indent: Setting[Boolean] = BooleanSetting("-indent", "Together with -rewrite, remove {...} syntax when possible due to significant indentation.")
  val noindent: Setting[Boolean] = BooleanSetting("-noindent", "Require classical {...} syntax, indentation is not significant.")
  val YindentColons: Setting[Boolean] = BooleanSetting("-Yindent-colons", "Allow colons at ends-of-lines to start indentation blocks.")

  /** Decompiler settings */
  val printTasty: Setting[Boolean] = BooleanSetting("-print-tasty", "Prints the raw tasty.", aliases = List("--print-tasty"))
  val printLines: Setting[Boolean] = BooleanSetting("-print-lines", "Show source code line numbers.", aliases = List("--print-lines"))

  /** Scala.js-related settings */
  val scalajsGenStaticForwardersForNonTopLevelObjects: Setting[Boolean] = BooleanSetting("-scalajs-genStaticForwardersForNonTopLevelObjects", "Generate static forwarders even for non-top-level objects (Scala.js only)")
  val scalajsMapSourceURI: Setting[List[String]] = MultiStringSetting("-scalajs-mapSourceURI", "uri1[->uri2]", "rebases source URIs from uri1 to uri2 (or to a relative URI) for source maps (Scala.js only)")

  /** -X "Advanced" settings */
  val Xhelp: Setting[Boolean] = BooleanSetting("-X", "Print a synopsis of advanced options.")
  val XnoForwarders: Setting[Boolean] = BooleanSetting("-Xno-forwarders", "Do not generate static forwarders in mirror classes.")
  val XmaxInlines: Setting[Int] = IntSetting("-Xmax-inlines", "Maximal number of successive inlines.", 32)
  val XmaxInlinedTrees: Setting[Int] = IntSetting("-Xmax-inlined-trees", "Maximal number of inlined trees.", 2_000_000)
  val Xmigration: Setting[ScalaVersion] = VersionSetting("-Xmigration", "Warn about constructs whose behavior may have changed since version.")
  val Xprint: Setting[List[String]] = PhasesSetting("-Xprint", "Print out program after")
  val XprintTypes: Setting[Boolean] = BooleanSetting("-Xprint-types", "Print tree types (debugging option).")
  val XprintDiff: Setting[Boolean] = BooleanSetting("-Xprint-diff", "Print changed parts of the tree since last print.")
  val XprintDiffDel: Setting[Boolean] = BooleanSetting("-Xprint-diff-del", "Print changed parts of the tree since last print including deleted parts.")
  val XprintInline: Setting[Boolean] = BooleanSetting("-Xprint-inline", "Show where inlined code comes from.")
  val XprintSuspension: Setting[Boolean] = BooleanSetting("-Xprint-suspension", "Show when code is suspended until macros are compiled.")
  val Xprompt: Setting[Boolean] = BooleanSetting("-Xprompt", "Display a prompt after each error (debugging option).")
  val XshowPhases: Setting[Boolean] = BooleanSetting("-Xshow-phases", "Print all compiler phases.")
  val XreplDisableDisplay: Setting[Boolean] = BooleanSetting("-Xrepl-disable-display", "Do not display definitions in REPL.")
  val XfatalWarnings: Setting[Boolean] = BooleanSetting("-Xfatal-warnings", "Fail the compilation if there are any warnings.")
  val XverifySignatures: Setting[Boolean] = BooleanSetting("-Xverify-signatures", "Verify generic signatures in generated bytecode.")
  val XignoreScala2Macros: Setting[Boolean] = BooleanSetting("-Xignore-scala2-macros", "Ignore errors when compiling code that calls Scala2 macros, these will fail at runtime.")
  val XimportSuggestionTimeout: Setting[Int] = IntSetting("-Ximport-suggestion-timeout", "Timeout (in ms) for searching for import suggestions when errors are reported.", 8000)
  val Xsemanticdb: Setting[Boolean] = BooleanSetting("-Xsemanticdb", "Store information in SemanticDB.", aliases = List("-Ysemanticdb"))
  val Xtarget: Setting[String] = ChoiceSetting("-Xtarget", "target", "Emit bytecode for the specified version of the Java platform. This might produce bytecode that will break at runtime. When on JDK 9+, consider -release as a safer alternative.", supportedTargetVersions, "", aliases = List("--Xtarget"))

  val XmixinForceForwarders = ChoiceSetting(
    name    = "-Xmixin-force-forwarders",
    helpArg = "mode",
    descr   = "Generate forwarder methods in classes inhering concrete methods from traits.",
    choices = List("true", "junit", "false"),
    default = "true")

  object mixinForwarderChoices {
    def isTruthy(using Context) = XmixinForceForwarders.value == "true"
    def isAtLeastJunit(using Context) = isTruthy || XmixinForceForwarders.value == "junit"
  }

  /** -Y "Private" settings */
  val Yhelp: Setting[Boolean] = BooleanSetting("-Y", "Print a synopsis of private options.")
  val Ycheck: Setting[List[String]] = PhasesSetting("-Ycheck", "Check the tree at the end of")
  val YcheckMods: Setting[Boolean] = BooleanSetting("-Ycheck-mods", "Check that symbols and their defining trees have modifiers in sync.")
  val Ydebug: Setting[Boolean] = BooleanSetting("-Ydebug", "Increase the quantity of debugging output.")
  val YdebugTrace: Setting[Boolean] = BooleanSetting("-Ydebug-trace", "Trace core operations.")
  val YdebugFlags: Setting[Boolean] = BooleanSetting("-Ydebug-flags", "Print all flags of definitions.")
  val YdebugMissingRefs: Setting[Boolean] = BooleanSetting("-Ydebug-missing-refs", "Print a stacktrace when a required symbol is missing.")
  val YdebugNames: Setting[Boolean] = BooleanSetting("-Ydebug-names", "Show internal representation of names.")
  val YdebugPos: Setting[Boolean] = BooleanSetting("-Ydebug-pos", "Show full source positions including spans.")
  val YdebugTreeWithId: Setting[Int] = IntSetting("-Ydebug-tree-with-id", "Print the stack trace when the tree with the given id is created.", Int.MinValue)
  val YdebugTypeError: Setting[Boolean] = BooleanSetting("-Ydebug-type-error", "Print the stack trace when a TypeError is caught", false)
  val YdebugError: Setting[Boolean] = BooleanSetting("-Ydebug-error", "Print the stack trace when any error is caught.", false)
  val YtermConflict: Setting[String] = ChoiceSetting("-Yresolve-term-conflict", "strategy", "Resolve term conflicts", List("package", "object", "error"), "error")
  val Ylog: Setting[List[String]] = PhasesSetting("-Ylog", "Log operations during")
  val YlogClasspath: Setting[Boolean] = BooleanSetting("-Ylog-classpath", "Output information about what classpath is being applied.")
  val YdisableFlatCpCaching: Setting[Boolean] = BooleanSetting("-YdisableFlatCpCaching", "Do not cache flat classpath representation of classpath elements from jars across compiler instances.")

  val Yscala2Unpickler: Setting[String] = StringSetting("-Yscala2-unpickler", "", "Control where we may get Scala 2 symbols from. This is either \"always\", \"never\", or a classpath.", "always")

  val YnoImports: Setting[Boolean] = BooleanSetting("-Yno-imports", "Compile without importing scala.*, java.lang.*, or Predef.")
  val YnoGenericSig: Setting[Boolean] = BooleanSetting("-Yno-generic-signatures", "Suppress generation of generic signatures for Java.")
  val YnoPredef: Setting[Boolean] = BooleanSetting("-Yno-predef", "Compile without importing Predef.")
  val Yskip: Setting[List[String]] = PhasesSetting("-Yskip", "Skip")
  val Ydumpclasses: Setting[String] = StringSetting("-Ydump-classes", "dir", "Dump the generated bytecode to .class files (useful for reflective compilation that utilizes in-memory classloaders).", "")
  val YstopAfter: Setting[List[String]] = PhasesSetting("-Ystop-after", "Stop after", aliases = List("-stop")) // backward compat
  val YstopBefore: Setting[List[String]] = PhasesSetting("-Ystop-before", "Stop before") // stop before erasure as long as we have not debugged it fully
  val YshowSuppressedErrors: Setting[Boolean] = BooleanSetting("-Yshow-suppressed-errors", "Also show follow-on errors and warnings that are normally suppressed.")
  val YdetailedStats: Setting[Boolean] = BooleanSetting("-Ydetailed-stats", "Show detailed internal compiler stats (needs Stats.enabled to be set to true).")
  val YkindProjector: Setting[Boolean] = BooleanSetting("-Ykind-projector", "Allow `*` as wildcard to be compatible with kind projector.")
  val YprintPos: Setting[Boolean] = BooleanSetting("-Yprint-pos", "Show tree positions.")
  val YprintPosSyms: Setting[Boolean] = BooleanSetting("-Yprint-pos-syms", "Show symbol definitions positions.")
  val YnoDeepSubtypes: Setting[Boolean] = BooleanSetting("-Yno-deep-subtypes", "Throw an exception on deep subtyping call stacks.")
  val YnoPatmatOpt: Setting[Boolean] = BooleanSetting("-Yno-patmat-opt", "Disable all pattern matching optimizations.")
  val YplainPrinter: Setting[Boolean] = BooleanSetting("-Yplain-printer", "Pretty-print using a plain printer.")
  val YprintSyms: Setting[Boolean] = BooleanSetting("-Yprint-syms", "When printing trees print info in symbols instead of corresponding info in trees.")
  val YprintDebug: Setting[Boolean] = BooleanSetting("-Yprint-debug", "When printing trees, print some extra information useful for debugging.")
  val YprintDebugOwners: Setting[Boolean] = BooleanSetting("-Yprint-debug-owners", "When printing trees, print owners of definitions.")
  val YshowPrintErrors: Setting[Boolean] = BooleanSetting("-Yshow-print-errors", "Don't suppress exceptions thrown during tree printing.")
  val YtestPickler: Setting[Boolean] = BooleanSetting("-Ytest-pickler", "Self-test for pickling functionality; should be used with -Ystop-after:pickler.")
  val YcheckReentrant: Setting[Boolean] = BooleanSetting("-Ycheck-reentrant", "Check that compiled program does not contain vars that can be accessed from a global root.")
  val YdropComments: Setting[Boolean] = BooleanSetting("-Ydrop-comments", "Drop comments when scanning source files.")
  val YcookComments: Setting[Boolean] = BooleanSetting("-Ycook-comments", "Cook the comments (type check `@usecase`, etc.)")
  val YforceSbtPhases: Setting[Boolean] = BooleanSetting("-Yforce-sbt-phases", "Run the phases used by sbt for incremental compilation (ExtractDependencies and ExtractAPI) even if the compiler is ran outside of sbt, for debugging.")
  val YdumpSbtInc: Setting[Boolean] = BooleanSetting("-Ydump-sbt-inc", "For every compiled foo.scala, output the API representation and dependencies used for sbt incremental compilation in foo.inc, implies -Yforce-sbt-phases.")
  val YcheckAllPatmat: Setting[Boolean] = BooleanSetting("-Ycheck-all-patmat", "Check exhaustivity and redundancy of all pattern matching (used for testing the algorithm).")
  val YretainTrees: Setting[Boolean] = BooleanSetting("-Yretain-trees", "Retain trees for top-level classes, accessible from ClassSymbol#tree")
  val YshowTreeIds: Setting[Boolean] = BooleanSetting("-Yshow-tree-ids", "Uniquely tag all tree nodes in debugging output.")
  val YfromTastyIgnoreList: Setting[List[String]] = MultiStringSetting("-Yfrom-tasty-ignore-list", "file", "List of `tasty` files in jar files that will not be loaded when using -from-tasty")

  val YprofileEnabled: Setting[Boolean] = BooleanSetting("-Yprofile-enabled", "Enable profiling.")
  val YprofileDestination: Setting[String] = StringSetting("-Yprofile-destination", "file", "Where to send profiling output - specify a file, default is to the console.", "")
      //.withPostSetHook( _ => YprofileEnabled.value = true )
  val YprofileExternalTool: Setting[List[String]] = PhasesSetting("-Yprofile-external-tool", "Enable profiling for a phase using an external tool hook. Generally only useful for a single phase.", "typer")
      //.withPostSetHook( _ => YprofileEnabled.value = true )
  val YprofileRunGcBetweenPhases: Setting[List[String]] = PhasesSetting("-Yprofile-run-gc", "Run a GC between phases - this allows heap size to be accurate at the expense of more time. Specify a list of phases, or *", "_")
      //.withPostSetHook( _ => YprofileEnabled.value = true )

  // Extremely experimental language features
  val YnoKindPolymorphism: Setting[Boolean] = BooleanSetting("-Yno-kind-polymorphism", "Disable kind polymorphism.")
  val YexplicitNulls: Setting[Boolean] = BooleanSetting("-Yexplicit-nulls", "Make reference types non-nullable. Nullable types can be expressed with unions: e.g. String|Null.")
  val YerasedTerms: Setting[Boolean] = BooleanSetting("-Yerased-terms", "Allows the use of erased terms.")
  val YcheckInit: Setting[Boolean] = BooleanSetting("-Ycheck-init", "Check initialization of objects")
  val YrequireTargetName: Setting[Boolean] = BooleanSetting("-Yrequire-targetName", "Warn if an operator is defined without a @targetName annotation")
  val YunsoundMatchTypes: Setting[Boolean] = BooleanSetting("-Yunsound-match-types", "Use unsound match type reduction algorithm.")

  /** Area-specific debug output */
  val YexplainLowlevel: Setting[Boolean] = BooleanSetting("-Yexplain-lowlevel", "When explaining type errors, show types at a lower level.")
  val YnoDoubleBindings: Setting[Boolean] = BooleanSetting("-Yno-double-bindings", "Assert no namedtype is bound twice (should be enabled only if program is error-free).")
  val YshowVarBounds: Setting[Boolean] = BooleanSetting("-Yshow-var-bounds", "Print type variables with their bounds.")

  val YnoDecodeStacktraces: Setting[Boolean] = BooleanSetting("-Yno-decode-stacktraces", "Show raw StackOverflow stacktraces, instead of decoding them into triggering operations.")

  val Yinstrument: Setting[Boolean] = BooleanSetting("-Yinstrument", "Add instrumentation code that counts allocations and closure creations.")
  val YinstrumentDefs: Setting[Boolean] = BooleanSetting("-Yinstrument-defs", "Add instrumentation code that counts method calls; needs -Yinstrument to be set, too.")

  /** Dottydoc specific settings that are not used in scala3doc */
  val docSnapshot: Setting[Boolean] = BooleanSetting("-doc-snapshot", "Generate a documentation snapshot for the current Dotty version")

  val projectUrl: Setting[String] = StringSetting (
    "-project-url",
    "project repository homepage",
    "The source repository of your project.",
    ""
  )

  val wikiSyntax: Setting[Boolean] = BooleanSetting("-Xwiki-syntax", "Retains the Scala2 behavior of using Wiki Syntax in Scaladoc.")
}<|MERGE_RESOLUTION|>--- conflicted
+++ resolved
@@ -10,18 +10,6 @@
 /** Settings shared by compiler and scala3doc */
 trait CommonScalaSettings { self: Settings.SettingGroup =>
   protected def defaultClasspath: String = sys.env.getOrElse("CLASSPATH", ".")
-
-  protected def defaultPageWidth: Int = {
-    val defaultWidth = 80
-    val columnsVar = System.getenv("COLUMNS")
-    if columnsVar != null then columnsVar.toInt
-    else if Properties.isWin then
-      val ansiconVar = System.getenv("ANSICON") // eg. "142x32766 (142x26)"
-      if ansiconVar != null && ansiconVar.matches("[0-9]+x.*") then
-        ansiconVar.substring(0, ansiconVar.indexOf("x")).toInt
-      else defaultWidth
-    else defaultWidth
-  }
 
   /** Path related settings */
   val bootclasspath: Setting[String] = PathSetting("-bootclasspath", "Override location of bootstrap class files.", Defaults.scalaBootClassPath, aliases = List("--boot-class-path"))
@@ -41,41 +29,8 @@
   val silentWarnings: Setting[Boolean] = BooleanSetting("-nowarn", "Silence all warnings.", aliases = List("--no-warnings"))
 
   /** Other settings */
-<<<<<<< HEAD
-  val deprecation: Setting[Boolean] = BooleanSetting("-deprecation", "Emit warning and location for usages of deprecated APIs.") withAbbreviation "--deprecation"
-  val encoding: Setting[String] = StringSetting("-encoding", "encoding", "Specify character encoding used by source files.", Properties.sourceEncoding) withAbbreviation "--encoding"
-  val explainTypes: Setting[Boolean] = BooleanSetting("-explain-types", "Explain type errors in more detail.") withAbbreviation "--explain-types"
-  val explain: Setting[Boolean] = BooleanSetting("-explain", "Explain errors in more detail.") withAbbreviation "--explain"
-  val feature: Setting[Boolean] = BooleanSetting("-feature", "Emit warning and location for usages of features that should be imported explicitly.") withAbbreviation "--feature"
-  val help: Setting[Boolean] = BooleanSetting("-help", "Print a synopsis of standard options.") withAbbreviation "--help"
-  val color: Setting[String] = ChoiceSetting("-color", "mode", "Colored output", List("always", "never"/*, "auto"*/), "always"/* "auto"*/) withAbbreviation "--color"
-  val source: Setting[String] = ChoiceSetting("-source", "source version", "source version", List("3.0", "3.1", "3.0-migration", "3.1-migration"), "3.0").withAbbreviation("--source")
-  val target: Setting[String] = ChoiceSetting("-target", "target", "Target platform for object files.", List("jvm-1.8", "jvm-9"), "jvm-1.8") withAbbreviation "--target"
-  val scalajs: Setting[Boolean] = BooleanSetting("-scalajs", "Compile in Scala.js mode (requires scalajs-library.jar on the classpath).") withAbbreviation "--scalajs"
-  val unchecked: Setting[Boolean] = BooleanSetting("-unchecked", "Enable additional warnings where generated code depends on assumptions.") withAbbreviation "--unchecked"
-  val uniqid: Setting[Boolean] = BooleanSetting("-uniqid", "Uniquely tag all identifiers in debugging output.") withAbbreviation "--unique-id"
-  val usejavacp: Setting[Boolean] = BooleanSetting("-usejavacp", "Utilize the java.class.path in classpath resolution.") withAbbreviation "--use-java-class-path"
-  val verbose: Setting[Boolean] = BooleanSetting("-verbose", "Output messages about what the compiler is doing.") withAbbreviation "--verbose"
-  val version: Setting[Boolean] = BooleanSetting("-version", "Print product version and exit.") withAbbreviation "--version"
-  val pageWidth: Setting[Int] = IntSetting("-pagewidth", "Set page width", defaultPageWidth) withAbbreviation "--page-width"
-  val language: Setting[List[String]] = MultiStringSetting("-language", "feature", "Enable one or more language features.") withAbbreviation "--language"
-  val rewrite: Setting[Option[Rewrites]] = OptionSetting[Rewrites]("-rewrite", "When used in conjunction with a `...-migration` source version, rewrites sources to migrate to new version.") withAbbreviation "--rewrite"
-  val silentWarnings: Setting[Boolean] = BooleanSetting("-nowarn", "Silence all warnings.") withAbbreviation "--no-warnings"
-  val fromTasty: Setting[Boolean] = BooleanSetting("-from-tasty", "Compile classes from tasty files. The arguments are .tasty or .jar files.") withAbbreviation "--from-tasty"
-
-  val newSyntax: Setting[Boolean] = BooleanSetting("-new-syntax", "Require `then` and `do` in control expressions.")
-  val oldSyntax: Setting[Boolean] = BooleanSetting("-old-syntax", "Require `(...)` around conditions.")
-  val indent: Setting[Boolean] = BooleanSetting("-indent", "Allow significant indentation.")
-  val noindent: Setting[Boolean] = BooleanSetting("-noindent", "Require classical {...} syntax, indentation is not significant.")
-  val YindentColons: Setting[Boolean] = BooleanSetting("-Yindent-colons", "Allow colons at ends-of-lines to start indentation blocks.")
-
-  /** Decompiler settings */
-  val printTasty: Setting[Boolean] = BooleanSetting("-print-tasty", "Prints the raw tasty.") withAbbreviation "--print-tasty"
-  val printLines: Setting[Boolean] = BooleanSetting("-print-lines", "Show source code line numbers.") withAbbreviation "--print-lines"
-=======
   val encoding: Setting[String] = StringSetting("-encoding", "encoding", "Specify character encoding used by source files.", Properties.sourceEncoding, aliases = List("--encoding"))
   val usejavacp: Setting[Boolean] = BooleanSetting("-usejavacp", "Utilize the java.class.path in classpath resolution.", aliases = List("--use-java-class-path"))
->>>>>>> cc8ffb1a
 
   /** Plugin-related setting */
   val plugin: Setting[List[String]]             = MultiStringSetting  ("-Xplugin", "paths", "Load a plugin from each classpath.")
