package dotty.tools.dotc
package config

import dotty.tools.io.{ Directory, PlainDirectory, AbstractFile }
import PathResolver.Defaults
import rewrites.Rewrites
import Settings.Setting

class ScalaSettings extends Settings.SettingGroup {

  protected def defaultClasspath: String = sys.env.getOrElse("CLASSPATH", ".")

  /** Path related settings */
  val bootclasspath: Setting[String] = PathSetting("-bootclasspath", "Override location of bootstrap class files.", Defaults.scalaBootClassPath)
  val extdirs: Setting[String] = PathSetting("-extdirs", "Override location of installed extensions.", Defaults.scalaExtDirs)
  val javabootclasspath: Setting[String] = PathSetting("-javabootclasspath", "Override java boot classpath.", Defaults.javaBootClassPath)
  val javaextdirs: Setting[String] = PathSetting("-javaextdirs", "Override java extdirs classpath.", Defaults.javaExtDirs)
  val sourcepath: Setting[String] = PathSetting("-sourcepath", "Specify location(s) of source files.", Defaults.scalaSourcePath)
  val scansource: Setting[Boolean] = BooleanSetting("-scansource", "Scan source files to locate classes for which class-name != file-name")

  val classpath: Setting[String] = PathSetting("-classpath", "Specify where to find user class files.", defaultClasspath) withAbbreviation "-cp"
  val outputDir: Setting[AbstractFile] = OutputSetting("-d", "directory|jar", "destination for generated classfiles.",
    new PlainDirectory(Directory(".")))
  val priorityclasspath: Setting[String] = PathSetting("-priorityclasspath", "class path that takes precedence over all other paths (or testing only)", "")

  /** Other settings */
  val deprecation: Setting[Boolean] = BooleanSetting("-deprecation", "Emit warning and location for usages of deprecated APIs.")
  val migration: Setting[Boolean] = BooleanSetting("-migration", "Emit warning and location for migration issues from Scala 2.")
  val encoding: Setting[String] = StringSetting("-encoding", "encoding", "Specify character encoding used by source files.", Properties.sourceEncoding)
  val explainTypes: Setting[Boolean] = BooleanSetting("-explain-types", "Explain type errors in more detail.")
  val explain: Setting[Boolean] = BooleanSetting("-explain", "Explain errors in more detail.")
  val feature: Setting[Boolean] = BooleanSetting("-feature", "Emit warning and location for usages of features that should be imported explicitly.")
  val help: Setting[Boolean] = BooleanSetting("-help", "Print a synopsis of standard options")
  val color: Setting[String] = ChoiceSetting("-color", "mode", "Colored output", List("always", "never"/*, "auto"*/), "always"/* "auto"*/)
  val target: Setting[String] = ChoiceSetting("-target", "target", "Target platform for object files. All JVM 1.5 targets are deprecated.",
    List("jvm-1.5", "jvm-1.5-fjbg", "jvm-1.5-asm", "jvm-1.6", "jvm-1.7", "jvm-1.8", "msil"), "jvm-1.8")
  val unchecked: Setting[Boolean] = BooleanSetting("-unchecked", "Enable additional warnings where generated code depends on assumptions.")
  val uniqid: Setting[Boolean] = BooleanSetting("-uniqid", "Uniquely tag all identifiers in debugging output.")
  val usejavacp: Setting[Boolean] = BooleanSetting("-usejavacp", "Utilize the java.class.path in classpath resolution.")
  val verbose: Setting[Boolean] = BooleanSetting("-verbose", "Output messages about what the compiler is doing.")
  val version: Setting[Boolean] = BooleanSetting("-version", "Print product version and exit.")
  val pageWidth: Setting[Int] = IntSetting("-pagewidth", "Set page width", 80)
  val strict: Setting[Boolean] = BooleanSetting("-strict", "Use strict type rules, which means some formerly legal code does not typecheck anymore.")
  val language: Setting[List[String]] = MultiStringSetting("-language", "feature", "Enable one or more language features.")
  val rewrite: Setting[Option[Rewrites]] = OptionSetting[Rewrites]("-rewrite", "When used in conjunction with -language:Scala2 rewrites sources to migrate to new syntax")
  val silentWarnings: Setting[Boolean] = BooleanSetting("-nowarn", "Silence all warnings.")
  val fromTasty: Setting[Boolean] = BooleanSetting("-from-tasty", "Compile classes from tasty in classpath. The arguments are used as class names.")

  /** Decompiler settings */
  val printTasty: Setting[Boolean] = BooleanSetting("-print-tasty", "Prints the raw tasty.")
  val printLines: Setting[Boolean] = BooleanSetting("-print-lines", "Show source code line numbers.")

  /** Plugin-related setting */
  val plugin: Setting[List[String]]             = MultiStringSetting  ("-Xplugin", "paths", "Load a plugin from each classpath.")
  val disable: Setting[List[String]]            = MultiStringSetting  ("-Xplugin-disable", "plugin", "Disable plugins by name.")
  val require: Setting[List[String]]            = MultiStringSetting  ("-Xplugin-require", "plugin", "Abort if a named plugin is not loaded.")
  val showPlugins: Setting[Boolean]        = BooleanSetting      ("-Xplugin-list", "Print a synopsis of loaded plugins.")
  val pluginsDir: Setting[String]         = StringSetting       ("-Xpluginsdir", "path", "Path to search for plugin archives.", Defaults.scalaPluginPath)
  val pluginOptions: Setting[List[String]]      = MultiStringSetting  ("-P", "plugin:opt", "Pass an option to a plugin, e.g. -P:<plugin>:<opt>")

  /** -X "Advanced" settings
   */
  val Xhelp: Setting[Boolean] = BooleanSetting("-X", "Print a synopsis of advanced options.")
  val XnoForwarders: Setting[Boolean] = BooleanSetting("-Xno-forwarders", "Do not generate static forwarders in mirror classes.")
  val XminImplicitSearchDepth: Setting[Int] = IntSetting("-Xmin-implicit-search-depth", "Set number of levels of implicit searches undertaken before checking for divergence.", 5)
  val XmaxInlines: Setting[Int] = IntSetting("-Xmax-inlines", "Maximal number of successive inlines", 32)
  val XmaxClassfileName: Setting[Int] = IntSetting("-Xmax-classfile-name", "Maximum filename length for generated classes", 255, 72 to 255)
  val Xmigration: Setting[ScalaVersion] = VersionSetting("-Xmigration", "Warn about constructs whose behavior may have changed since version.")
  val Xprint: Setting[List[String]] = PhasesSetting("-Xprint", "Print out program after")
  val XprintTypes: Setting[Boolean] = BooleanSetting("-Xprint-types", "Print tree types (debugging option).")
  val XprintDiff: Setting[Boolean] = BooleanSetting("-Xprint-diff", "Print changed parts of the tree since last print.")
  val XprintDiffDel: Setting[Boolean] = BooleanSetting("-Xprint-diff-del", "Print changed parts of the tree since last print including deleted parts.")
  val Xprompt: Setting[Boolean] = BooleanSetting("-Xprompt", "Display a prompt after each error (debugging option).")
  val XmainClass: Setting[String] = StringSetting("-Xmain-class", "path", "Class for manifest's Main-Class entry (only useful with -d <jar>)", "")
  val XnoValueClasses: Setting[Boolean] = BooleanSetting("-Xno-value-classes", "Do not use value classes. Helps debugging.")
  val XreplLineWidth: Setting[Int] = IntSetting("-Xrepl-line-width", "Maximal number of columns per line for REPL output", 390)
  val XfatalWarnings: Setting[Boolean] = BooleanSetting("-Xfatal-warnings", "Fail the compilation if there are any warnings.")
  val XverifySignatures: Setting[Boolean] = BooleanSetting("-Xverify-signatures", "Verify generic signatures in generated bytecode.")

  /** -Y "Private" settings */
  val YoverrideVars: Setting[Boolean] = BooleanSetting("-Yoverride-vars", "Allow vars to be overridden.")
  val Yhelp: Setting[Boolean] = BooleanSetting("-Y", "Print a synopsis of private options.")
  val Ycheck: Setting[List[String]] = PhasesSetting("-Ycheck", "Check the tree at the end of")
  val YcheckMods: Setting[Boolean] = BooleanSetting("-Ycheck-mods", "Check that symbols and their defining trees have modifiers in sync")
  val Ydebug: Setting[Boolean] = BooleanSetting("-Ydebug", "Increase the quantity of debugging output.")
  val YdebugTrace: Setting[Boolean] = BooleanSetting("-Ydebug-trace", "Trace core operations")
  val YdebugFlags: Setting[Boolean] = BooleanSetting("-Ydebug-flags", "Print all flags of definitions")
  val YdebugMissingRefs: Setting[Boolean] = BooleanSetting("-Ydebug-missing-refs", "Print a stacktrace when a required symbol is missing")
  val YdebugNames: Setting[Boolean] = BooleanSetting("-Ydebug-names", "Show internal representation of names")
  val YtermConflict: Setting[String] = ChoiceSetting("-Yresolve-term-conflict", "strategy", "Resolve term conflicts", List("package", "object", "error"), "error")
  val Ylog: Setting[List[String]] = PhasesSetting("-Ylog", "Log operations during")
  val YemitTastyInClass: Setting[Boolean] = BooleanSetting("-Yemit-tasty-in-class", "Generate tasty in the .class file and add an empty *.hasTasty file.")
  val YlogClasspath: Setting[Boolean] = BooleanSetting("-Ylog-classpath", "Output information about what classpath is being applied.")
  val YdisableFlatCpCaching: Setting[Boolean]  = BooleanSetting("-YdisableFlatCpCaching", "Do not cache flat classpath representation of classpath elements from jars across compiler instances.")

  val Yscala2Unpickler: Setting[String] = StringSetting("-Yscala2-unpickler", "", "Control where we may get Scala 2 symbols from. This is either \"always\", \"never\", or a classpath.", "always")

  val YnoImports: Setting[Boolean] = BooleanSetting("-Yno-imports", "Compile without importing scala.*, java.lang.*, or Predef.")
  val YnoInline: Setting[Boolean] = BooleanSetting("-Yno-inline", "Suppress inlining.")
  val YnoGenericSig: Setting[Boolean] = BooleanSetting("-Yno-generic-signatures", "Suppress generation of generic signatures for Java.")
  val YnoPredef: Setting[Boolean] = BooleanSetting("-Yno-predef", "Compile without importing Predef.")
  val Yskip: Setting[List[String]] = PhasesSetting("-Yskip", "Skip")
  val Ydumpclasses: Setting[String] = StringSetting("-Ydump-classes", "dir", "Dump the generated bytecode to .class files (useful for reflective compilation that utilizes in-memory classloaders).", "")
  val YstopAfter: Setting[List[String]] = PhasesSetting("-Ystop-after", "Stop after") withAbbreviation ("-stop") // backward compat
  val YstopBefore: Setting[List[String]] = PhasesSetting("-Ystop-before", "Stop before") // stop before erasure as long as we have not debugged it fully
  val YtraceContextCreation: Setting[Boolean] = BooleanSetting("-Ytrace-context-creation", "Store stack trace of context creations.")
  val YshowSuppressedErrors: Setting[Boolean] = BooleanSetting("-Yshow-suppressed-errors", "Also show follow-on errors and warnings that are normally suppressed.")
  val YdetailedStats: Setting[Boolean] = BooleanSetting("-Ydetailed-stats", "show detailed internal compiler stats (needs Stats.enabled to be set to true).")
  val Yheartbeat: Setting[Boolean] = BooleanSetting("-Ydetailed-stats", "show heartbeat stack trace of compiler operations (needs Stats.enabled to be set to true).")
  val YprintPos: Setting[Boolean] = BooleanSetting("-Yprint-pos", "show tree positions.")
  val YprintPosSyms: Setting[Boolean] = BooleanSetting("-Yprint-pos-syms", "show symbol definitions positions.")
  val YnoDeepSubtypes: Setting[Boolean] = BooleanSetting("-Yno-deep-subtypes", "throw an exception on deep subtyping call stacks.")
  val YnoPatmatOpt: Setting[Boolean] = BooleanSetting("-Yno-patmat-opt", "disable all pattern matching optimizations.")
  val YplainPrinter: Setting[Boolean] = BooleanSetting("-Yplain-printer", "Pretty-print using a plain printer.")
  val YprintSyms: Setting[Boolean] = BooleanSetting("-Yprint-syms", "when printing trees print info in symbols instead of corresponding info in trees.")
  val YprintDebug: Setting[Boolean] = BooleanSetting("-Yprint-debug", "when printing trees, print some extra information useful for debugging.")
  val YprintDebugOwners: Setting[Boolean] = BooleanSetting("-Yprint-debug-owners", "when printing trees, print owners of definitions.")
  val YshowPrintErrors: Setting[Boolean] = BooleanSetting("-Yshow-print-errors", "don't suppress exceptions thrown during tree printing.")
  val YtestPickler: Setting[Boolean] = BooleanSetting("-Ytest-pickler", "self-test for pickling functionality; should be used with -Ystop-after:pickler")
  val YcheckReentrant: Setting[Boolean] = BooleanSetting("-Ycheck-reentrant", "check that compiled program does not contain vars that can be accessed from a global root.")
  val YdropComments: Setting[Boolean] = BooleanSetting("-Ydrop-comments", "Drop comments when scanning source files.")
  val YcookComments: Setting[Boolean] = BooleanSetting("-Ycook-comments", "Cook the comments (type check `@usecase`, etc.)")
  val YforceSbtPhases: Setting[Boolean] = BooleanSetting("-Yforce-sbt-phases", "Run the phases used by sbt for incremental compilation (ExtractDependencies and ExtractAPI) even if the compiler is ran outside of sbt, for debugging.")
  val YdumpSbtInc: Setting[Boolean] = BooleanSetting("-Ydump-sbt-inc", "For every compiled foo.scala, output the API representation and dependencies used for sbt incremental compilation in foo.inc, implies -Yforce-sbt-phases.")
  val YcheckAllPatmat: Setting[Boolean] = BooleanSetting("-Ycheck-all-patmat", "Check exhaustivity and redundancy of all pattern matching (used for testing the algorithm)")
  val YretainTrees: Setting[Boolean] = BooleanSetting("-Yretain-trees", "Retain trees for top-level classes, accessible from ClassSymbol#tree")
  val YshowTreeIds: Setting[Boolean] = BooleanSetting("-Yshow-tree-ids", "Uniquely tag all tree nodes in debugging output.")

  val YprofileEnabled: Setting[Boolean] = BooleanSetting("-Yprofile-enabled", "Enable profiling.")
  val YprofileDestination: Setting[String] = StringSetting("-Yprofile-destination", "file", "where to send profiling output - specify a file, default is to the console.", "")
      //.withPostSetHook( _ => YprofileEnabled.value = true )
  val YprofileExternalTool: Setting[List[String]] = PhasesSetting("-Yprofile-external-tool", "Enable profiling for a phase using an external tool hook. Generally only useful for a single phase", "typer")
      //.withPostSetHook( _ => YprofileEnabled.value = true )
  val YprofileRunGcBetweenPhases: Setting[List[String]] = PhasesSetting("-Yprofile-run-gc", "Run a GC between phases - this allows heap size to be accurate at the expense of more time. Specify a list of phases, or *", "_")
      //.withPostSetHook( _ => YprofileEnabled.value = true )

  // Extremely experimental language features
  val YkindPolymorphism: Setting[Boolean] = BooleanSetting("-Ykind-polymorphism", "Enable kind polymorphism (see http://dotty.epfl.ch/docs/reference/kind-polymorphism.html). Potentially unsound.")

  /** Area-specific debug output */
  val YexplainLowlevel: Setting[Boolean] = BooleanSetting("-Yexplain-lowlevel", "When explaining type errors, show types at a lower level.")
  val YnoDoubleBindings: Setting[Boolean] = BooleanSetting("-Yno-double-bindings", "Assert no namedtype is bound twice (should be enabled only if program is error-free).")
  val YshowVarBounds: Setting[Boolean] = BooleanSetting("-Yshow-var-bounds", "Print type variables with their bounds")
  val YshowNoInline: Setting[Boolean] = BooleanSetting("-Yshow-no-inline", "Show inlined code without the 'inlined from' info")

  val YnoDecodeStacktraces: Setting[Boolean] = BooleanSetting("-Yno-decode-stacktraces", "Show raw StackOverflow stacktraces, instead of decoding them into triggering operations.")

  val YtypeNormalizationFuel = IntSetting("-Ytype-normalization-fuel", "Maximal number of steps when evaluating type expressions.", 2222222)

  /** Dottydoc specific settings */
  val siteRoot: Setting[String] = StringSetting(
    "-siteroot",
    "site root",
    "A directory containing static files from which to generate documentation",
    sys.props("user.dir")
  )

<<<<<<< HEAD
  val projectName = StringSetting (
=======

  val projectName: Setting[String] = StringSetting (
>>>>>>> 7463afe4
    "-project",
    "project title",
    "The name of the project",
    ""
  )

  val projectVersion: Setting[String] = StringSetting (
    "-project-version",
    "project version",
    "The current version of your project",
    ""
  )

  val projectUrl: Setting[String] = StringSetting (
    "-project-url",
    "project repository homepage",
    "The source repository of your project",
    ""
  )

  val wikiSyntax: Setting[Boolean] = BooleanSetting("-Xwiki-syntax", "Retains the Scala2 behavior of using Wiki Syntax in Scaladoc")
}<|MERGE_RESOLUTION|>--- conflicted
+++ resolved
@@ -155,12 +155,7 @@
     sys.props("user.dir")
   )
 
-<<<<<<< HEAD
-  val projectName = StringSetting (
-=======
-
   val projectName: Setting[String] = StringSetting (
->>>>>>> 7463afe4
     "-project",
     "project title",
     "The name of the project",
