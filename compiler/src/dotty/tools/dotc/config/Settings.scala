--- conflicted
+++ resolved
@@ -115,11 +115,6 @@
       def invalidChoices(invalid: List[String]) =
         val msg = s"invalid choice(s) for $name: ${invalid.mkString(",")}"
         if ignoreInvalidArgs then warn(msg + ", the tag was ignored", args) else fail(msg, args)
-
-      def setBoolean(argValue: String, args: List[String]) =
-        if argValue.equalsIgnoreCase("true") || argValue.isEmpty then update(true, args)
-        else if argValue.equalsIgnoreCase("false") then update(false, args)
-        else fail(s"$argValue is not a valid choice for boolean setting $name", args)
 
       def setBoolean(argValue: String, args: List[String]) =
         if argValue.equalsIgnoreCase("true") || argValue.isEmpty then update(true, args)
@@ -301,12 +296,9 @@
     def MultiChoiceHelpSetting(name: String, helpArg: String, descr: String, choices: List[ChoiceWithHelp[String]], default: List[ChoiceWithHelp[String]], aliases: List[String] = Nil): Setting[List[ChoiceWithHelp[String]]] =
       publish(Setting(name, descr, default, helpArg, Some(choices), aliases = aliases))
 
-<<<<<<< HEAD
-=======
     def UncompleteMultiChoiceHelpSetting(name: String, helpArg: String, descr: String, choices: List[ChoiceWithHelp[String]], default: List[ChoiceWithHelp[String]], aliases: List[String] = Nil): Setting[List[ChoiceWithHelp[String]]] =
       publish(Setting(name, descr, default, helpArg, Some(choices), aliases = aliases, ignoreInvalidArgs = true))
 
->>>>>>> a92a4639
     def IntSetting(name: String, descr: String, default: Int, aliases: List[String] = Nil): Setting[Int] =
       publish(Setting(name, descr, default, aliases = aliases))
 
