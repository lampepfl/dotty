--- conflicted
+++ resolved
@@ -3,21 +3,13 @@
 import reporting.*
 import Diagnostic.*
 import util.{SourcePosition, NoSourcePosition, SrcPos}
-<<<<<<< HEAD
-import core._
-import Contexts._, Flags.*, Symbols._, Decorators._
-=======
 import core.*
 import Contexts.*, Flags.*, Symbols.*, Decorators.*
->>>>>>> a92a4639
 import config.SourceVersion
 import ast.*
 import config.Feature.sourceVersion
 import java.lang.System.currentTimeMillis
-<<<<<<< HEAD
-=======
 import dotty.tools.dotc.config.MigrationVersion
->>>>>>> a92a4639
 
 object report:
 
@@ -89,22 +81,11 @@
     if ctx.settings.YdebugError.value then Thread.dumpStack()
     if ctx.settings.YdebugTypeError.value then ex.printStackTrace()
 
-<<<<<<< HEAD
-  def errorOrMigrationWarning(msg: Message, pos: SrcPos, from: SourceVersion)(using Context): Unit =
-    if sourceVersion.isAtLeast(from) then
-      if sourceVersion.isMigrating && sourceVersion.ordinal <= from.ordinal then migrationWarning(msg, pos)
-      else error(msg, pos)
-
-  def gradualErrorOrMigrationWarning(msg: Message, pos: SrcPos, warnFrom: SourceVersion, errorFrom: SourceVersion)(using Context): Unit =
-    if sourceVersion.isAtLeast(errorFrom) then errorOrMigrationWarning(msg, pos, errorFrom)
-    else if sourceVersion.isAtLeast(warnFrom) then warning(msg, pos)
-=======
   def errorOrMigrationWarning(msg: Message, pos: SrcPos, migrationVersion: MigrationVersion)(using Context): Unit =
     if sourceVersion.isAtLeast(migrationVersion.errorFrom) then
       if !sourceVersion.isMigrating then error(msg, pos)
       else if ctx.settings.rewrite.value.isEmpty then migrationWarning(msg, pos)
     else if sourceVersion.isAtLeast(migrationVersion.warnFrom) then warning(msg, pos)
->>>>>>> a92a4639
 
   def restrictionError(msg: Message, pos: SrcPos = NoSourcePosition)(using Context): Unit =
     error(msg.mapMsg("Implementation restriction: " + _), pos)
@@ -148,52 +129,6 @@
   private object messageRendering extends MessageRendering
 
   // Should only be called from Run#enrichErrorMessage.
-<<<<<<< HEAD
-  def enrichErrorMessage(errorMessage: String)(using Context): String = try {
-    def formatExplain(pairs: List[(String, Any)]) = pairs.map((k, v) => f"$k%20s: $v").mkString("\n")
-
-    val settings = ctx.settings.userSetSettings(ctx.settingsState).sortBy(_.name)
-    val tree     = ctx.tree
-    val sym      = tree.symbol
-    val pos      = tree.sourcePos
-    val path     = pos.source.path
-    val site     = ctx.outersIterator.map(_.owner).filter(sym => !sym.exists || sym.isClass || sym.is(Method)).next()
-
-    import untpd.*
-    extension (tree: Tree) def summaryString: String = tree match
-      case Literal(const)     => s"Literal($const)"
-      case Ident(name)        => s"Ident(${name.decode})"
-      case Select(qual, name) => s"Select(${qual.summaryString}, ${name.decode})"
-      case tree: NameTree     => (if tree.isType then "type " else "") + tree.name.decode
-      case tree               => s"${tree.className}${if tree.symbol.exists then s"(${tree.symbol})" else ""}"
-
-    val info1 = formatExplain(List(
-      "while compiling"    -> ctx.compilationUnit,
-      "during phase"       -> ctx.phase.prevMega,
-      "mode"               -> ctx.mode,
-      "library version"    -> scala.util.Properties.versionString,
-      "compiler version"   -> dotty.tools.dotc.config.Properties.versionString,
-      "settings"           -> settings.map(s => if s.value == "" then s"${s.name} \"\"" else s"${s.name} ${s.value}").mkString(" "),
-    ))
-    val symbolInfos = if sym eq NoSymbol then List("symbol" -> sym) else List(
-      "symbol"             -> sym.showLocated,
-      "symbol definition"  -> s"${sym.showDcl} (a ${sym.className})",
-      "symbol package"     -> sym.enclosingPackageClass.fullName,
-      "symbol owners"      -> sym.showExtendedLocation,
-    )
-    val info2 = formatExplain(List(
-      "tree"               -> tree.summaryString,
-      "tree position"      -> (if pos.exists then s"$path:${pos.line + 1}:${pos.column}" else s"$path:<unknown>"),
-      "tree type"          -> tree.typeOpt.show,
-    ) ::: symbolInfos ::: List(
-      "call site"          -> s"${site.showLocated} in ${site.enclosingPackageClass}"
-    ))
-    val context_s = try
-      s"""  == Source file context for tree position ==
-         |
-         |${messageRendering.messageAndPos(Diagnostic.Error("", pos))}""".stripMargin
-    catch case _: Exception => "<Cannot read source file>"
-=======
   def enrichErrorMessage(errorMessage: String)(using Context): String =
     if ctx.settings.YnoEnrichErrorMessages.value then errorMessage
     else try enrichErrorMessage1(errorMessage)
@@ -214,26 +149,15 @@
       "compiler version"   -> dotty.tools.dotc.config.Properties.versionString,
       "settings"           -> settings.map(showSetting).mkString(" "),
     ))
->>>>>>> a92a4639
     s"""
        |  $errorMessage
        |
        |  An unhandled exception was thrown in the compiler.
        |  Please file a crash report here:
        |  https://github.com/lampepfl/dotty/issues/new/choose
-<<<<<<< HEAD
-       |
-       |$info1
-       |
-       |$info2
-       |
-       |$context_s""".stripMargin
-  } catch case _: Throwable => errorMessage // don't introduce new errors trying to report errors, so swallow exceptions
-=======
        |  For non-enriched exceptions, compile with -Yno-enrich-error-messages.
        |
        |$info1
        |""".stripMargin
   }
->>>>>>> a92a4639
 end report