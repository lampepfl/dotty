package dotty.tools.dotc

import reporting._
import Diagnostic._
import util.{SourcePosition, NoSourcePosition, SrcPos}
import core._
import Contexts._, Symbols._, Decorators._
import config.SourceVersion
import ast._
import config.Feature.sourceVersion
import java.lang.System.currentTimeMillis


object report:

  /** For sending messages that are printed only if -verbose is set */
  def inform(msg: => String, pos: SrcPos = NoSourcePosition)(using Context): Unit =
    if ctx.settings.verbose.value then echo(msg, pos)

  def echo(msg: => String, pos: SrcPos = NoSourcePosition)(using Context): Unit =
    ctx.reporter.report(new Info(msg.toMessage, pos.sourcePos))

  private def issueWarning(warning: Warning)(using Context): Unit =
    ctx.reporter.report(warning)

  def deprecationWarning(msg: Message, pos: SrcPos)(using Context): Unit =
    issueWarning(new DeprecationWarning(msg, pos.sourcePos))

  def deprecationWarning(msg: => String, pos: SrcPos)(using Context): Unit =
    deprecationWarning(msg.toMessage, pos)

  def migrationWarning(msg: Message, pos: SrcPos)(using Context): Unit =
    issueWarning(new MigrationWarning(msg, pos.sourcePos))

  def migrationWarning(msg: => String, pos: SrcPos)(using Context): Unit =
    migrationWarning(msg.toMessage, pos)

  def uncheckedWarning(msg: Message, pos: SrcPos)(using Context): Unit =
    issueWarning(new UncheckedWarning(msg, pos.sourcePos))

  def uncheckedWarning(msg: => String, pos: SrcPos)(using Context): Unit =
    uncheckedWarning(msg.toMessage, pos)

  def featureWarning(msg: Message, pos: SrcPos)(using Context): Unit =
    issueWarning(new FeatureWarning(msg, pos.sourcePos))

  def featureWarning(msg: => String, pos: SrcPos)(using Context): Unit =
    featureWarning(msg.toMessage, pos)

  def featureWarning(feature: String, featureDescription: => String,
      featureUseSite: Symbol, required: Boolean, pos: SrcPos)(using Context): Unit = {
    val req = if (required) "needs to" else "should"
    val fqname = s"scala.language.$feature"

    val explain =
      if ctx.reporter.isReportedFeatureUseSite(featureUseSite) then ""
      else
        ctx.reporter.reportNewFeatureUseSite(featureUseSite)
        s"""
           |See the Scala docs for value $fqname for a discussion
           |why the feature $req be explicitly enabled.""".stripMargin

    def msg = s"""$featureDescription $req be enabled
                 |by adding the import clause 'import $fqname'
                 |or by setting the compiler option -language:$feature.$explain""".stripMargin
    if (required) error(msg, pos)
    else issueWarning(new FeatureWarning(msg.toMessage, pos.sourcePos))
  }

  def warning(msg: Message, pos: SrcPos)(using Context): Unit =
    issueWarning(new Warning(msg, addInlineds(pos)))

  def warning(msg: => String, pos: SrcPos = NoSourcePosition)(using Context): Unit =
    warning(msg.toMessage, pos)

  def error(msg: Message, pos: SrcPos)(using Context): Unit =
    val fullPos = addInlineds(pos)
    ctx.reporter.report(new Error(msg, fullPos))
    if ctx.settings.YdebugError.value then Thread.dumpStack()

  def error(msg: => String, pos: SrcPos = NoSourcePosition)(using Context): Unit =
    error(msg.toMessage, pos)

  def error(ex: TypeError, pos: SrcPos)(using Context): Unit =
    val fullPos = addInlineds(pos)
    ctx.reporter.report(new StickyError(ex.toMessage, fullPos))
    if ctx.settings.YdebugError.value then Thread.dumpStack()

<<<<<<< HEAD
  def errorOrMigrationWarning(msg: Message, pos: SrcPos = NoSourcePosition, from: SourceVersion)(using Context): Unit =
=======
  def errorOrMigrationWarning(msg: Message, pos: SrcPos, from: SourceVersion)(using Context): Unit =
>>>>>>> 22193a39
    if sourceVersion.isAtLeast(from) then
      if sourceVersion.isMigrating && sourceVersion.ordinal <= from.ordinal then migrationWarning(msg, pos)
      else error(msg, pos)

<<<<<<< HEAD
  def gradualErrorOrMigrationWarning(msg: Message, pos: SrcPos = NoSourcePosition, warnFrom: SourceVersion, errorFrom: SourceVersion)(using Context): Unit =
    if sourceVersion.isAtLeast(errorFrom) then errorOrMigrationWarning(msg, pos, errorFrom)
    else if sourceVersion.isAtLeast(warnFrom) then warning(msg, pos)

=======
  def errorOrMigrationWarning(msg: => String, pos: SrcPos, from: SourceVersion)(using Context): Unit =
    errorOrMigrationWarning(msg.toMessage, pos, from)

  def gradualErrorOrMigrationWarning(msg: Message, pos: SrcPos, warnFrom: SourceVersion, errorFrom: SourceVersion)(using Context): Unit =
    if sourceVersion.isAtLeast(errorFrom) then errorOrMigrationWarning(msg, pos, errorFrom)
    else if sourceVersion.isAtLeast(warnFrom) then warning(msg, pos)

  def gradualErrorOrMigrationWarning(msg: => String, pos: SrcPos, warnFrom: SourceVersion, errorFrom: SourceVersion)(using Context): Unit =
    gradualErrorOrMigrationWarning(msg.toMessage, pos, warnFrom, errorFrom)

>>>>>>> 22193a39
  def restrictionError(msg: Message, pos: SrcPos = NoSourcePosition)(using Context): Unit =
    error(msg.mapMsg("Implementation restriction: " + _), pos)

  def incompleteInputError(msg: Message, pos: SrcPos = NoSourcePosition)(using Context): Unit =
    ctx.reporter.incomplete(new Error(msg, pos.sourcePos))

  /** Log msg if settings.log contains the current phase.
   *  See [[config.CompilerCommand#explainAdvanced]] for the exact meaning of
   *  "contains" here.
   */
  def log(msg: => String, pos: SrcPos = NoSourcePosition)(using Context): Unit =
    if (ctx.settings.Ylog.value.containsPhase(ctx.phase))
      echo(s"[log ${ctx.phase}] $msg", pos)

  def debuglog(msg: => String)(using Context): Unit =
    if (ctx.debug) log(msg)

  def informTime(msg: => String, start: Long)(using Context): Unit = {
    def elapsed = s" in ${currentTimeMillis - start}ms"
    informProgress(msg + elapsed)
  }

  def informProgress(msg: => String)(using Context): Unit =
    inform("[" + msg + "]")

  def logWith[T](msg: => String)(value: T)(using Context): T = {
    log(msg + " " + value)
    value
  }

  def debugwarn(msg: => String, pos: SrcPos = NoSourcePosition)(using Context): Unit =
    if (ctx.settings.Ydebug.value) warning(msg, pos)

  private def addInlineds(pos: SrcPos)(using Context): SourcePosition =
    def recur(pos: SourcePosition, inlineds: List[Trees.Tree[?]]): SourcePosition = inlineds match
      case inlined :: inlineds1 => pos.withOuter(recur(inlined.sourcePos, inlineds1))
      case Nil => pos
    recur(pos.sourcePos, tpd.enclosingInlineds)

end report<|MERGE_RESOLUTION|>--- conflicted
+++ resolved
@@ -86,21 +86,11 @@
     ctx.reporter.report(new StickyError(ex.toMessage, fullPos))
     if ctx.settings.YdebugError.value then Thread.dumpStack()
 
-<<<<<<< HEAD
-  def errorOrMigrationWarning(msg: Message, pos: SrcPos = NoSourcePosition, from: SourceVersion)(using Context): Unit =
-=======
   def errorOrMigrationWarning(msg: Message, pos: SrcPos, from: SourceVersion)(using Context): Unit =
->>>>>>> 22193a39
     if sourceVersion.isAtLeast(from) then
       if sourceVersion.isMigrating && sourceVersion.ordinal <= from.ordinal then migrationWarning(msg, pos)
       else error(msg, pos)
 
-<<<<<<< HEAD
-  def gradualErrorOrMigrationWarning(msg: Message, pos: SrcPos = NoSourcePosition, warnFrom: SourceVersion, errorFrom: SourceVersion)(using Context): Unit =
-    if sourceVersion.isAtLeast(errorFrom) then errorOrMigrationWarning(msg, pos, errorFrom)
-    else if sourceVersion.isAtLeast(warnFrom) then warning(msg, pos)
-
-=======
   def errorOrMigrationWarning(msg: => String, pos: SrcPos, from: SourceVersion)(using Context): Unit =
     errorOrMigrationWarning(msg.toMessage, pos, from)
 
@@ -111,7 +101,6 @@
   def gradualErrorOrMigrationWarning(msg: => String, pos: SrcPos, warnFrom: SourceVersion, errorFrom: SourceVersion)(using Context): Unit =
     gradualErrorOrMigrationWarning(msg.toMessage, pos, warnFrom, errorFrom)
 
->>>>>>> 22193a39
   def restrictionError(msg: Message, pos: SrcPos = NoSourcePosition)(using Context): Unit =
     error(msg.mapMsg("Implementation restriction: " + _), pos)
 
