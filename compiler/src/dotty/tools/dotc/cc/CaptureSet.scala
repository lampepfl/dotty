package dotty.tools
package dotc
package cc

import core.*
import Types.*, Symbols.*, Flags.*, Contexts.*, Decorators.*
import config.Printers.{capt, captDebug}
import Annotations.Annotation
import annotation.threadUnsafe
import annotation.constructorOnly
import annotation.internal.sharable
import reporting.trace
import printing.{Showable, Printer}
import printing.Texts.*
import util.{SimpleIdentitySet, Property}
import typer.ErrorReporting.Addenda
import util.common.alwaysTrue
import scala.collection.mutable

/** A class for capture sets. Capture sets can be constants or variables.
 *  Capture sets support inclusion constraints <:< where <:< is subcapturing.
 *
 *  They also allow
 *   - mapping with functions from elements to capture sets
 *   - filtering with predicates on elements
 *   - intersecting wo capture sets
 *
 *  That is, constraints can be of the forms
 *
 *    cs1 <:< cs2
 *    cs1 = ∪ {f(x) | x ∈ cs2}     where f is a function from capture references to capture sets.
 *    cs1 = ∪ {x | x ∈ cs2, p(x)}  where p is a predicate on capture references
 *    cs1 = cs2 ∩ cs2
 *
 *  We call the resulting constraint system "monadic set constraints".
 *  To support capture propagation across maps, mappings are supported only
 *  if the mapped function is either a bijection or if it is idempotent
 *  on capture references (c.f. doc comment on `map` below).
 */
sealed abstract class CaptureSet extends Showable:
  import CaptureSet.*

  /** The elements of this capture set. For capture variables,
   *  the elements known so far.
   */
  def elems: Refs

  /** Is this capture set constant (i.e. not an unsolved capture variable)?
   *  Solved capture variables count as constant.
   */
  def isConst: Boolean

  /** Is this capture set always empty? For unsolved capture veriables, returns
   *  always false.
   */
  def isAlwaysEmpty: Boolean

  /** An optional level limit, or NoSymbol if none exists. All elements of the set
   *  must be in scopes visible from the level limit.
   */
  def levelLimit: Symbol

  /** Is this capture set definitely non-empty? */
  final def isNotEmpty: Boolean = !elems.isEmpty

  /** Convert to Const. @pre: isConst */
  def asConst: Const = this match
    case c: Const => c
    case v: Var =>
      assert(v.isConst)
      Const(v.elems)

  /** Cast to variable. @pre: !isConst */
  def asVar: Var =
    assert(!isConst)
    asInstanceOf[Var]

  /** Does this capture set contain the root reference `cap` as element? */
  final def isUniversal(using Context) =
    elems.exists(_.isRootCapability)

  /** Try to include an element in this capture set.
   *  @param elem    The element to be added
   *  @param origin  The set that originated the request, or `empty` if the request came from outside.
   *
   *  If the set already accounts for the element, return OK.
   *  Otherwise, try to add a new element to the set. This is OK if
   *    - the set is a variable, and
   *    - the element is not at a deeper nesting level than the set, and
   *    - the element can also be added (in mapped/filtered form) to all
   *      dependent sets.
   *  If the `origin` is the same as the `source` of the set variable, the
   *  element might be filtered or mapped according to the class of the variable.
   *  Otherwise, the element might have to be back-propagated to the source
   *  of the variable.
   *
   *  If the element itself cannot be added to the set for some reason, and the
   *  element is not the root capability, try instead to include its underlying
   *  capture set.
   */
  protected def tryInclude(elem: CaptureRef, origin: CaptureSet)(using Context, VarState): CompareResult =
    if accountsFor(elem) then CompareResult.OK
    else addNewElem(elem)

  /** Try to include all element in `refs` to this capture set. */
  protected final def tryInclude(newElems: Refs, origin: CaptureSet)(using Context, VarState): CompareResult =
    (CompareResult.OK /: newElems): (r, elem) =>
      r.andAlso(tryInclude(elem, origin))

  /** Add an element to this capture set, assuming it is not already accounted for,
   *  and omitting any mapping or filtering.
   *
   *  If the element itself cannot be added to the set for some reason, and the
   *  element is not the root capability, try instead to include its underlying
   *  capture set.
   */
  protected final def addNewElem(elem: CaptureRef)(using Context, VarState): CompareResult =
    if elem.isRootCapability || summon[VarState] == FrozenState then
      addThisElem(elem)
    else
      addThisElem(elem).orElse:
        val underlying = elem.captureSetOfInfo
        tryInclude(underlying.elems, this).andAlso:
          underlying.addDependent(this)
          CompareResult.OK

  /** Add new elements one by one using `addNewElem`, abort on first failure */
  protected final def addNewElems(newElems: Refs)(using Context, VarState): CompareResult =
    (CompareResult.OK /: newElems): (r, elem) =>
      r.andAlso(addNewElem(elem))

  /** Add a specific element, assuming it is not already accounted for,
   *  and omitting any mapping or filtering, without possibility to backtrack
   *  to the underlying capture set.
   */
  protected def addThisElem(elem: CaptureRef)(using Context, VarState): CompareResult

  /** If this is a variable, add `cs` as a dependent set */
  protected def addDependent(cs: CaptureSet)(using Context, VarState): CompareResult

  /** If `cs` is a variable, add this capture set as one of its dependent sets */
  protected def addAsDependentTo(cs: CaptureSet)(using Context): this.type =
    cs.addDependent(this)(using ctx, UnrecordedState)
    this

  /** x subsumes x
   *   this subsumes this.f
   *   x subsumes y  ==>  x* subsumes y
   *   x subsumes y  ==>  x* subsumes y*
   */
  extension (x: CaptureRef)
     private def subsumes(y: CaptureRef)(using Context): Boolean =
      (x eq y)
      || x.isRootCapability
      || y.match
          case y: TermRef => !y.isReach && (y.prefix eq x)
          case _ => false
      || x.match
          case ReachCapability(x1) => x1.subsumes(y.stripReach)
          case _ => false

  /** {x} <:< this   where <:< is subcapturing, but treating all variables
   *                 as frozen.
   */
  def accountsFor(x: CaptureRef)(using Context): Boolean =
    if comparer.isInstanceOf[ExplainingTypeComparer] then // !!! DEBUG
      reporting.trace.force(i"$this accountsFor $x, ${x.captureSetOfInfo}?", show = true):
        elems.exists(_.subsumes(x))
        || !x.isRootCapability && x.captureSetOfInfo.subCaptures(this, frozen = true).isOK
    else
      reporting.trace(i"$this accountsFor $x, ${x.captureSetOfInfo}?", show = true):
        elems.exists(_.subsumes(x))
        || !x.isRootCapability && x.captureSetOfInfo.subCaptures(this, frozen = true).isOK

  /** A more optimistic version of accountsFor, which does not take variable supersets
   *  of the `x` reference into account. A set might account for `x` if it accounts
   *  for `x` in a state where we assume all supersets of `x` have just the elements
   *  known at this point. On the other hand if x's capture set has no known elements,
   *  a set `cs` might account for `x` only if it subsumes `x` or it contains the
   *  root capability `cap`.
   */
  def mightAccountFor(x: CaptureRef)(using Context): Boolean =
    reporting.trace(i"$this mightAccountFor $x, ${x.captureSetOfInfo}?", show = true) {
      elems.exists(_.subsumes(x))
      || !x.isRootCapability
        && {
          val elems = x.captureSetOfInfo.elems
          !elems.isEmpty && elems.forall(mightAccountFor)
        }
    }

  /** A more optimistic version of subCaptures used to choose one of two typing rules
   *  for selections and applications. `cs1 mightSubcapture cs2` if `cs2` might account for
   *  every element currently known to be in `cs1`.
   */
  def mightSubcapture(that: CaptureSet)(using Context): Boolean =
    elems.forall(that.mightAccountFor)

  /** The subcapturing test.
   *  @param frozen   if true, no new variables or dependent sets are allowed to
   *                  be added when making this test. An attempt to add either
   *                  will result in failure.
   */
  final def subCaptures(that: CaptureSet, frozen: Boolean)(using Context): CompareResult =
    subCaptures(that)(using ctx, if frozen then FrozenState else VarState())

  /** The subcapturing test, using a given VarState */
  private def subCaptures(that: CaptureSet)(using Context, VarState): CompareResult =
    val result = that.tryInclude(elems, this)
    if result.isOK then
      addDependent(that)
    else
      ccState.levelError = ccState.levelError.orElse(result.levelError)
      varState.rollBack()
      result
      //.showing(i"subcaptures $this <:< $that = ${result.show}", capt)

  /** Two capture sets are considered =:= equal if they mutually subcapture each other
   *  in a frozen state.
   */
  def =:= (that: CaptureSet)(using Context): Boolean =
       this.subCaptures(that, frozen = true).isOK
    && that.subCaptures(this, frozen = true).isOK

  /** The smallest capture set (via <:<) that is a superset of both
   *  `this` and `that`
   */
  def ++ (that: CaptureSet)(using Context): CaptureSet =
    if this.subCaptures(that, frozen = true).isOK then that
    else if that.subCaptures(this, frozen = true).isOK then this
    else if this.isConst && that.isConst then Const(this.elems ++ that.elems)
    else Var(
        this.levelLimit.maxNested(that.levelLimit, onConflict = (sym1, sym2) => sym1),
        this.elems ++ that.elems)
      .addAsDependentTo(this).addAsDependentTo(that)

  /** The smallest superset (via <:<) of this capture set that also contains `ref`.
   */
  def + (ref: CaptureRef)(using Context): CaptureSet =
    this ++ ref.singletonCaptureSet

  /** The largest capture set (via <:<) that is a subset of both `this` and `that`
   */
  def **(that: CaptureSet)(using Context): CaptureSet =
    if this.subCaptures(that, frozen = true).isOK then this
    else if that.subCaptures(this, frozen = true).isOK then that
    else if this.isConst && that.isConst then Const(elemIntersection(this, that))
    else Intersected(this, that)

  /** The largest subset (via <:<) of this capture set that does not account for
   *  any of the elements in the constant capture set `that`
   */
  def -- (that: CaptureSet.Const)(using Context): CaptureSet =
    if this.isConst then
      val elems1 = elems.filter(!that.accountsFor(_))
      if elems1.size == elems.size then this else Const(elems1)
    else
      if that.isAlwaysEmpty then this else Diff(asVar, that)

  /** The largest subset (via <:<) of this capture set that does not account for `ref` */
  def - (ref: CaptureRef)(using Context): CaptureSet =
    this -- ref.singletonCaptureSet

  /** The largest subset (via <:<) of this capture set that only contains elements
   *  for which `p` is true.
   */
  def filter(p: Context ?=> CaptureRef => Boolean)(using Context): CaptureSet =
    if this.isConst then
      val elems1 = elems.filter(p)
      if elems1 == elems then this
      else Const(elems.filter(p))
    else Filtered(asVar, p)

  /** Capture set obtained by applying `tm` to all elements of the current capture set
   *  and joining the results. If the current capture set is a variable, the same
   *  transformation is applied to all future additions of new elements.
   *
   *  Note: We have a problem how we handle the situation where we have a mapped set
   *
   *    cs2 = tm(cs1)
   *
   *  and then the propagation solver adds a new element `x` to `cs2`. What do we
   *  know in this case about `cs1`? We can answer this question in a sound way only
   *  if `tm` is a bijection on capture references or it is idempotent on capture references.
   *  (see definition in IdempotentCapRefMap).
   *  If `tm` is a bijection we know that `tm^-1(x)` must be in `cs1`. If `tm` is idempotent
   *  one possible solution is that `x` is in `cs1`, which is what we assume in this case.
   *  That strategy is sound but not complete.
   *
   *  If `tm` is some other map, we don't know how to handle this case. For now,
   *  we simply refuse to handle other maps. If they do need to be handled,
   *  `OtherMapped` provides some approximation to a solution, but it is neither
   *  sound nor complete.
   */
  def map(tm: TypeMap)(using Context): CaptureSet = tm match
    case tm: BiTypeMap =>
      val mappedElems = elems.map(tm.forward)
      if isConst then
        if mappedElems == elems then this
        else Const(mappedElems)
      else BiMapped(asVar, tm, mappedElems)
    case tm: IdentityCaptRefMap =>
      this
    case _ =>
      val mapped = mapRefs(elems, tm, tm.variance)
      if isConst then
        if mapped.isConst && mapped.elems == elems then this
        else mapped
      else Mapped(asVar, tm, tm.variance, mapped)

  /** A mapping resulting from substituting parameters of a BindingType to a list of types */
  def substParams(tl: BindingType, to: List[Type])(using Context) =
    map(Substituters.SubstParamsMap(tl, to))

  /** Invoke handler if this set has (or later aquires) the root capability `cap` */
  def disallowRootCapability(handler: () => Context ?=> Unit)(using Context): this.type =
    if isUniversal then handler()
    this

<<<<<<< HEAD
  /** Invoke handler on the elements to check wellformedness of the capture set */
  def ensureWellformed(handler: List[CaptureRef] => Context ?=> Unit)(using Context): this.type =
    handler(elems.toList)
=======
  /** Invoke handler on the elements to ensure wellformedness of the capture set.
   *  The handler might add additional elements to the capture set.
   */
  def ensureWellformed(handler: CaptureRef => Context ?=> Unit)(using Context): this.type =
    elems.foreach(handler(_))
>>>>>>> a92a4639
    this

  /** An upper approximation of this capture set, i.e. a constant set that is
   *  subcaptured by this set. If the current set is a variable
   *  it is the intersection of all upper approximations of known supersets
   *  of the variable.
   *  The upper approximation is meaningful only if it is constant. If not,
   *  `upperApprox` can return an arbitrary capture set variable.
   *  `upperApprox` is used in `solve`.
   */
  protected def upperApprox(origin: CaptureSet)(using Context): CaptureSet

  /** Assuming set this set dependds on was just solved to be constant, propagate this info
   *  to this set. This might result in the set being solved to be constant
   *  itself.
   */
  protected def propagateSolved()(using Context): Unit = ()

  /** This capture set with a description that tells where it comes from */
  def withDescription(description: String): CaptureSet

  /** The provided description (set via `withDescription`) for this capture set or else "" */
  def description: String

  /** More info enabled by -Y flags */
  def optionalInfo(using Context): String = ""

  /** A regular @retains or @retainsByName annotation with the elements of this set as arguments. */
  def toRegularAnnotation(cls: Symbol)(using Context): Annotation =
    Annotation(CaptureAnnotation(this, boxed = false)(cls).tree)

  override def toText(printer: Printer): Text =
    printer.toTextCaptureSet(this) ~~ description

object CaptureSet:
  type Refs = SimpleIdentitySet[CaptureRef]
  type Vars = SimpleIdentitySet[Var]
  type Deps = SimpleIdentitySet[CaptureSet]

  @sharable private var varId = 0

  /** If set to `true`, capture stack traces that tell us where sets are created */
  private final val debugSets = false

  private val emptySet = SimpleIdentitySet.empty

  /** The empty capture set `{}` */
  val empty: CaptureSet.Const = Const(emptySet)

  /** The universal capture set `{cap}` */
  def universal(using Context): CaptureSet =
    defn.captureRoot.termRef.singletonCaptureSet

  /** Used as a recursion brake */
  @sharable private[dotc] val Pending = Const(SimpleIdentitySet.empty)

  def apply(elems: CaptureRef*)(using Context): CaptureSet.Const =
    if elems.isEmpty then empty
    else Const(SimpleIdentitySet(elems.map(_.normalizedRef)*))

  def apply(elems: Refs)(using Context): CaptureSet.Const =
    if elems.isEmpty then empty else Const(elems)

  /** The subclass of constant capture sets with given elements `elems` */
  class Const private[CaptureSet] (val elems: Refs, val description: String = "") extends CaptureSet:
    def isConst = true
    def isAlwaysEmpty = elems.isEmpty

    def addThisElem(elem: CaptureRef)(using Context, VarState): CompareResult =
      CompareResult.Fail(this :: Nil)

    def addDependent(cs: CaptureSet)(using Context, VarState) = CompareResult.OK

    def upperApprox(origin: CaptureSet)(using Context): CaptureSet = this

    def withDescription(description: String): Const = Const(elems, description)

    def levelLimit = NoSymbol

    override def toString = elems.toString
  end Const

  /** A special capture set that gets added to the types of symbols that were not
   *  themselves capture checked, in order to admit arbitrary corresponding capture
   *  sets in subcapturing comparisons. Similar to platform types for explicit
   *  nulls, this provides more lenient checking against compilation units that
   *  were not yet compiled with capture checking on.
   */
  object Fluid extends Const(emptySet):
    override def isAlwaysEmpty = false
    override def addThisElem(elem: CaptureRef)(using Context, VarState) = CompareResult.OK
    override def accountsFor(x: CaptureRef)(using Context): Boolean = true
    override def mightAccountFor(x: CaptureRef)(using Context): Boolean = true
    override def toString = "<fluid>"
  end Fluid

  /** The subclass of captureset variables with given initial elements */
  class Var(directOwner: Symbol, initialElems: Refs = emptySet)(using @constructorOnly ictx: Context) extends CaptureSet:

    /** A unique identification number for diagnostics */
    val id =
      varId += 1
      varId

    //assert(id != 40)

    override val levelLimit =
      if directOwner.exists then directOwner.levelOwner else NoSymbol

    /** A variable is solved if it is aproximated to a from-then-on constant set. */
    private var isSolved: Boolean = false

    /** The elements currently known to be in the set */
    var elems: Refs = initialElems

    /** The sets currently known to be dependent sets (i.e. new additions to this set
     *  are propagated to these dependent sets.)
     */
    var deps: Deps = emptySet

    def isConst = isSolved
    def isAlwaysEmpty = false

    /** A handler to be invoked if the root reference `cap` is added to this set */
    var rootAddedHandler: () => Context ?=> Unit = () => ()

<<<<<<< HEAD
    /** A handler to be invoked when new elems are added to this set */
    var newElemAddedHandler: List[CaptureRef] => Context ?=> Unit = _ => ()
=======
    private[CaptureSet] var noUniversal = false

    /** A handler to be invoked when new elems are added to this set */
    var newElemAddedHandler: CaptureRef => Context ?=> Unit = _ => ()
>>>>>>> a92a4639

    var description: String = ""

    /** Record current elements in given VarState provided it does not yet
     *  contain an entry for this variable.
     */
    private def recordElemsState()(using VarState): Boolean =
      varState.getElems(this) match
        case None => varState.putElems(this, elems)
        case _ => true

    /** Record current dependent sets in given VarState provided it does not yet
     *  contain an entry for this variable.
     */
    private[CaptureSet] def recordDepsState()(using VarState): Boolean =
      varState.getDeps(this) match
        case None => varState.putDeps(this, deps)
        case _ => true

    /** Reset elements to what was recorded in `state` */
    def resetElems()(using state: VarState): Unit =
      elems = state.elems(this)

    /** Reset dependent sets to what was recorded in `state` */
    def resetDeps()(using state: VarState): Unit =
      deps = state.deps(this)

<<<<<<< HEAD
    def addNewElems(newElems: Refs, origin: CaptureSet)(using Context, VarState): CompareResult =
      if !isConst && recordElemsState() then
        elems ++= newElems
        if isUniversal then rootAddedHandler()
        newElemAddedHandler(newElems.toList)
        // assert(id != 5 || elems.size != 3, this)
        (CompareResult.OK /: deps) { (r, dep) =>
          r.andAlso(dep.tryInclude(newElems, this))
        }
      else // fail if variable is solved or given VarState is frozen
        CompareResult.fail(this)
=======
    final def addThisElem(elem: CaptureRef)(using Context, VarState): CompareResult =
      if isConst || !recordElemsState() then
        CompareResult.Fail(this :: Nil) // fail if variable is solved or given VarState is frozen
      else if !levelOK(elem) then
        CompareResult.LevelError(this, elem)
      else
        //if id == 34 then assert(!elem.isUniversalRootCapability)
        elems += elem
        if elem.isRootCapability then
          rootAddedHandler()
        newElemAddedHandler(elem)
        // assert(id != 5 || elems.size != 3, this)
        val res = (CompareResult.OK /: deps): (r, dep) =>
          r.andAlso(dep.tryInclude(elem, this))
        res.orElse:
          elems -= elem
          res.addToTrace(this)

    private def levelOK(elem: CaptureRef)(using Context): Boolean =
      if elem.isRootCapability then !noUniversal
      else elem match
        case elem: TermRef if levelLimit.exists =>
          var sym = elem.symbol
          if sym.isLevelOwner then sym = sym.owner
          levelLimit.isContainedIn(sym.levelOwner)
        case elem: ThisType if levelLimit.exists =>
          levelLimit.isContainedIn(elem.cls.levelOwner)
        case ReachCapability(elem1) =>
          levelOK(elem1)
        case _ =>
          true
>>>>>>> a92a4639

    def addDependent(cs: CaptureSet)(using Context, VarState): CompareResult =
      if (cs eq this) || cs.isUniversal || isConst then
        CompareResult.OK
      else if recordDepsState() then
        deps += cs
        CompareResult.OK
      else
        CompareResult.Fail(this :: Nil)

    override def disallowRootCapability(handler: () => Context ?=> Unit)(using Context): this.type =
<<<<<<< HEAD
      rootAddedHandler = handler
      super.disallowRootCapability(handler)

    override def ensureWellformed(handler: List[CaptureRef] => (Context) ?=> Unit)(using Context): this.type =
=======
      noUniversal = true
      rootAddedHandler = handler
      super.disallowRootCapability(handler)

    override def ensureWellformed(handler: CaptureRef => (Context) ?=> Unit)(using Context): this.type =
>>>>>>> a92a4639
      newElemAddedHandler = handler
      super.ensureWellformed(handler)

    private var computingApprox = false

    /** Roughly: the intersection of all constant known supersets of this set.
     *  The aim is to find an as-good-as-possible constant set that is a superset
     *  of this set. The universal set {cap} is a sound fallback.
     */
    final def upperApprox(origin: CaptureSet)(using Context): CaptureSet =
      if isConst then
        this
      else if elems.exists(_.isRootCapability) || computingApprox then
        universal
      else
        computingApprox = true
        try computeApprox(origin).ensuring(_.isConst)
        finally computingApprox = false

    /** The intersection of all upper approximations of dependent sets */
    protected def computeApprox(origin: CaptureSet)(using Context): CaptureSet =
      (universal /: deps) { (acc, sup) => acc ** sup.upperApprox(this) }

    /** Widen the variable's elements to its upper approximation and
     *  mark it as constant from now on. This is used for contra-variant type variables
     *  in the results of defs and vals.
     */
    def solve()(using Context): Unit =
      if !isConst then
        val approx = upperApprox(empty)
          .showing(i"solve $this = $result", capt)
        //println(i"solving var $this $approx ${approx.isConst} deps = ${deps.toList}")
        val newElems = approx.elems -- elems
        if tryInclude(newElems, empty)(using ctx, VarState()).isOK then
          markSolved()

    /** Mark set as solved and propagate this info to all dependent sets */
    def markSolved()(using Context): Unit =
      isSolved = true
      deps.foreach(_.propagateSolved())

    def withDescription(description: String): this.type =
      this.description = this.description.join(" and ", description)
      this

    /** Adds variables to the ShownVars context property if that exists, which
     *  establishes a record of all variables printed in an error message.
     *  Returns variable `ids` under -Ycc-debug, and owner/nesting level info
     *  under -Yprint-level.
     */
    override def optionalInfo(using Context): String =
      for vars <- ctx.property(ShownVars) do vars += this
      val debugInfo =
        if !isConst && ctx.settings.YccDebug.value then ids else ""
      val limitInfo =
        if ctx.settings.YprintLevel.value && levelLimit.exists
        then i"<in $levelLimit>"
        else ""
      debugInfo ++ limitInfo

    /** Used for diagnostics and debugging: A string that traces the creation
     *  history of a variable by following source links. Each variable on the
     *  path is characterized by the variable's id and the first letter of the
     *  variable's class name. The path ends in a plain variable with letter `V` that
     *  is not derived from some other variable.
     */
    protected def ids(using Context): String =
      val trail = this.match
        case dv: DerivedVar => dv.source.ids
        case _ => ""
      val descr = getClass.getSimpleName.nn.take(1)
      s"$id$descr$trail"
    override def toString = s"Var$id$elems"
  end Var

  /** Variables that represent refinements of class parameters can have the universal
   *  capture set, since they represent only what is the result of the constructor.
   *  Test case: Without that tweak, logger.scala would not compile.
   */
  class RefiningVar(directOwner: Symbol)(using Context) extends Var(directOwner):
    override def disallowRootCapability(handler: () => Context ?=> Unit)(using Context) = this

  /** A variable that is derived from some other variable via a map or filter. */
  abstract class DerivedVar(owner: Symbol, initialElems: Refs)(using @constructorOnly ctx: Context)
  extends Var(owner, initialElems):

    // For debugging: A trace where a set was created. Note that logically it would make more
    // sense to place this variable in Mapped, but that runs afoul of the initializatuon checker.
    val stack = if debugSets && this.isInstanceOf[Mapped] then (new Throwable).getStackTrace().nn.take(20) else null

    /** The variable from which this variable is derived */
    def source: Var

    addAsDependentTo(source)

    override def propagateSolved()(using Context) =
      if source.isConst && !isConst then markSolved()
  end DerivedVar

  /** A variable that changes when `source` changes, where all additional new elements are mapped
   *  using   ∪ { tm(x) | x <- source.elems }.
   *  @param source   the original set that is mapped
   *  @param tm       the type map, which is assumed to be idempotent on capture refs
   *                  (except if ccUnsoundMaps is enabled)
   *  @param variance the assumed variance with which types with capturesets of size >= 2 are approximated
   *                  (i.e. co: full capture set, contra: empty set, nonvariant is not allowed.)
   *  @param initial  The initial mappings of source's elements at the point the Mapped set is created.
   */
  class Mapped private[CaptureSet]
    (val source: Var, tm: TypeMap, variance: Int, initial: CaptureSet)(using @constructorOnly ctx: Context)
  extends DerivedVar(source.levelLimit, initial.elems):
    addAsDependentTo(initial)  // initial mappings could change by propagation

    private def mapIsIdempotent = tm.isInstanceOf[IdempotentCaptRefMap]

    assert(ccConfig.allowUnsoundMaps || mapIsIdempotent, tm.getClass)

    private def whereCreated(using Context): String =
      if stack == null then ""
      else i"""
              |Stack trace of variable creation:"
              |${stack.mkString("\n")}"""

    override def tryInclude(elem: CaptureRef, origin: CaptureSet)(using Context, VarState): CompareResult =
      def propagate: CompareResult =
        if (origin ne source) && (origin ne initial) && mapIsIdempotent then
          // `tm` is idempotent, propagate back elems from image set.
          // This is sound, since we know that for `r in newElems: tm(r) = r`, hence
          // `r` is _one_ possible solution in `source` that would make an `r` appear in this set.
          // It's not necessarily the only possible solution, so the scheme is incomplete.
          source.tryInclude(elem, this)
        else if ccConfig.allowUnsoundMaps && !mapIsIdempotent
            && variance <= 0 && !origin.isConst && (origin ne initial) && (origin ne source)
        then
          // The map is neither a BiTypeMap nor an idempotent type map.
          // In that case there's no much we can do.
          // The scheme then does not propagate added elements back to source and rejects adding
          // elements from variable sources in contra- and non-variant positions. In essence,
          // we approximate types resulting from such maps by returning a possible super type
          // from the actual type. But this is neither sound nor complete.
          report.warning(em"trying to add $elem from unrecognized source $origin of mapped set $this$whereCreated")
          CompareResult.Fail(this :: Nil)
        else
<<<<<<< HEAD
          // elements are added by subcapturing propagation with this Mapped set
          // as superset; no mapping is necessary or allowed.
          Const(newElems)
      super.addNewElems(added.elems, origin)
        .andAlso {
          if added.isConst then CompareResult.OK
          else if added.asVar.recordDepsState() then { addAsDependentTo(added); CompareResult.OK }
          else CompareResult.fail(this)
        }
        .andAlso {
          if (origin ne source) && (origin ne initial) && mapIsIdempotent then
            // `tm` is idempotent, propagate back elems from image set.
            // This is sound, since we know that for `r in newElems: tm(r) = r`, hence
            // `r` is _one_ possible solution in `source` that would make an `r` appear in this set.
            // It's not necessarily the only possible solution, so the scheme is incomplete.
            source.tryInclude(newElems, this)
          else if !mapIsIdempotent && variance <= 0 && !origin.isConst && (origin ne initial) && (origin ne source) then
            // The map is neither a BiTypeMap nor an idempotent type map.
            // In that case there's no much we can do.
            // The scheme then does not propagate added elements back to source and rejects adding
            // elements from variable sources in contra- and non-variant positions. In essence,
            // we approximate types resulting from such maps by returning a possible super type
            // from the actual type. But this is neither sound nor complete.
            report.warning(em"trying to add elems ${CaptureSet(newElems)} from unrecognized source $origin of mapped set $this$whereCreated")
            CompareResult.fail(this)
          else
            CompareResult.OK
        }
=======
          CompareResult.OK
      def propagateIf(cond: Boolean): CompareResult =
        if cond then propagate else CompareResult.OK

      val mapped = extrapolateCaptureRef(elem, tm, variance)
      def isFixpoint =
        mapped.isConst && mapped.elems.size == 1 && mapped.elems.contains(elem)

      def addMapped =
        val added = mapped.elems.filter(!accountsFor(_))
        addNewElems(added)
          .andAlso:
            if mapped.isConst then CompareResult.OK
            else if mapped.asVar.recordDepsState() then { addAsDependentTo(mapped); CompareResult.OK }
            else CompareResult.Fail(this :: Nil)
          .andAlso:
            propagateIf(!added.isEmpty)

      def failNoFixpoint =
        val reason =
          if variance <= 0 then i"the set's variance is $variance"
          else i"$elem gets mapped to $mapped, which is not a supercapture."
        report.warning(em"""trying to add $elem from unrecognized source $origin of mapped set $this$whereCreated
                            |The reference cannot be added since $reason""")
        CompareResult.Fail(this :: Nil)

      if origin eq source then // elements have to be mapped
        addMapped
          .andAlso:
            if mapped.isConst then CompareResult.OK
            else if mapped.asVar.recordDepsState() then { addAsDependentTo(mapped); CompareResult.OK }
            else CompareResult.Fail(this :: Nil)
      else if !isFixpoint then
        // We did not yet observe the !isFixpoint condition in our tests, but it's a
        // theoretical possibility. In that case, it would be inconsistent to both
        // add `elem` to the set and back-propagate it. But if `{elem} <:< tm(elem)`
        // and the variance of the set is positive, we can soundly add `tm(ref)` to
        // the set while back-propagating `ref` as before. Otherwise there's nothing
        // obvious left to do except fail (which is always sound).
        if variance > 0
            && elem.singletonCaptureSet.subCaptures(mapped, frozen = true).isOK then
          // widen to fixpoint. mapped is known to be a fixpoint since tm is idempotent.
          // The widening is sound, but loses completeness.
          addMapped
        else
          failNoFixpoint
      else if accountsFor(elem) then
        CompareResult.OK
      else
        addNewElem(elem).andAlso(propagate)
    end tryInclude
>>>>>>> a92a4639

    override def computeApprox(origin: CaptureSet)(using Context): CaptureSet =
      if source eq origin then
        // it's a mapping of origin, so not a superset of `origin`,
        // therefore don't contribute to the intersection.
        universal
      else
        source.upperApprox(this).map(tm)

    override def propagateSolved()(using Context) =
      if initial.isConst then super.propagateSolved()

    override def toString = s"Mapped$id($source, elems = $elems)"
  end Mapped

  /** A mapping where the type map is required to be a bijection.
   *  Parameters as in Mapped.
   */
  final class BiMapped private[CaptureSet]
    (val source: Var, bimap: BiTypeMap, initialElems: Refs)(using @constructorOnly ctx: Context)
  extends DerivedVar(source.levelLimit, initialElems):

    override def tryInclude(elem: CaptureRef, origin: CaptureSet)(using Context, VarState): CompareResult =
      if origin eq source then
        val mappedElem = bimap.forward(elem)
        if accountsFor(mappedElem) then CompareResult.OK
        else addNewElem(mappedElem)
      else if accountsFor(elem) then
        CompareResult.OK
      else
        source.tryInclude(bimap.backward(elem), this)
          .showing(i"propagating new elem $elem backward from $this to $source = $result", capt)
          .andAlso:
            addNewElem(elem)

    /** For a BiTypeMap, supertypes of the mapped type also constrain
     *  the source via the inverse type mapping and vice versa. That is, if
     *   B = f(A) and B <: C, then A <: f^-1(C), so C should flow into
     *  the upper approximation of A.
     *  Conversely if A <: C2, then we also know that B <: f(C2).
     *  These situations are modeled by the two branches of the conditional below.
     */
    override def computeApprox(origin: CaptureSet)(using Context): CaptureSet =
      val supApprox = super.computeApprox(this)
      if source eq origin then supApprox.map(bimap.inverse)
      else source.upperApprox(this).map(bimap) ** supApprox

    override def toString = s"BiMapped$id($source, elems = $elems)"
  end BiMapped

  /** A variable with elements given at any time as { x <- source.elems | p(x) } */
  class Filtered private[CaptureSet]
    (val source: Var, p: Context ?=> CaptureRef => Boolean)(using @constructorOnly ctx: Context)
<<<<<<< HEAD
  extends DerivedVar(source.elems.filter(p)):
=======
  extends DerivedVar(source.levelLimit, source.elems.filter(p)):
>>>>>>> a92a4639

    override def tryInclude(elem: CaptureRef, origin: CaptureSet)(using Context, VarState): CompareResult =
      if accountsFor(elem) then
        CompareResult.OK
      else if origin eq source then
        if p(elem) then addNewElem(elem)
        else CompareResult.OK
      else
        // Filtered elements have to be back-propagated to source.
        // Elements that don't satisfy `p` are not allowed.
        if p(elem) then source.tryInclude(elem, this)
        else CompareResult.Fail(this :: Nil)

    override def computeApprox(origin: CaptureSet)(using Context): CaptureSet =
      if source eq origin then
        // it's a filter of origin, so not a superset of `origin`,
        // therefore don't contribute to the intersection.
        universal
      else
        source.upperApprox(this).filter(p)

    override def toString = s"${getClass.getSimpleName}$id($source, elems = $elems)"
  end Filtered

  /** A variable with elements given at any time as { x <- source.elems | !other.accountsFor(x) } */
  class Diff(source: Var, other: Const)(using Context)
  extends Filtered(source, !other.accountsFor(_))

  class Intersected(cs1: CaptureSet, cs2: CaptureSet)(using Context)
  extends Var(cs1.levelLimit.minNested(cs2.levelLimit), elemIntersection(cs1, cs2)):
    addAsDependentTo(cs1)
    addAsDependentTo(cs2)
    deps += cs1
    deps += cs2

    override def tryInclude(elem: CaptureRef, origin: CaptureSet)(using Context, VarState): CompareResult =
      val present =
        if origin eq cs1 then cs2.accountsFor(elem)
        else if origin eq cs2 then cs1.accountsFor(elem)
        else true
      if present && !accountsFor(elem) then addNewElem(elem)
      else CompareResult.OK

    override def computeApprox(origin: CaptureSet)(using Context): CaptureSet =
      if (origin eq cs1) || (origin eq cs2) then
        // it's a combination of origin with some other set, so not a superset of `origin`,
        // therefore don't contribute to the intersection.
        universal
      else
        CaptureSet(elemIntersection(cs1.upperApprox(this), cs2.upperApprox(this)))

    override def propagateSolved()(using Context) =
      if cs1.isConst && cs2.isConst && !isConst then markSolved()
  end Intersected

  def elemIntersection(cs1: CaptureSet, cs2: CaptureSet)(using Context): Refs =
    cs1.elems.filter(cs2.mightAccountFor) ++ cs2.elems.filter(cs1.mightAccountFor)

  /** Extrapolate tm(r) according to `variance`. Let r1 be the result of tm(r).
   *    - If r1 is a tracked CaptureRef, return {r1}
   *    - If r1 has an empty capture set, return {}
   *    - Otherwise,
   *        - if the variance is covariant, return r1's capture set
   *        - if the variance is contravariant, return {}
   *        - Otherwise assertion failure
   */
  def extrapolateCaptureRef(r: CaptureRef, tm: TypeMap, variance: Int)(using Context): CaptureSet =
    val r1 = tm(r)
    val upper = r1.captureSet
    def isExact =
      upper.isAlwaysEmpty || upper.isConst && upper.elems.size == 1 && upper.elems.contains(r1)
    if variance > 0 || isExact then upper
    else if variance < 0 then CaptureSet.empty
    else if ctx.mode.is(Mode.Printing) then upper
    else assert(false, i"trying to add $upper from $r via ${tm.getClass} in a non-variant setting")

  /** Apply `f` to each element in `xs`, and join result sets with `++` */
  def mapRefs(xs: Refs, f: CaptureRef => CaptureSet)(using Context): CaptureSet =
    ((empty: CaptureSet) /: xs)((cs, x) => cs ++ f(x))

  /** Apply extrapolated `tm` to each element in `xs`, and join result sets with `++` */
  def mapRefs(xs: Refs, tm: TypeMap, variance: Int)(using Context): CaptureSet =
    mapRefs(xs, extrapolateCaptureRef(_, tm, variance))

  /** Return true iff
   *   - arg1 is a TypeBounds >: CL T <: CH T of two capturing types with equal parents.
   *   - arg2 is a capturing type CA U
   *   - CH <: CA <: CL
   *  In other words, we can unify CL, CH and CA.
   */
  def subCapturesRange(arg1: TypeBounds, arg2: Type)(using Context): Boolean = arg1 match
    case TypeBounds(CapturingType(lo, loRefs), CapturingType(hi, hiRefs)) if lo =:= hi =>
      given VarState = VarState()
      val cs2 = arg2.captureSet
      hiRefs.subCaptures(cs2).isOK && cs2.subCaptures(loRefs).isOK
    case _ =>
      false

  /** A TypeMap with the property that every capture reference in the image
   *  of the map is mapped to itself. I.e. for all capture references r1, r2,
   *  if M(r1) == r2 then M(r2) == r2.
   */
  trait IdempotentCaptRefMap extends TypeMap

  /** A TypeMap that is the identity on capture references */
  trait IdentityCaptRefMap extends TypeMap

  enum CompareResult extends Showable:
    case OK
    case Fail(trace: List[CaptureSet])
    case LevelError(cs: CaptureSet, elem: CaptureRef)

    override def toText(printer: Printer): Text =
      inContext(printer.printerContext):
        this match
          case OK => Str("OK")
          case Fail(trace) =>
            if ctx.settings.YccDebug.value then printer.toText(trace, ", ")
            else blocking.show
          case LevelError(cs: CaptureSet, elem: CaptureRef) =>
            Str(i"($elem at wrong level for $cs in ${cs.levelLimit})")

    /** The result is OK */
    def isOK: Boolean = this == OK

    /** If not isOK, the blocking capture set */
    def blocking: CaptureSet = (this: @unchecked) match
      case Fail(cs) => cs.last
      case LevelError(cs, _) => cs

    /** Optionally, this result if it is a level error */
    def levelError: Option[LevelError] = this match
      case result: LevelError => Some(result)
      case _ => None

    inline def andAlso(op: Context ?=> CompareResult)(using Context): CompareResult =
      if isOK then op else this

    inline def orElse(op: Context ?=> CompareResult)(using Context): CompareResult =
      if isOK then this
      else
        val alt = op
        if alt.isOK then alt
        else this

    inline def addToTrace(cs: CaptureSet): CompareResult = this match
      case Fail(trace) => Fail(cs :: trace)
      case _ => this
  end CompareResult

  /** A VarState serves as a snapshot mechanism that can undo
   *  additions of elements or super sets if an operation fails
   */
  class VarState:

    /** A map from captureset variables to their elements at the time of the snapshot. */
    private val elemsMap: util.EqHashMap[Var, Refs] = new util.EqHashMap

    /** A map from captureset variables to their dependent sets at the time of the snapshot. */
    private val depsMap: util.EqHashMap[Var, Deps] = new util.EqHashMap

    /** The recorded elements of `v` (it's required that a recording was made) */
    def elems(v: Var): Refs = elemsMap(v)

    /** Optionally the recorded elements of `v`, None if nothing was recorded for `v` */
    def getElems(v: Var): Option[Refs] = elemsMap.get(v)

    /** Record elements, return whether this was allowed.
     *  By default, recording is allowed but the special state FrozenState
     *  overrides this.
     */
    def putElems(v: Var, elems: Refs): Boolean = { elemsMap(v) = elems; true }

    /** The recorded dependent sets of `v` (it's required that a recording was made) */
    def deps(v: Var): Deps = depsMap(v)

    /** Optionally the recorded dependent sets of `v`, None if nothing was recorded for `v` */
    def getDeps(v: Var): Option[Deps] = depsMap.get(v)

    /** Record dependent sets, return whether this was allowed.
     *  By default, recording is allowed but the special state FrozenState
     *  overrides this.
     */
    def putDeps(v: Var, deps: Deps): Boolean = { depsMap(v) = deps; true }

    /** Roll back global state to what was recorded in this VarState */
    def rollBack(): Unit =
      elemsMap.keysIterator.foreach(_.resetElems()(using this))
      depsMap.keysIterator.foreach(_.resetDeps()(using this))
  end VarState

  /** A special state that does not allow to record elements or dependent sets.
   *  In effect this means that no new elements or dependent sets can be added
   *  in this state (since the previous state cannot be recorded in a snapshot)
   */
  @sharable
  object FrozenState extends VarState:
    override def putElems(v: Var, refs: Refs) = false
    override def putDeps(v: Var, deps: Deps) = false
    override def rollBack(): Unit = ()

  @sharable
  /** A special state that turns off recording of elements. Used only
   *  in `addSub` to prevent cycles in recordings.
   */
  private object UnrecordedState extends VarState:
    override def putElems(v: Var, refs: Refs) = true
    override def putDeps(v: Var, deps: Deps) = true
    override def rollBack(): Unit = ()

  /** The current VarState, as passed by the implicit context */
  def varState(using state: VarState): VarState = state

  /* Not needed:
  def ofClass(cinfo: ClassInfo, argTypes: List[Type])(using Context): CaptureSet =
    CaptureSet.empty
      def captureSetOf(tp: Type): CaptureSet = tp match
        case tp: TypeRef if tp.symbol.is(ParamAccessor) =>
          def mapArg(accs: List[Symbol], tps: List[Type]): CaptureSet = accs match
            case acc :: accs1 if tps.nonEmpty =>
              if acc == tp.symbol then tps.head.captureSet
              else mapArg(accs1, tps.tail)
            case _ =>
              empty
          mapArg(cinfo.cls.paramAccessors, argTypes)
        case _ =>
          tp.captureSet
      val css =
        for
          parent <- cinfo.parents if parent.classSymbol == defn.RetainingClass
          arg <- parent.argInfos
        yield captureSetOf(arg)
      css.foldLeft(empty)(_ ++ _)
  */

  /** The capture set of the type underlying CaptureRef */
  def ofInfo(ref: CaptureRef)(using Context): CaptureSet = ref match
    case ref: TermRef if ref.isRootCapability => ref.singletonCaptureSet
    case ReachCapability(ref1) => deepCaptureSet(ref1.widen)
      .showing(i"Deep capture set of $ref: ${ref1.widen} = $result", capt)
    case _ => ofType(ref.underlying, followResult = true)

  /** Capture set of a type */
  def ofType(tp: Type, followResult: Boolean)(using Context): CaptureSet =
    def recur(tp: Type): CaptureSet = trace(i"ofType $tp, ${tp.getClass} $followResult", show = true):
      tp.dealias match
        case tp: TermRef =>
          tp.captureSet
        case tp: TermParamRef =>
          tp.captureSet
        case tp: TypeRef =>
          if tp.typeSymbol == defn.Caps_Cap then universal else empty
        case _: TypeParamRef =>
          empty
        case CapturingType(parent, refs) =>
          recur(parent) ++ refs
        case tpd @ defn.RefinedFunctionOf(rinfo: MethodType) if followResult =>
          ofType(tpd.parent, followResult = false)             // pick up capture set from parent type
          ++ (recur(rinfo.resType)                             // add capture set of result
          -- CaptureSet(rinfo.paramRefs.filter(_.isTracked)*)) // but disregard bound parameters
        case tpd @ AppliedType(tycon, args) =>
          if followResult && defn.isNonRefinedFunction(tpd) then
            recur(args.last)
              // must be (pure) FunctionN type since ImpureFunctions have already
              // been eliminated in selector's dealias. Use capture set of result.
          else
            val cs = recur(tycon)
            tycon.typeParams match
              case tparams @ (LambdaParam(tl, _) :: _) => cs.substParams(tl, args)
              case _ => cs
        case tp: TypeProxy =>
          recur(tp.underlying)
        case AndType(tp1, tp2) =>
          recur(tp1) ** recur(tp2)
        case OrType(tp1, tp2) =>
          recur(tp1) ++ recur(tp2)
        case _ =>
          empty
    recur(tp)
      .showing(i"capture set of $tp = $result", captDebug)

  private def deepCaptureSet(tp: Type)(using Context): CaptureSet =
    val collect = new TypeAccumulator[CaptureSet]:
      def apply(cs: CaptureSet, t: Type) = t.dealias match
        case t @ CapturingType(p, cs1) =>
          val cs2 = apply(cs, p)
          if variance > 0 then cs2 ++ cs1 else cs2
        case _ =>
          foldOver(cs, t)
    collect(CaptureSet.empty, tp)

  private val ShownVars: Property.Key[mutable.Set[Var]] = Property.Key()

  /** Perform `op`. Under -Ycc-debug, collect and print info about all variables reachable
   *  via `(_.deps)*` from the variables that were shown in `op`.
   */
  def withCaptureSetsExplained[T](op: Context ?=> T)(using ctx: Context): T =
    if ctx.settings.YccDebug.value then
      val shownVars = mutable.Set[Var]()
      inContext(ctx.withProperty(ShownVars, Some(shownVars))) {
        try op
        finally
          val reachable = mutable.Set[Var]()
          val todo = mutable.Queue[Var]() ++= shownVars
          def incl(cv: Var): Unit =
            if !reachable.contains(cv) then todo += cv
          while todo.nonEmpty do
            val cv = todo.dequeue()
            if !reachable.contains(cv) then
              reachable += cv
              cv.deps.foreach {
                case cv: Var => incl(cv)
                case _ =>
              }
              cv match
                case cv: DerivedVar => incl(cv.source)
                case _ =>
          val allVars = reachable.toArray.sortBy(_.id)
          println(i"Capture set dependencies:")
          for cv <- allVars do
            println(i"  ${cv.show.padTo(20, ' ')} :: ${cv.deps.toList}%, %")
      }
    else op

  def levelErrors: Addenda = new Addenda:
    override def toAdd(using Context) =
      for CompareResult.LevelError(cs, ref) <- ccState.levelError.toList yield
        ccState.levelError = None
        if ref.isRootCapability then
          i"""
            |
            |Note that the universal capability `cap`
            |cannot be included in capture set $cs"""
        else
          val levelStr = ref match
            case ref: TermRef => i", defined in ${ref.symbol.maybeOwner}"
            case _ => ""
          i"""
            |
            |Note that reference ${ref}$levelStr
            |cannot be included in outer capture set $cs which is associated with ${cs.levelLimit}"""

end CaptureSet<|MERGE_RESOLUTION|>--- conflicted
+++ resolved
@@ -317,17 +317,11 @@
     if isUniversal then handler()
     this
 
-<<<<<<< HEAD
-  /** Invoke handler on the elements to check wellformedness of the capture set */
-  def ensureWellformed(handler: List[CaptureRef] => Context ?=> Unit)(using Context): this.type =
-    handler(elems.toList)
-=======
   /** Invoke handler on the elements to ensure wellformedness of the capture set.
    *  The handler might add additional elements to the capture set.
    */
   def ensureWellformed(handler: CaptureRef => Context ?=> Unit)(using Context): this.type =
     elems.foreach(handler(_))
->>>>>>> a92a4639
     this
 
   /** An upper approximation of this capture set, i.e. a constant set that is
@@ -454,15 +448,10 @@
     /** A handler to be invoked if the root reference `cap` is added to this set */
     var rootAddedHandler: () => Context ?=> Unit = () => ()
 
-<<<<<<< HEAD
-    /** A handler to be invoked when new elems are added to this set */
-    var newElemAddedHandler: List[CaptureRef] => Context ?=> Unit = _ => ()
-=======
     private[CaptureSet] var noUniversal = false
 
     /** A handler to be invoked when new elems are added to this set */
     var newElemAddedHandler: CaptureRef => Context ?=> Unit = _ => ()
->>>>>>> a92a4639
 
     var description: String = ""
 
@@ -490,19 +479,6 @@
     def resetDeps()(using state: VarState): Unit =
       deps = state.deps(this)
 
-<<<<<<< HEAD
-    def addNewElems(newElems: Refs, origin: CaptureSet)(using Context, VarState): CompareResult =
-      if !isConst && recordElemsState() then
-        elems ++= newElems
-        if isUniversal then rootAddedHandler()
-        newElemAddedHandler(newElems.toList)
-        // assert(id != 5 || elems.size != 3, this)
-        (CompareResult.OK /: deps) { (r, dep) =>
-          r.andAlso(dep.tryInclude(newElems, this))
-        }
-      else // fail if variable is solved or given VarState is frozen
-        CompareResult.fail(this)
-=======
     final def addThisElem(elem: CaptureRef)(using Context, VarState): CompareResult =
       if isConst || !recordElemsState() then
         CompareResult.Fail(this :: Nil) // fail if variable is solved or given VarState is frozen
@@ -534,7 +510,6 @@
           levelOK(elem1)
         case _ =>
           true
->>>>>>> a92a4639
 
     def addDependent(cs: CaptureSet)(using Context, VarState): CompareResult =
       if (cs eq this) || cs.isUniversal || isConst then
@@ -546,18 +521,11 @@
         CompareResult.Fail(this :: Nil)
 
     override def disallowRootCapability(handler: () => Context ?=> Unit)(using Context): this.type =
-<<<<<<< HEAD
-      rootAddedHandler = handler
-      super.disallowRootCapability(handler)
-
-    override def ensureWellformed(handler: List[CaptureRef] => (Context) ?=> Unit)(using Context): this.type =
-=======
       noUniversal = true
       rootAddedHandler = handler
       super.disallowRootCapability(handler)
 
     override def ensureWellformed(handler: CaptureRef => (Context) ?=> Unit)(using Context): this.type =
->>>>>>> a92a4639
       newElemAddedHandler = handler
       super.ensureWellformed(handler)
 
@@ -701,36 +669,6 @@
           report.warning(em"trying to add $elem from unrecognized source $origin of mapped set $this$whereCreated")
           CompareResult.Fail(this :: Nil)
         else
-<<<<<<< HEAD
-          // elements are added by subcapturing propagation with this Mapped set
-          // as superset; no mapping is necessary or allowed.
-          Const(newElems)
-      super.addNewElems(added.elems, origin)
-        .andAlso {
-          if added.isConst then CompareResult.OK
-          else if added.asVar.recordDepsState() then { addAsDependentTo(added); CompareResult.OK }
-          else CompareResult.fail(this)
-        }
-        .andAlso {
-          if (origin ne source) && (origin ne initial) && mapIsIdempotent then
-            // `tm` is idempotent, propagate back elems from image set.
-            // This is sound, since we know that for `r in newElems: tm(r) = r`, hence
-            // `r` is _one_ possible solution in `source` that would make an `r` appear in this set.
-            // It's not necessarily the only possible solution, so the scheme is incomplete.
-            source.tryInclude(newElems, this)
-          else if !mapIsIdempotent && variance <= 0 && !origin.isConst && (origin ne initial) && (origin ne source) then
-            // The map is neither a BiTypeMap nor an idempotent type map.
-            // In that case there's no much we can do.
-            // The scheme then does not propagate added elements back to source and rejects adding
-            // elements from variable sources in contra- and non-variant positions. In essence,
-            // we approximate types resulting from such maps by returning a possible super type
-            // from the actual type. But this is neither sound nor complete.
-            report.warning(em"trying to add elems ${CaptureSet(newElems)} from unrecognized source $origin of mapped set $this$whereCreated")
-            CompareResult.fail(this)
-          else
-            CompareResult.OK
-        }
-=======
           CompareResult.OK
       def propagateIf(cond: Boolean): CompareResult =
         if cond then propagate else CompareResult.OK
@@ -782,7 +720,6 @@
       else
         addNewElem(elem).andAlso(propagate)
     end tryInclude
->>>>>>> a92a4639
 
     override def computeApprox(origin: CaptureSet)(using Context): CaptureSet =
       if source eq origin then
@@ -836,11 +773,7 @@
   /** A variable with elements given at any time as { x <- source.elems | p(x) } */
   class Filtered private[CaptureSet]
     (val source: Var, p: Context ?=> CaptureRef => Boolean)(using @constructorOnly ctx: Context)
-<<<<<<< HEAD
-  extends DerivedVar(source.elems.filter(p)):
-=======
   extends DerivedVar(source.levelLimit, source.elems.filter(p)):
->>>>>>> a92a4639
 
     override def tryInclude(elem: CaptureRef, origin: CaptureSet)(using Context, VarState): CompareResult =
       if accountsFor(elem) then
