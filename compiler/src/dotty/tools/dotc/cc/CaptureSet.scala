package dotty.tools
package dotc
package cc

import core.*
import Types.*, Symbols.*, Flags.*, Contexts.*, Decorators.*
import config.Printers.capt
import Annotations.Annotation
import annotation.threadUnsafe
import annotation.constructorOnly
import annotation.internal.sharable
import reporting.trace
import printing.{Showable, Printer}
import printing.Texts.*
import util.{SimpleIdentitySet, Property}
import util.common.alwaysTrue
import scala.collection.mutable
import config.Config.ccAllowUnsoundMaps

/** A class for capture sets. Capture sets can be constants or variables.
 *  Capture sets support inclusion constraints <:< where <:< is subcapturing.
 *
 *  They also allow
 *   - mapping with functions from elements to capture sets
 *   - filtering with predicates on elements
 *   - intersecting wo capture sets
 *
 *  That is, constraints can be of the forms
 *
 *    cs1 <:< cs2
 *    cs1 = ∪ {f(x) | x ∈ cs2}     where f is a function from capture references to capture sets.
 *    cs1 = ∪ {x | x ∈ cs2, p(x)}  where p is a predicate on capture references
 *    cs1 = cs2 ∩ cs2
 *
 *  We call the resulting constraint system "monadic set constraints".
 *  To support capture propagation across maps, mappings are supported only
 *  if the mapped function is either a bijection or if it is idempotent
 *  on capture references (c.f. doc comment on `map` below).
 */
sealed abstract class CaptureSet extends Showable:
  import CaptureSet.*

  /** The elements of this capture set. For capture variables,
   *  the elements known so far.
   */
  def elems: Refs

  /** Is this capture set constant (i.e. not an unsolved capture variable)?
   *  Solved capture variables count as constant.
   */
  def isConst: Boolean

  /** Is this capture set always empty? For unsolved capture veriables, returns
   *  always false.
   */
  def isAlwaysEmpty: Boolean

  /** Is this capture set definitely non-empty? */
  final def isNotEmpty: Boolean = !elems.isEmpty

  /** Convert to Const. @pre: isConst */
  def asConst: Const = this match
    case c: Const => c
    case v: Var =>
      assert(v.isConst)
      Const(v.elems)

  /** Cast to variable. @pre: !isConst */
  def asVar: Var =
    assert(!isConst)
    asInstanceOf[Var]

  /** Does this capture set contain the root reference `cap` as element? */
  final def isUniversal(using Context) =
    elems.exists {
      case ref: TermRef => ref.symbol == defn.captureRoot
      case _ => false
    }

  /** Add new elements to this capture set if allowed.
   *  @pre `newElems` is not empty and does not overlap with `this.elems`.
   *  Constant capture sets never allow to add new elements.
   *  Variables allow it if and only if the new elements can be included
   *  in all their dependent sets.
   *  @param origin   The set where the elements come from, or `empty` if not known.
   *  @return CompareResult.OK if elements were added, or a conflicting
   *          capture set that prevents addition otherwise.
   */
  protected def addNewElems(newElems: Refs, origin: CaptureSet)(using Context, VarState): CompareResult

  /** If this is a variable, add `cs` as a dependent set */
  protected def addDependent(cs: CaptureSet)(using Context, VarState): CompareResult

  /** If `cs` is a variable, add this capture set as one of its dependent sets */
  protected def addAsDependentTo(cs: CaptureSet)(using Context): this.type =
    cs.addDependent(this)(using ctx, UnrecordedState)
    this

  /** Try to include all references of `elems` that are not yet accounted for by this
   *  capture set. Inclusion is via `addNewElems`.
   *  @param origin   The set where the elements come from, or `empty` if not known.
   *  @return  CompareResult.OK if all unaccounted elements could be added,
   *           capture set that prevents addition otherwise.
   */
  protected final def tryInclude(elems: Refs, origin: CaptureSet)(using Context, VarState): CompareResult =
    val unaccounted = elems.filter(!accountsFor(_))
    if unaccounted.isEmpty then CompareResult.OK
    else addNewElems(unaccounted, origin)

  /** Equivalent to `tryInclude({elem}, origin)`, but more efficient */
  protected final def tryInclude(elem: CaptureRef, origin: CaptureSet)(using Context, VarState): CompareResult =
    if accountsFor(elem) then CompareResult.OK
    else addNewElems(elem.singletonCaptureSet.elems, origin)

  /* x subsumes y if x is the same as y, or x is a this reference and y refers to a field of x */
  extension (x: CaptureRef) private def subsumes(y: CaptureRef) =
    (x eq y)
    || y.match
        case y: TermRef => y.prefix eq x
        case _ => false

  /** {x} <:< this   where <:< is subcapturing, but treating all variables
   *                 as frozen.
   */
  def accountsFor(x: CaptureRef)(using Context): Boolean =
    reporting.trace(i"$this accountsFor $x, ${x.captureSetOfInfo}?", show = true) {
      elems.exists(_.subsumes(x))
      || !x.isRootCapability && x.captureSetOfInfo.subCaptures(this, frozen = true).isOK
    }

  /** A more optimistic version of accountsFor, which does not take variable supersets
   *  of the `x` reference into account. A set might account for `x` if it accounts
   *  for `x` in a state where we assume all supersets of `x` have just the elements
   *  known at this point. On the other hand if x's capture set has no known elements,
   *  a set `cs` might account for `x` only if it subsumes `x` or it contains the
   *  root capability `cap`.
   */
  def mightAccountFor(x: CaptureRef)(using Context): Boolean =
    reporting.trace(i"$this mightAccountFor $x, ${x.captureSetOfInfo}?", show = true) {
      elems.exists(elem => elem.subsumes(x) || elem.isRootCapability)
      || !x.isRootCapability
        && {
          val elems = x.captureSetOfInfo.elems
          !elems.isEmpty && elems.forall(mightAccountFor)
        }
    }

  /** A more optimistic version of subCaptures used to choose one of two typing rules
   *  for selections and applications. `cs1 mightSubcapture cs2` if `cs2` might account for
   *  every element currently known to be in `cs1`.
   */
  def mightSubcapture(that: CaptureSet)(using Context): Boolean =
    elems.forall(that.mightAccountFor)

  /** The subcapturing test.
   *  @param frozen   if true, no new variables or dependent sets are allowed to
   *                  be added when making this test. An attempt to add either
   *                  will result in failure.
   */
  final def subCaptures(that: CaptureSet, frozen: Boolean)(using Context): CompareResult =
    subCaptures(that)(using ctx, if frozen then FrozenState else VarState())

  /** The subcapturing test, using a given VarState */
  private def subCaptures(that: CaptureSet)(using Context, VarState): CompareResult =
    def recur(elems: List[CaptureRef]): CompareResult = elems match
      case elem :: elems1 =>
        var result = that.tryInclude(elem, this)
        if !result.isOK && !elem.isRootCapability && summon[VarState] != FrozenState then
          result = elem.captureSetOfInfo.subCaptures(that)
        if result.isOK then
          recur(elems1)
        else
          varState.rollBack()
          result
      case Nil =>
        addDependent(that)
    recur(elems.toList)
      .showing(i"subcaptures $this <:< $that = ${result.show}", capt)

  /** Two capture sets are considered =:= equal if they mutually subcapture each other
   *  in a frozen state.
   */
  def =:= (that: CaptureSet)(using Context): Boolean =
       this.subCaptures(that, frozen = true).isOK
    && that.subCaptures(this, frozen = true).isOK

  /** The smallest capture set (via <:<) that is a superset of both
   *  `this` and `that`
   */
  def ++ (that: CaptureSet)(using Context): CaptureSet =
    if this.subCaptures(that, frozen = true).isOK then that
    else if that.subCaptures(this, frozen = true).isOK then this
    else if this.isConst && that.isConst then Const(this.elems ++ that.elems)
    else Var(this.elems ++ that.elems).addAsDependentTo(this).addAsDependentTo(that)

  /** The smallest superset (via <:<) of this capture set that also contains `ref`.
   */
  def + (ref: CaptureRef)(using Context): CaptureSet =
    this ++ ref.singletonCaptureSet

  /** The largest capture set (via <:<) that is a subset of both `this` and `that`
   */
  def **(that: CaptureSet)(using Context): CaptureSet =
    if this.subCaptures(that, frozen = true).isOK then this
    else if that.subCaptures(this, frozen = true).isOK then that
    else if this.isConst && that.isConst then Const(elemIntersection(this, that))
    else Intersected(this, that)

  /** The largest subset (via <:<) of this capture set that does not account for
   *  any of the elements in the constant capture set `that`
   */
  def -- (that: CaptureSet.Const)(using Context): CaptureSet =
    val elems1 = elems.filter(!that.accountsFor(_))
    if elems1.size == elems.size then this
    else if this.isConst then Const(elems1)
    else Diff(asVar, that)

  /** The largest subset (via <:<) of this capture set that does not account for `ref` */
  def - (ref: CaptureRef)(using Context): CaptureSet =
    this -- ref.singletonCaptureSet

  /** The largest subset (via <:<) of this capture set that only contains elements
   *  for which `p` is true.
   */
  def filter(p: Context ?=> CaptureRef => Boolean)(using Context): CaptureSet =
    if this.isConst then
      val elems1 = elems.filter(p)
      if elems1 == elems then this
      else Const(elems.filter(p))
    else Filtered(asVar, p)

  /** Capture set obtained by applying `tm` to all elements of the current capture set
   *  and joining the results. If the current capture set is a variable, the same
   *  transformation is applied to all future additions of new elements.
   *
   *  Note: We have a problem how we handle the situation where we have a mapped set
   *
   *    cs2 = tm(cs1)
   *
   *  and then the propagation solver adds a new element `x` to `cs2`. What do we
   *  know in this case about `cs1`? We can answer this question in a sound way only
   *  if `tm` is a bijection on capture references or it is idempotent on capture references.
   *  (see definition in IdempotentCapRefMap).
   *  If `tm` is a bijection we know that `tm^-1(x)` must be in `cs1`. If `tm` is idempotent
   *  one possible solution is that `x` is in `cs1`, which is what we assume in this case.
   *  That strategy is sound but not complete.
   *
   *  If `tm` is some other map, we don't know how to handle this case. For now,
   *  we simply refuse to handle other maps. If they do need to be handled,
   *  `OtherMapped` provides some approximation to a solution, but it is neither
   *  sound nor complete.
   */
  def map(tm: TypeMap)(using Context): CaptureSet = tm match
    case tm: BiTypeMap =>
      val mappedElems = elems.map(tm.forward)
      if isConst then
        if mappedElems == elems then this
        else Const(mappedElems)
      else BiMapped(asVar, tm, mappedElems)
    case tm: IdentityCaptRefMap =>
      this
    case _ =>
      val mapped = mapRefs(elems, tm, tm.variance)
      if isConst then
        if mapped.isConst && mapped.elems == elems then this
        else mapped
      else Mapped(asVar, tm, tm.variance, mapped)

  /** A mapping resulting from substituting parameters of a BindingType to a list of types */
  def substParams(tl: BindingType, to: List[Type])(using Context) =
    map(Substituters.SubstParamsMap(tl, to))

<<<<<<< HEAD
  /** Invoke handler if this set has (or later aquires) the root capability `*` */
=======
  /** Invoke handler if this set has (or later aquires) the root capability `cap` */
>>>>>>> 721e7c87
  def disallowRootCapability(handler: () => Context ?=> Unit)(using Context): this.type =
    if isUniversal then handler()
    this

  /** Invoke handler on the elements to check wellformedness of the capture set */
  def ensureWellformed(handler: List[CaptureRef] => Context ?=> Unit)(using Context): this.type =
    handler(elems.toList)
    this

  /** An upper approximation of this capture set, i.e. a constant set that is
   *  subcaptured by this set. If the current set is a variable
   *  it is the intersection of all upper approximations of known supersets
   *  of the variable.
   *  The upper approximation is meaningful only if it is constant. If not,
   *  `upperApprox` can return an arbitrary capture set variable.
   *  `upperApprox` is used in `solve`.
   */
  protected def upperApprox(origin: CaptureSet)(using Context): CaptureSet

  /** Assuming set this set dependds on was just solved to be constant, propagate this info
   *  to this set. This might result in the set being solved to be constant
   *  itself.
   */
  protected def propagateSolved()(using Context): Unit = ()

  /** This capture set with a description that tells where it comes from */
  def withDescription(description: String): CaptureSet

  /** The provided description (using `withDescription`) for this capture set or else "" */
  def description: String

  /** A regular @retains or @retainsByName annotation with the elements of this set as arguments. */
  def toRegularAnnotation(cls: Symbol)(using Context): Annotation =
    Annotation(CaptureAnnotation(this, boxed = false)(cls).tree)

  override def toText(printer: Printer): Text =
    Str("{") ~ Text(elems.toList.map(printer.toTextCaptureRef), ", ") ~ Str("}") ~~ description

object CaptureSet:
  type Refs = SimpleIdentitySet[CaptureRef]
  type Vars = SimpleIdentitySet[Var]
  type Deps = SimpleIdentitySet[CaptureSet]

  @sharable private var varId = 0

  /** If set to `true`, capture stack traces that tell us where sets are created */
  private final val debugSets = false

  private val emptySet = SimpleIdentitySet.empty

  /** The empty capture set `{}` */
  val empty: CaptureSet.Const = Const(emptySet)

  /** The universal capture set `{cap}` */
  def universal(using Context): CaptureSet =
    defn.captureRoot.termRef.singletonCaptureSet

  /** Used as a recursion brake */
  @sharable private[dotc] val Pending = Const(SimpleIdentitySet.empty)

  def apply(elems: CaptureRef*)(using Context): CaptureSet.Const =
    if elems.isEmpty then empty
    else Const(SimpleIdentitySet(elems.map(_.normalizedRef)*))

  def apply(elems: Refs)(using Context): CaptureSet.Const =
    if elems.isEmpty then empty else Const(elems)

  /** The subclass of constant capture sets with given elements `elems` */
  class Const private[CaptureSet] (val elems: Refs, val description: String = "") extends CaptureSet:
    def isConst = true
    def isAlwaysEmpty = elems.isEmpty

    def addNewElems(elems: Refs, origin: CaptureSet)(using Context, VarState): CompareResult =
      CompareResult.fail(this)

    def addDependent(cs: CaptureSet)(using Context, VarState) = CompareResult.OK

    def upperApprox(origin: CaptureSet)(using Context): CaptureSet = this

    def withDescription(description: String): Const = Const(elems, description)

    override def toString = elems.toString
  end Const

  /** The subclass of captureset variables with given initial elements */
  class Var(initialElems: Refs = emptySet) extends CaptureSet:

    /** A unique identification number for diagnostics */
    val id =
      varId += 1
      varId

    /** A variable is solved if it is aproximated to a from-then-on constant set. */
    private var isSolved: Boolean = false

    /** The elements currently known to be in the set */
    var elems: Refs = initialElems

    /** The sets currently known to be dependent sets (i.e. new additions to this set
     *  are propagated to these dependent sets.)
     */
    var deps: Deps = emptySet

    def isConst = isSolved
    def isAlwaysEmpty = false

<<<<<<< HEAD
    /** A handler to be invoked if the root reference `*` is added to this set */
    var rootAddedHandler: () => Context ?=> Unit = () => ()
=======
    /** A handler to be invoked if the root reference `cap` is added to this set */
    var rootAddedHandler: () => Context ?=> Unit = () => ()

    /** A handler to be invoked when new elems are added to this set */
    var newElemAddedHandler: List[CaptureRef] => Context ?=> Unit = _ => ()
>>>>>>> 721e7c87

    var description: String = ""

    /** Record current elements in given VarState provided it does not yet
     *  contain an entry for this variable.
     */
    private def recordElemsState()(using VarState): Boolean =
      varState.getElems(this) match
        case None => varState.putElems(this, elems)
        case _ => true

    /** Record current dependent sets in given VarState provided it does not yet
     *  contain an entry for this variable.
     */
    private[CaptureSet] def recordDepsState()(using VarState): Boolean =
      varState.getDeps(this) match
        case None => varState.putDeps(this, deps)
        case _ => true

    /** Reset elements to what was recorded in `state` */
    def resetElems()(using state: VarState): Unit =
      elems = state.elems(this)

    /** Reset dependent sets to what was recorded in `state` */
    def resetDeps()(using state: VarState): Unit =
      deps = state.deps(this)

    def addNewElems(newElems: Refs, origin: CaptureSet)(using Context, VarState): CompareResult =
      if !isConst && recordElemsState() then
        elems ++= newElems
        if isUniversal then rootAddedHandler()
<<<<<<< HEAD
        // assert(id != 2 || elems.size != 2, this)
=======
        newElemAddedHandler(newElems.toList)
        // assert(id != 5 || elems.size != 3, this)
>>>>>>> 721e7c87
        (CompareResult.OK /: deps) { (r, dep) =>
          r.andAlso(dep.tryInclude(newElems, this))
        }
      else // fail if variable is solved or given VarState is frozen
        CompareResult.fail(this)

    def addDependent(cs: CaptureSet)(using Context, VarState): CompareResult =
      if (cs eq this) || cs.isUniversal || isConst then
        CompareResult.OK
      else if recordDepsState() then
        deps += cs
        CompareResult.OK
      else
        CompareResult.fail(this)

    override def disallowRootCapability(handler: () => Context ?=> Unit)(using Context): this.type =
      rootAddedHandler = handler
      super.disallowRootCapability(handler)

    override def ensureWellformed(handler: List[CaptureRef] => (Context) ?=> Unit)(using Context): this.type =
      newElemAddedHandler = handler
      super.ensureWellformed(handler)

    private var computingApprox = false

    /** Roughly: the intersection of all constant known supersets of this set.
     *  The aim is to find an as-good-as-possible constant set that is a superset
     *  of this set. The universal set {cap} is a sound fallback.
     */
    final def upperApprox(origin: CaptureSet)(using Context): CaptureSet =
      if computingApprox then universal
      else if isConst then this
      else
        computingApprox = true
        try computeApprox(origin).ensuring(_.isConst)
        finally computingApprox = false

    /** The intersection of all upper approximations of dependent sets */
    protected def computeApprox(origin: CaptureSet)(using Context): CaptureSet =
      (universal /: deps) { (acc, sup) => acc ** sup.upperApprox(this) }

    /** Widen the variable's elements to its upper approximation and
     *  mark it as constant from now on. This is used for contra-variant type variables
     *  in the results of defs and vals.
     */
    def solve()(using Context): Unit =
      if !isConst then
        val approx = upperApprox(empty)
        //println(i"solving var $this $approx ${approx.isConst} deps = ${deps.toList}")
        val newElems = approx.elems -- elems
        if newElems.isEmpty || addNewElems(newElems, empty)(using ctx, VarState()).isOK then
          markSolved()

    /** Mark set as solved and propagate this info to all dependent sets */
    def markSolved()(using Context): Unit =
      isSolved = true
      deps.foreach(_.propagateSolved())

    def withDescription(description: String): this.type =
      this.description =
        if this.description.isEmpty then description
        else s"${this.description} and $description"
      this

    /** Used for diagnostics and debugging: A string that traces the creation
     *  history of a variable by following source links. Each variable on the
     *  path is characterized by the variable's id and the first letter of the
     *  variable's class name. The path ends in a plain variable with letter `V` that
     *  is not derived from some other variable.
     */
    protected def ids(using Context): String =
      val trail = this.match
        case dv: DerivedVar => dv.source.ids
        case _ => ""
      s"$id${getClass.getSimpleName.nn.take(1)}$trail"

    /** Adds variables to the ShownVars context property if that exists, which
     *  establishes a record of all variables printed in an error message.
     *  Prints variables wih ids under -Ycc-debug.
     */
    override def toText(printer: Printer): Text = inContext(printer.printerContext) {
      for vars <- ctx.property(ShownVars) do vars += this
      super.toText(printer) ~ (Str(ids) provided !isConst && ctx.settings.YccDebug.value)
    }

    override def toString = s"Var$id$elems"
  end Var

  /** A variable that is derived from some other variable via a map or filter. */
  abstract class DerivedVar(initialElems: Refs)(using @constructorOnly ctx: Context)
  extends Var(initialElems):

    // For debugging: A trace where a set was created. Note that logically it would make more
    // sense to place this variable in Mapped, but that runs afoul of the initializatuon checker.
    val stack = if debugSets && this.isInstanceOf[Mapped] then (new Throwable).getStackTrace().nn.take(20) else null

    /** The variable from which this variable is derived */
    def source: Var

    addAsDependentTo(source)

    override def propagateSolved()(using Context) =
      if source.isConst && !isConst then markSolved()
  end DerivedVar

  /** A variable that changes when `source` changes, where all additional new elements are mapped
   *  using   ∪ { tm(x) | x <- source.elems }.
   *  @param source   the original set that is mapped
   *  @param tm       the type map, which is assumed to be idempotent on capture refs
   *                  (except if ccUnsoundMaps is enabled)
   *  @param variance the assumed variance with which types with capturesets of size >= 2 are approximated
   *                  (i.e. co: full capture set, contra: empty set, nonvariant is not allowed.)
   *  @param initial  The initial mappings of source's elements at the point the Mapped set is created.
   */
  class Mapped private[CaptureSet]
    (val source: Var, tm: TypeMap, variance: Int, initial: CaptureSet)(using @constructorOnly ctx: Context)
  extends DerivedVar(initial.elems):
    addAsDependentTo(initial)  // initial mappings could change by propagation

    private def mapIsIdempotent = tm.isInstanceOf[IdempotentCaptRefMap]

    assert(ccAllowUnsoundMaps || mapIsIdempotent, tm.getClass)

    private def whereCreated(using Context): String =
      if stack == null then ""
      else i"""
              |Stack trace of variable creation:"
              |${stack.mkString("\n")}"""

    override def addNewElems(newElems: Refs, origin: CaptureSet)(using Context, VarState): CompareResult =
      val added =
        if origin eq source then // elements have to be mapped
          mapRefs(newElems, tm, variance)
        else
          // elements are added by subcapturing propagation with this Mapped set
          // as superset; no mapping is necessary or allowed.
          Const(newElems)
      super.addNewElems(added.elems, origin)
        .andAlso {
          if added.isConst then CompareResult.OK
          else if added.asVar.recordDepsState() then { addAsDependentTo(added); CompareResult.OK }
          else CompareResult.fail(this)
        }
        .andAlso {
          if (origin ne source) && (origin ne initial) && mapIsIdempotent then
            // `tm` is idempotent, propagate back elems from image set.
            // This is sound, since we know that for `r in newElems: tm(r) = r`, hence
            // `r` is _one_ possible solution in `source` that would make an `r` appear in this set.
            // It's not necessarily the only possible solution, so the scheme is incomplete.
            source.tryInclude(newElems, this)
          else if !mapIsIdempotent && variance <= 0 && !origin.isConst && (origin ne initial) && (origin ne source) then
            // The map is neither a BiTypeMap nor an idempotent type map.
            // In that case there's no much we can do.
            // The scheme then does not propagate added elements back to source and rejects adding
            // elements from variable sources in contra- and non-variant positions. In essence,
            // we approximate types resulting from such maps by returning a possible super type
            // from the actual type. But this is neither sound nor complete.
            report.warning(em"trying to add elems ${CaptureSet(newElems)} from unrecognized source $origin of mapped set $this$whereCreated")
            CompareResult.fail(this)
          else
            CompareResult.OK
        }

    override def computeApprox(origin: CaptureSet)(using Context): CaptureSet =
      if source eq origin then
        // it's a mapping of origin, so not a superset of `origin`,
        // therefore don't contribute to the intersection.
        universal
      else
        source.upperApprox(this).map(tm)

    override def propagateSolved()(using Context) =
      if initial.isConst then super.propagateSolved()

    override def toString = s"Mapped$id($source, elems = $elems)"
  end Mapped

  /** A mapping where the type map is required to be a bijection.
   *  Parameters as in Mapped.
   */
  final class BiMapped private[CaptureSet]
    (val source: Var, bimap: BiTypeMap, initialElems: Refs)(using @constructorOnly ctx: Context)
  extends DerivedVar(initialElems):

    override def addNewElems(newElems: Refs, origin: CaptureSet)(using Context, VarState): CompareResult =
      if origin eq source then
        super.addNewElems(newElems.map(bimap.forward), origin)
      else
        super.addNewElems(newElems, origin)
          .andAlso {
            source.tryInclude(newElems.map(bimap.backward), this)
              .showing(i"propagating new elems ${CaptureSet(newElems)} backward from $this to $source", capt)
          }

    /** For a BiTypeMap, supertypes of the mapped type also constrain
     *  the source via the inverse type mapping and vice versa. That is, if
     *   B = f(A) and B <: C, then A <: f^-1(C), so C should flow into
     *  the upper approximation of A.
     *  Conversely if A <: C2, then we also know that B <: f(C2).
     *  These situations are modeled by the two branches of the conditional below.
     */
    override def computeApprox(origin: CaptureSet)(using Context): CaptureSet =
      val supApprox = super.computeApprox(this)
      if source eq origin then supApprox.map(bimap.inverseTypeMap)
      else source.upperApprox(this).map(bimap) ** supApprox

    override def toString = s"BiMapped$id($source, elems = $elems)"
  end BiMapped

  /** A variable with elements given at any time as { x <- source.elems | p(x) } */
  class Filtered private[CaptureSet]
    (val source: Var, p: Context ?=> CaptureRef => Boolean)(using @constructorOnly ctx: Context)
  extends DerivedVar(source.elems.filter(p)):

    override def addNewElems(newElems: Refs, origin: CaptureSet)(using Context, VarState): CompareResult =
      val filtered = newElems.filter(p)
      if origin eq source then
        super.addNewElems(filtered, origin)
      else
        // Filtered elements have to be back-propagated to source.
        // Elements that don't satisfy `p` are not allowed.
        super.addNewElems(newElems, origin)
          .andAlso {
            if filtered.size == newElems.size then source.tryInclude(newElems, this)
            else CompareResult.fail(this)
          }

    override def computeApprox(origin: CaptureSet)(using Context): CaptureSet =
      if source eq origin then
        // it's a filter of origin, so not a superset of `origin`,
        // therefore don't contribute to the intersection.
        universal
      else
        source.upperApprox(this).filter(p)

    override def toString = s"${getClass.getSimpleName}$id($source, elems = $elems)"
  end Filtered

  /** A variable with elements given at any time as { x <- source.elems | !other.accountsFor(x) } */
  class Diff(source: Var, other: Const)(using Context)
  extends Filtered(source, !other.accountsFor(_))

  class Intersected(cs1: CaptureSet, cs2: CaptureSet)(using Context)
  extends Var(elemIntersection(cs1, cs2)):
    addAsDependentTo(cs1)
    addAsDependentTo(cs2)
    deps += cs1
    deps += cs2

    override def addNewElems(newElems: Refs, origin: CaptureSet)(using Context, VarState): CompareResult =
      val added =
        if origin eq cs1 then newElems.filter(cs2.accountsFor)
        else if origin eq cs2 then newElems.filter(cs1.accountsFor)
        else newElems
          // If origin is not cs1 or cs2, then newElems will be propagated to
          // cs1, cs2 since they are in deps.
      super.addNewElems(added, origin)

    override def computeApprox(origin: CaptureSet)(using Context): CaptureSet =
      if (origin eq cs1) || (origin eq cs2) then
        // it's a combination of origin with some other set, so not a superset of `origin`,
        // therefore don't contribute to the intersection.
        universal
      else
        CaptureSet(elemIntersection(cs1.upperApprox(this), cs2.upperApprox(this)))

    override def propagateSolved()(using Context) =
      if cs1.isConst && cs2.isConst && !isConst then markSolved()
  end Intersected

  def elemIntersection(cs1: CaptureSet, cs2: CaptureSet)(using Context): Refs =
    cs1.elems.filter(cs2.mightAccountFor) ++ cs2.elems.filter(cs1.mightAccountFor)

  /** Extrapolate tm(r) according to `variance`. Let r1 be the result of tm(r).
   *    - If r1 is a tracked CaptureRef, return {r1}
   *    - If r1 has an empty capture set, return {}
   *    - Otherwise,
   *        - if the variance is covariant, return r1's capture set
   *        - if the variance is contravariant, return {}
   *        - Otherwise assertion failure
   */
  def extrapolateCaptureRef(r: CaptureRef, tm: TypeMap, variance: Int)(using Context): CaptureSet =
    val r1 = tm(r)
    val upper = r1.captureSet
    def isExact =
      upper.isAlwaysEmpty || upper.isConst && upper.elems.size == 1 && upper.elems.contains(r1)
    if variance > 0 || isExact then upper
    else if variance < 0 then CaptureSet.empty
    else assert(false, i"trying to add $upper from $r via ${tm.getClass} in a non-variant setting")

  /** Apply `f` to each element in `xs`, and join result sets with `++` */
  def mapRefs(xs: Refs, f: CaptureRef => CaptureSet)(using Context): CaptureSet =
    ((empty: CaptureSet) /: xs)((cs, x) => cs ++ f(x))

  /** Apply extrapolated `tm` to each element in `xs`, and join result sets with `++` */
  def mapRefs(xs: Refs, tm: TypeMap, variance: Int)(using Context): CaptureSet =
    mapRefs(xs, extrapolateCaptureRef(_, tm, variance))

  /** Return true iff
   *   - arg1 is a TypeBounds >: CL T <: CH T of two capturing types with equal parents.
   *   - arg2 is a capturing type CA U
   *   - CH <: CA <: CL
   *  In other words, we can unify CL, CH and CA.
   */
  def subCapturesRange(arg1: TypeBounds, arg2: Type)(using Context): Boolean = arg1 match
    case TypeBounds(CapturingType(lo, loRefs), CapturingType(hi, hiRefs)) if lo =:= hi =>
      given VarState = VarState()
      val cs2 = arg2.captureSet
      hiRefs.subCaptures(cs2).isOK && cs2.subCaptures(loRefs).isOK
    case _ =>
      false

  /** A TypeMap with the property that every capture reference in the image
   *  of the map is mapped to itself. I.e. for all capture references r1, r2,
   *  if M(r1) == r2 then M(r2) == r2.
   */
  trait IdempotentCaptRefMap extends TypeMap

  /** A TypeMap that is the identity on capture references */
  trait IdentityCaptRefMap extends TypeMap

  type CompareResult = CompareResult.TYPE

  /** The result of subcapturing comparisons is an opaque type CompareResult.TYPE.
   *  This is either OK, indicating success, or
   *  another capture set, indicating failure. The failure capture set
   *  is the one that did not allow propagaton of elements into it.
   */
  object CompareResult:
    opaque type TYPE = CaptureSet
    val OK: TYPE = Const(emptySet)
    def fail(cs: CaptureSet): TYPE = cs

    extension (result: TYPE)
      /** The result is OK */
      def isOK: Boolean = result eq OK
      /** If not isOK, the blocking capture set */
      def blocking: CaptureSet = result
      inline def andAlso(op: Context ?=> TYPE)(using Context): TYPE = if result.isOK then op else result
      def show(using Context): String = if result.isOK then "OK" else i"$result"
  end CompareResult

  /** A VarState serves as a snapshot mechanism that can undo
   *  additions of elements or super sets if an operation fails
   */
  class VarState:

    /** A map from captureset variables to their elements at the time of the snapshot. */
    private val elemsMap: util.EqHashMap[Var, Refs] = new util.EqHashMap

    /** A map from captureset variables to their dependent sets at the time of the snapshot. */
    private val depsMap: util.EqHashMap[Var, Deps] = new util.EqHashMap

    /** The recorded elements of `v` (it's required that a recording was made) */
    def elems(v: Var): Refs = elemsMap(v)

    /** Optionally the recorded elements of `v`, None if nothing was recorded for `v` */
    def getElems(v: Var): Option[Refs] = elemsMap.get(v)

    /** Record elements, return whether this was allowed.
     *  By default, recording is allowed but the special state FrozenState
     *  overrides this.
     */
    def putElems(v: Var, elems: Refs): Boolean = { elemsMap(v) = elems; true }

    /** The recorded dependent sets of `v` (it's required that a recording was made) */
    def deps(v: Var): Deps = depsMap(v)

    /** Optionally the recorded dependent sets of `v`, None if nothing was recorded for `v` */
    def getDeps(v: Var): Option[Deps] = depsMap.get(v)

    /** Record dependent sets, return whether this was allowed.
     *  By default, recording is allowed but the special state FrozenState
     *  overrides this.
     */
    def putDeps(v: Var, deps: Deps): Boolean = { depsMap(v) = deps; true }

    /** Roll back global state to what was recorded in this VarState */
    def rollBack(): Unit =
      elemsMap.keysIterator.foreach(_.resetElems()(using this))
      depsMap.keysIterator.foreach(_.resetDeps()(using this))
  end VarState

  /** A special state that does not allow to record elements or dependent sets.
   *  In effect this means that no new elements or dependent sets can be added
   *  in this state (since the previous state cannot be recorded in a snapshot)
   */
  @sharable
  object FrozenState extends VarState:
    override def putElems(v: Var, refs: Refs) = false
    override def putDeps(v: Var, deps: Deps) = false
    override def rollBack(): Unit = ()

  @sharable
  /** A special state that turns off recording of elements. Used only
   *  in `addSub` to prevent cycles in recordings.
   */
  private object UnrecordedState extends VarState:
    override def putElems(v: Var, refs: Refs) = true
    override def putDeps(v: Var, deps: Deps) = true
    override def rollBack(): Unit = ()

  /** The current VarState, as passed by the implicit context */
  def varState(using state: VarState): VarState = state

  /* Not needed:
  def ofClass(cinfo: ClassInfo, argTypes: List[Type])(using Context): CaptureSet =
    CaptureSet.empty
      def captureSetOf(tp: Type): CaptureSet = tp match
        case tp: TypeRef if tp.symbol.is(ParamAccessor) =>
          def mapArg(accs: List[Symbol], tps: List[Type]): CaptureSet = accs match
            case acc :: accs1 if tps.nonEmpty =>
              if acc == tp.symbol then tps.head.captureSet
              else mapArg(accs1, tps.tail)
            case _ =>
              empty
          mapArg(cinfo.cls.paramAccessors, argTypes)
        case _ =>
          tp.captureSet
      val css =
        for
          parent <- cinfo.parents if parent.classSymbol == defn.RetainingClass
          arg <- parent.argInfos
        yield captureSetOf(arg)
      css.foldLeft(empty)(_ ++ _)
  */

  /** The capture set of the type underlying a CaptureRef */
  def ofInfo(ref: CaptureRef)(using Context): CaptureSet = ref match
    case ref: TermRef if ref.isRootCapability => ref.singletonCaptureSet
    case _ => ofType(ref.underlying)

  /** Capture set of a type */
  def ofType(tp: Type)(using Context): CaptureSet =
    def recur(tp: Type): CaptureSet = tp.dealias match
      case tp: TermRef =>
        tp.captureSet
      case tp: TermParamRef =>
        tp.captureSet
      case _: TypeRef =>
        if tp.classSymbol.hasAnnotation(defn.CapabilityAnnot) then universal else empty
      case _: TypeParamRef =>
        empty
      case CapturingType(parent, refs) =>
        recur(parent) ++ refs
      case AppliedType(tycon, args) =>
        val cs = recur(tycon)
        tycon.typeParams match
          case tparams @ (LambdaParam(tl, _) :: _) => cs.substParams(tl, args)
          case _ => cs
      case tp: TypeProxy =>
        recur(tp.underlying)
      case AndType(tp1, tp2) =>
        recur(tp1) ** recur(tp2)
      case OrType(tp1, tp2) =>
        recur(tp1) ++ recur(tp2)
      case _ =>
        empty
    recur(tp)
      .showing(i"capture set of $tp = $result", capt)

  private val ShownVars: Property.Key[mutable.Set[Var]] = Property.Key()

  /** Perform `op`. Under -Ycc-debug, collect and print info about all variables reachable
   *  via `(_.deps)*` from the variables that were shown in `op`.
   */
  def withCaptureSetsExplained[T](op: Context ?=> T)(using ctx: Context): T =
    if ctx.settings.YccDebug.value then
      val shownVars = mutable.Set[Var]()
      inContext(ctx.withProperty(ShownVars, Some(shownVars))) {
        try op
        finally
          val reachable = mutable.Set[Var]()
          val todo = mutable.Queue[Var]() ++= shownVars
          def incl(cv: Var): Unit =
            if !reachable.contains(cv) then todo += cv
          while todo.nonEmpty do
            val cv = todo.dequeue()
            if !reachable.contains(cv) then
              reachable += cv
              cv.deps.foreach {
                case cv: Var => incl(cv)
                case _ =>
              }
              cv match
                case cv: DerivedVar => incl(cv.source)
                case _ =>
          val allVars = reachable.toArray.sortBy(_.id)
          println(i"Capture set dependencies:")
          for cv <- allVars do
            println(i"  ${cv.show.padTo(20, ' ')} :: ${cv.deps.toList}%, %")
      }
    else op
end CaptureSet<|MERGE_RESOLUTION|>--- conflicted
+++ resolved
@@ -270,11 +270,7 @@
   def substParams(tl: BindingType, to: List[Type])(using Context) =
     map(Substituters.SubstParamsMap(tl, to))
 
-<<<<<<< HEAD
-  /** Invoke handler if this set has (or later aquires) the root capability `*` */
-=======
   /** Invoke handler if this set has (or later aquires) the root capability `cap` */
->>>>>>> 721e7c87
   def disallowRootCapability(handler: () => Context ?=> Unit)(using Context): this.type =
     if isUniversal then handler()
     this
@@ -381,16 +377,11 @@
     def isConst = isSolved
     def isAlwaysEmpty = false
 
-<<<<<<< HEAD
-    /** A handler to be invoked if the root reference `*` is added to this set */
-    var rootAddedHandler: () => Context ?=> Unit = () => ()
-=======
     /** A handler to be invoked if the root reference `cap` is added to this set */
     var rootAddedHandler: () => Context ?=> Unit = () => ()
 
     /** A handler to be invoked when new elems are added to this set */
     var newElemAddedHandler: List[CaptureRef] => Context ?=> Unit = _ => ()
->>>>>>> 721e7c87
 
     var description: String = ""
 
@@ -422,12 +413,8 @@
       if !isConst && recordElemsState() then
         elems ++= newElems
         if isUniversal then rootAddedHandler()
-<<<<<<< HEAD
-        // assert(id != 2 || elems.size != 2, this)
-=======
         newElemAddedHandler(newElems.toList)
         // assert(id != 5 || elems.size != 3, this)
->>>>>>> 721e7c87
         (CompareResult.OK /: deps) { (r, dep) =>
           r.andAlso(dep.tryInclude(newElems, this))
         }
