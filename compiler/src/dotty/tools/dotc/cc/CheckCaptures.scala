--- conflicted
+++ resolved
@@ -12,25 +12,15 @@
 import Trees.*
 import typer.RefChecks.{checkAllOverrides, checkSelfAgainstParents, OverridingPairsChecker}
 import typer.Checking.{checkBounds, checkAppliedTypesIn}
-<<<<<<< HEAD
-import util.{SimpleIdentitySet, EqHashMap, SrcPos}
-import transform.SymUtils.*
-import transform.{Recheck, PreRecheck}
-=======
 import typer.ErrorReporting.{Addenda, err}
 import typer.ProtoTypes.{AnySelectionProto, LhsProto}
 import util.{SimpleIdentitySet, EqHashMap, EqHashSet, SrcPos, Property}
 import transform.{Recheck, PreRecheck, CapturedVars}
->>>>>>> a92a4639
 import Recheck.*
 import scala.collection.mutable
 import CaptureSet.{withCaptureSetsExplained, IdempotentCaptRefMap, CompareResult}
 import StdNames.nme
-<<<<<<< HEAD
-import NameKinds.DefaultGetterName
-=======
 import NameKinds.{DefaultGetterName, WildcardParamName}
->>>>>>> a92a4639
 import reporting.trace
 
 /** The capture checker */
@@ -53,14 +43,8 @@
    */
   case class Env(
       owner: Symbol,
-<<<<<<< HEAD
-      nestedInOwner: Boolean,
-      captured: CaptureSet,
-      isBoxed: Boolean,
-=======
       kind: EnvKind,
       captured: CaptureSet,
->>>>>>> a92a4639
       outer0: Env | Null):
 
     def outer = outer0.nn
@@ -85,11 +69,7 @@
   final class SubstParamsMap(from: BindingType, to: List[Type])(using Context)
   extends ApproximatingTypeMap, IdempotentCaptRefMap:
     /** This SubstParamsMap is exact if `to` only contains `CaptureRef`s. */
-<<<<<<< HEAD
-    private val isExactSubstitution: Boolean = to.forall(_.isInstanceOf[CaptureRef])
-=======
     private val isExactSubstitution: Boolean = to.forall(_.isTrackableRef)
->>>>>>> a92a4639
 
     /** As long as this substitution is exact, there is no need to create `Range`s when mapping invariant positions. */
     override protected def needsRangeIfInvariant(refs: CaptureSet): Boolean = !isExactSubstitution
@@ -105,8 +85,6 @@
           tp
         case _ =>
           mapOver(tp)
-<<<<<<< HEAD
-=======
   end SubstParamsMap
 
   final class SubstParamsBiMap(from: LambdaType, to: List[Type])(using Context)
@@ -123,7 +101,6 @@
         tp
       case _ =>
         mapOver(tp)
->>>>>>> a92a4639
 
     lazy val inverse = new BiTypeMap:
       def apply(tp: Type): Type = tp match
@@ -215,20 +192,6 @@
   /** Attachment key for bodies of closures, provided they are values */
   val ClosureBodyValue = Property.Key[Unit]
 
-  def disallowRootCapabilitiesIn(tp: Type, what: String, have: String, addendum: String, pos: SrcPos)(using Context) =
-    val check = new TypeTraverser:
-      def traverse(t: Type) =
-        if variance >= 0 then
-        t.captureSet.disallowRootCapability: () =>
-          def part = if t eq tp then "" else i"the part $t of "
-          report.error(
-            em"""$what cannot $have $tp since
-                |${part}that type captures the root capability `cap`.
-                |$addendum""",
-            pos)
-        traverseChildren(t)
-    check.traverse(tp)
-
 class CheckCaptures extends Recheck, SymTransformer:
   thisPhase =>
 
@@ -245,13 +208,7 @@
     if Feature.ccEnabled then
       super.run
 
-<<<<<<< HEAD
-  override def transformSym(sym: SymDenotation)(using Context): SymDenotation =
-    if Synthetics.needsTransform(sym) then Synthetics.transformFromCC(sym)
-    else super.transformSym(sym)
-=======
   val ccState = new CCState
->>>>>>> a92a4639
 
   class CaptureChecker(ictx: Context) extends Rechecker(ictx):
 
@@ -289,18 +246,6 @@
 
     def checkOK(res: CompareResult, prefix: => String, pos: SrcPos, provenance: => String = "")(using Context): Unit =
       if !res.isOK then
-<<<<<<< HEAD
-        report.error(em"$elem cannot be referenced here; it is not included in the allowed capture set ${res.blocking}", pos)
-
-    /** Check subcapturing `cs1 <: cs2`, report error on failure */
-    def checkSubset(cs1: CaptureSet, cs2: CaptureSet, pos: SrcPos)(using Context) =
-      val res = cs1.subCaptures(cs2, frozen = false)
-      if !res.isOK then
-        def header =
-          if cs1.elems.size == 1 then i"reference ${cs1.elems.toList}%, % is not"
-          else i"references $cs1 are not all"
-        report.error(em"$header included in allowed capture set ${res.blocking}", pos)
-=======
         def toAdd: String = CaptureSet.levelErrors.toAdd.mkString
         def descr: String =
           val d = res.blocking.description
@@ -322,7 +267,6 @@
           if cs1.elems.size == 1 then i"reference ${cs1.elems.toList.head}$cs1description is not"
           else i"references $cs1$cs1description are not all",
           pos, provenance)
->>>>>>> a92a4639
 
     /** The current environment */
     private val rootEnv: Env = inContext(ictx):
@@ -478,20 +422,14 @@
     override def recheckApply(tree: Apply, pt: Type)(using Context): Type =
       val meth = tree.fun.symbol
       includeCallCaptures(meth, tree.srcPos)
-<<<<<<< HEAD
-=======
 
       // Unsafe box/unbox handlng, only for versions < 3.3
->>>>>>> a92a4639
       def mapArgUsing(f: Type => Type) =
         val arg :: Nil = tree.args: @unchecked
         val argType0 = f(recheckStart(arg, pt))
         val argType = super.recheckFinish(argType0, arg, pt)
         super.recheckFinish(argType, tree, pt)
 
-<<<<<<< HEAD
-      if meth == defn.Caps_unsafeBox then
-=======
       if meth == defn.Caps_unsafeAssumePure then
         val arg :: Nil = tree.args: @unchecked
         val argType0 = recheck(arg, pt.capturing(CaptureSet.universal))
@@ -501,17 +439,10 @@
         capt.println(i"rechecking $arg with $pt: $argType")
         super.recheckFinish(argType, tree, pt)
       else if meth == defn.Caps_unsafeBox then
->>>>>>> a92a4639
         mapArgUsing(_.forceBoxStatus(true))
       else if meth == defn.Caps_unsafeUnbox then
         mapArgUsing(_.forceBoxStatus(false))
       else if meth == defn.Caps_unsafeBoxFunArg then
-<<<<<<< HEAD
-        mapArgUsing {
-          case defn.FunctionOf(paramtpe :: Nil, restpe, isContectual) =>
-            defn.FunctionOf(paramtpe.forceBoxStatus(true) :: Nil, restpe, isContectual)
-        }
-=======
         def forceBox(tp: Type): Type = tp.strippedDealias match
           case defn.FunctionOf(paramtpe :: Nil, restpe, isContextual) =>
             defn.FunctionOf(paramtpe.forceBoxStatus(true) :: Nil, restpe, isContextual)
@@ -522,7 +453,6 @@
           case tp @ CapturingType(parent, refs) =>
             tp.derivedCapturingType(forceBox(parent), refs)
         mapArgUsing(forceBox)
->>>>>>> a92a4639
       else
         super.recheckApply(tree, pt) match
           case appType @ CapturingType(appType1, refs) =>
@@ -625,52 +555,6 @@
     override def recheckClosure(tree: Closure, pt: Type, forceDependent: Boolean)(using Context): Type =
       val cs = capturedVars(tree.meth.symbol)
       capt.println(i"typing closure $tree with cvs $cs")
-<<<<<<< HEAD
-      super.recheckClosure(tree, pt).capturing(cs)
-        .showing(i"rechecked $tree / $pt = $result", capt)
-
-    /** Additionally to normal processing, update types of closures if the expected type
-     *  is a function with only pure parameters. In that case, make the anonymous function
-     *  also have the same parameters as the prototype.
-     *  TODO: Develop a clearer rationale for this.
-     *  TODO: Can we generalize this to arbitrary parameters?
-     *        Currently some tests fail if we do this. (e.g. neg.../stackAlloc.scala, others)
-     */
-    override def recheckBlock(block: Block, pt: Type)(using Context): Type =
-      block match
-        case closureDef(mdef) =>
-          pt.dealias match
-            case defn.FunctionOf(ptformals, _, _)
-            if ptformals.nonEmpty && ptformals.forall(_.captureSet.isAlwaysEmpty) =>
-              // Redo setup of the anonymous function so that formal parameters don't
-              // get capture sets. This is important to avoid false widenings to `cap`
-              // when taking the base type of the actual closures's dependent function
-              // type so that it conforms to the expected non-dependent function type.
-              // See withLogFile.scala for a test case.
-              val meth = mdef.symbol
-              // First, undo the previous setup which installed a completer for `meth`.
-              atPhase(preRecheckPhase.prev)(meth.denot.copySymDenotation())
-                .installAfter(preRecheckPhase)
-
-              // Next, update all parameter symbols to match expected formals
-              meth.paramSymss.head.lazyZip(ptformals).foreach { (psym, pformal) =>
-                psym.updateInfoBetween(preRecheckPhase, thisPhase, pformal.mapExprType)
-              }
-              // Next, update types of parameter ValDefs
-              mdef.paramss.head.lazyZip(ptformals).foreach { (param, pformal) =>
-                val ValDef(_, tpt, _) = param: @unchecked
-                tpt.rememberTypeAlways(pformal)
-              }
-              // Next, install a new completer reflecting the new parameters for the anonymous method
-              val mt = meth.info.asInstanceOf[MethodType]
-              val completer = new LazyType:
-                def complete(denot: SymDenotation)(using Context) =
-                  denot.info = mt.companion(ptformals, mdef.tpt.knownType)
-                    .showing(i"simplify info of $meth to $result", capt)
-                  recheckDef(mdef, meth)
-              meth.updateInfoBetween(preRecheckPhase, thisPhase, completer)
-            case _ =>
-=======
       super.recheckClosure(tree, pt, forceDependent).capturing(cs)
         .showing(i"rechecked closure $tree / $pt = $result", capt)
 
@@ -682,15 +566,8 @@
           // of the CC rule which says that a closure contributes captures to its
           // environment only if a let-bound reference to the closure is used.
           mdef.rhs.putAttachment(ClosureBodyValue, ())
->>>>>>> a92a4639
         case _ =>
 
-<<<<<<< HEAD
-    override def recheckValDef(tree: ValDef, sym: Symbol)(using Context): Unit =
-      try
-        if !sym.is(Module) then // Modules are checked by checking the module class
-          super.recheckValDef(tree, sym)
-=======
       // Constrain closure's parameters and result from the expected type before
       // rechecking the body.
       openClosures = (mdef.symbol, pt) :: openClosures
@@ -763,7 +640,6 @@
             disallowRootCapabilitiesIn(
               tree.tpt.knownType, carrier, i"Mutable $sym", "have type", addendum, sym.srcPos)
           checkInferredResult(super.recheckValDef(tree, sym), tree)
->>>>>>> a92a4639
       finally
         if !sym.is(Param) then
           // Parameters with inferred types belong to anonymous methods. We need to wait
@@ -833,10 +709,7 @@
      *   2. The capture set of the self type of a class includes the capture set of the class.
      *   3. The capture set of the self type of a class includes the capture set of every class parameter,
      *      unless the parameter is marked @constructorOnly.
-<<<<<<< HEAD
-=======
      *   4. If the class extends a pure base class, the capture set of the self type must be empty.
->>>>>>> a92a4639
      */
     override def recheckClassDef(tree: TypeDef, impl: Template, cls: ClassSymbol)(using Context): Type =
       val saved = curEnv
@@ -852,12 +725,6 @@
         for param <- cls.paramGetters do
           if !param.hasAnnotation(defn.ConstructorOnlyAnnot) then
             checkSubset(param.termRef.captureSet, thisSet, param.srcPos) // (3)
-<<<<<<< HEAD
-        for pureBase <- cls.pureBaseClass do
-          checkSubset(thisSet,
-            CaptureSet.empty.withDescription(i"of pure base class $pureBase"),
-            tree.srcPos)
-=======
         for pureBase <- cls.pureBaseClass do // (4)
           def selfType = impl.body
             .collect:
@@ -868,7 +735,6 @@
           checkSubset(thisSet,
             CaptureSet.empty.withDescription(i"of pure base class $pureBase"),
             selfType.srcPos, cs1description = " captured by this self type")
->>>>>>> a92a4639
         super.recheckClassDef(tree, impl, cls)
       finally
         curEnv = saved
@@ -889,15 +755,9 @@
 
     override def recheckTry(tree: Try, pt: Type)(using Context): Type =
       val tp = super.recheckTry(tree, pt)
-<<<<<<< HEAD
-      if allowUniversalInBoxed && Feature.enabled(Feature.saferExceptions) then
-        disallowRootCapabilitiesIn(tp,
-          "Result of `try`", "have type",
-=======
       if ccConfig.allowUniversalInBoxed && Feature.enabled(Feature.saferExceptions) then
         disallowRootCapabilitiesIn(tp, ctx.owner,
           "result of `try`", "have type",
->>>>>>> a92a4639
           "This is often caused by a locally generated exception capability leaking as part of its result.",
           tree.srcPos)
       tp
@@ -955,27 +815,12 @@
         case wtp @ CapturingType(parent, refs) =>
           refs.disallowRootCapability { () =>
             report.error(
-<<<<<<< HEAD
-              em"""The $kind's type $wtp is not allowed to capture the root capability `cap`.
-=======
               em"""The expression's type $wtp is not allowed to capture the root capability `cap`.
->>>>>>> a92a4639
                   |This usually means that a capability persists longer than its allowed lifetime.""",
               tree.srcPos)
           }
           checkNotUniversal(parent)
         case _ =>
-<<<<<<< HEAD
-      if !allowUniversalInBoxed then checkNotUniversal(typeToCheck)
-      super.recheckFinish(tpe, tree, pt)
-
-    /** Massage `actual` and `expected` types using the methods below before checking conformance */
-    override def checkConformsExpr(actual: Type, expected: Type, tree: Tree)(using Context): Unit =
-      val expected1 = alignDependentFunction(addOuterRefs(expected, actual), actual.stripCapturing)
-      val actual1 = adaptBoxed(actual, expected1, tree.srcPos)
-      //println(i"check conforms $actual1 <<< $expected1")
-      super.checkConformsExpr(actual1, expected1, tree)
-=======
       if !ccConfig.allowUniversalInBoxed && needsUniversalCheck then
         checkNotUniversal(tpe)
       super.recheckFinish(tpe, tree, pt)
@@ -1033,24 +878,6 @@
             case _ => expected
         case _ => expected
       recur(expected)
->>>>>>> a92a4639
-
-    private def toDepFun(args: List[Type], resultType: Type, isContextual: Boolean)(using Context): Type =
-      MethodType.companion(isContextual = isContextual)(args, resultType)
-        .toFunctionType(isJava = false, alwaysDependent = true)
-
-    /** Turn `expected` into a dependent function when `actual` is dependent. */
-    private def alignDependentFunction(expected: Type, actual: Type)(using Context): Type =
-      def recur(expected: Type): Type = expected.dealias match
-        case expected @ CapturingType(eparent, refs) =>
-          CapturingType(recur(eparent), refs, boxed = expected.isBoxed)
-        case expected @ defn.FunctionOf(args, resultType, isContextual)
-          if defn.isNonRefinedFunction(expected) && defn.isFunctionType(actual) && !defn.isNonRefinedFunction(actual) =>
-          val expected1 = toDepFun(args, resultType, isContextual)
-          expected1
-        case _ =>
-          expected
-      recur(expected)
 
     /** For the expected type, implement the rule outlined in #14390:
      *   - when checking an expression `a: Ta^Ca` against an expected type `Te^Ce`,
@@ -1098,24 +925,18 @@
           expected
     end addOuterRefs
 
-<<<<<<< HEAD
-=======
-
->>>>>>> a92a4639
+
     /** Adapt `actual` type to `expected` type by inserting boxing and unboxing conversions
      *
      *  @param alwaysConst  always make capture set variables constant after adaptation
      */
     def adaptBoxed(actual: Type, expected: Type, pos: SrcPos, alwaysConst: Boolean = false)(using Context): Type =
-<<<<<<< HEAD
-=======
 
       inline def inNestedEnv[T](boxed: Boolean)(op: => T): T =
         val saved = curEnv
         curEnv = Env(curEnv.owner, EnvKind.NestedInOwner, CaptureSet.Var(curEnv.owner), if boxed then null else curEnv)
         try op
         finally curEnv = saved
->>>>>>> a92a4639
 
       /** Adapt function type `actual`, which is `aargs -> ares` (possibly with dependencies)
        *  to `expected` type.
@@ -1186,29 +1007,17 @@
             case actual @ AppliedType(tycon, args) if defn.isNonRefinedFunction(actual) =>
               adaptFun(actual, args.init, args.last, expected, covariant, insertBox,
                   (aargs1, ares1) => actual.derivedAppliedType(tycon, aargs1 :+ ares1))
-<<<<<<< HEAD
-            case actual @ RefinedType(_, _, rinfo: MethodType) if defn.isFunctionOrPolyType(actual) =>
-=======
             case actual @ defn.RefinedFunctionOf(rinfo: MethodType) =>
->>>>>>> a92a4639
               // TODO Find a way to combine handling of generic and dependent function types (here and elsewhere)
               adaptFun(actual, rinfo.paramInfos, rinfo.resType, expected, covariant, insertBox,
                 (aargs1, ares1) =>
                   rinfo.derivedLambdaType(paramInfos = aargs1, resType = ares1)
-<<<<<<< HEAD
-                    .toFunctionType(isJava = false, alwaysDependent = true))
-=======
                     .toFunctionType(alwaysDependent = true))
->>>>>>> a92a4639
             case actual: MethodType =>
               adaptFun(actual, actual.paramInfos, actual.resType, expected, covariant, insertBox,
                 (aargs1, ares1) =>
                   actual.derivedLambdaType(paramInfos = aargs1, resType = ares1))
-<<<<<<< HEAD
-            case actual @ RefinedType(p, nme, rinfo: PolyType) if defn.isFunctionOrPolyType(actual) =>
-=======
             case actual @ defn.RefinedFunctionOf(rinfo: PolyType) =>
->>>>>>> a92a4639
               adaptTypeFun(actual, rinfo.resType, expected, covariant, insertBox,
                 ares1 =>
                   val rinfo1 = rinfo.derivedLambdaType(rinfo.paramNames, rinfo.paramInfos, ares1)
@@ -1220,13 +1029,6 @@
           }
 
           // Capture set of the term after adaptation
-<<<<<<< HEAD
-          val cs1 = cs ++ leaked
-
-          // Compute the adapted type
-          def adaptedType(resultBoxed: Boolean) =
-            styp1.capturing(if alwaysConst then CaptureSet(cs1.elems) else cs1).forceBoxStatus(resultBoxed)
-=======
           val cs1 =
             if covariant then cs ++ leaked
             else
@@ -1240,17 +1042,12 @@
           def adaptedType(resultBoxed: Boolean) =
             if (styp1 eq styp) && leaked.isAlwaysEmpty && boxed == resultBoxed then actual
             else styp1.capturing(if alwaysConst then CaptureSet(cs1.elems) else cs1).forceBoxStatus(resultBoxed)
->>>>>>> a92a4639
 
           if needsAdaptation then
             val criticalSet =          // the set which is not allowed to have `cap`
               if covariant then cs1    // can't box with `cap`
               else expected.captureSet // can't unbox with `cap`
-<<<<<<< HEAD
-            if criticalSet.isUniversal && expected.isValueType && !allowUniversalInBoxed then
-=======
             if criticalSet.isUniversal && expected.isValueType && !ccConfig.allowUniversalInBoxed then
->>>>>>> a92a4639
               // We can't box/unbox the universal capability. Leave `actual` as it is
               // so we get an error in checkConforms. This tends to give better error
               // messages than disallowing the root capability in `criticalSet`.
@@ -1258,11 +1055,7 @@
                 println(i"cannot box/unbox $actual vs $expected")
               actual
             else
-<<<<<<< HEAD
-              if !allowUniversalInBoxed then
-=======
               if !ccConfig.allowUniversalInBoxed then
->>>>>>> a92a4639
                 // Disallow future addition of `cap` to `criticalSet`.
                 criticalSet.disallowRootCapability { () =>
                   report.error(
@@ -1303,11 +1096,7 @@
     *  But maybe we can then elide the check during the RefChecks phase under captureChecking?
     */
     def checkOverrides = new TreeTraverser:
-<<<<<<< HEAD
-      class OverridingPairsCheckerCC(clazz: ClassSymbol, self: Type, srcPos: SrcPos)(using Context) extends OverridingPairsChecker(clazz, self) {
-=======
       class OverridingPairsCheckerCC(clazz: ClassSymbol, self: Type, srcPos: SrcPos)(using Context) extends OverridingPairsChecker(clazz, self):
->>>>>>> a92a4639
         /** Check subtype with box adaptation.
         *  This function is passed to RefChecks to check the compatibility of overriding pairs.
         *  @param sym  symbol of the field definition that is being checked
@@ -1317,11 +1106,7 @@
           val actual1 =
             val saved = curEnv
             try
-<<<<<<< HEAD
-              curEnv = Env(clazz, nestedInOwner = true, capturedVars(clazz), isBoxed = false, outer0 = curEnv)
-=======
               curEnv = Env(clazz, EnvKind.NestedInOwner, capturedVars(clazz), outer0 = curEnv)
->>>>>>> a92a4639
               val adapted = adaptBoxed(actual, expected1, srcPos, alwaysConst = true)
               actual match
                 case _: MethodType =>
@@ -1333,16 +1118,12 @@
                 case _ => adapted
             finally curEnv = saved
           actual1 frozen_<:< expected1
-<<<<<<< HEAD
-      }
-=======
 
         override def needsCheck(overriding: Symbol, overridden: Symbol)(using Context): Boolean =
           !setup.isPreCC(overriding) && !setup.isPreCC(overridden)
 
         override def checkInheritedTraitParameters: Boolean = false
       end OverridingPairsCheckerCC
->>>>>>> a92a4639
 
       def traverse(t: Tree)(using Context) =
         t match
@@ -1351,12 +1132,6 @@
           case _ =>
         traverseChildren(t)
 
-<<<<<<< HEAD
-    override def checkUnit(unit: CompilationUnit)(using Context): Unit =
-      Setup(preRecheckPhase, thisPhase, recheckDef)(ctx.compilationUnit.tpdTree)
-      //println(i"SETUP:\n${Recheck.addRecheckedTypes.transform(ctx.compilationUnit.tpdTree)}")
-      withCaptureSetsExplained {
-=======
     /** Check a ValDef or DefDef as an action performed in a completer. Since
      *  these checks can appear out of order, we need to firsty create the correct
      *  environment for checking the definition.
@@ -1393,7 +1168,6 @@
         report.echo(s"$echoHeader\n$treeString\n")
 
       withCaptureSetsExplained:
->>>>>>> a92a4639
         super.checkUnit(unit)
         checkOverrides.traverse(unit.tpdTree)
         checkSelfTypes(unit.tpdTree)
@@ -1430,30 +1204,6 @@
         }
         assert(roots.nonEmpty)
         for case root: ClassSymbol <- roots do
-<<<<<<< HEAD
-          checkSelfAgainstParents(root, root.baseClasses)
-          val selfType = root.asClass.classInfo.selfType
-          interpolator(startingVariance = -1).traverse(selfType)
-          if !root.isEffectivelySealed  then
-            def matchesExplicitRefsInBaseClass(refs: CaptureSet, cls: ClassSymbol): Boolean =
-              cls.baseClasses.tail.exists { psym =>
-                val selfType = psym.asClass.givenSelfType
-                selfType.exists && selfType.captureSet.elems == refs.elems
-              }
-            selfType match
-              case CapturingType(_, refs: CaptureSet.Var)
-              if !refs.isUniversal && !matchesExplicitRefsInBaseClass(refs, root) =>
-                // Forbid inferred self types unless they are already implied by an explicit
-                // self type in a parent.
-                report.error(
-                  em"""$root needs an explicitly declared self type since its
-                      |inferred self type $selfType
-                      |is not visible in other compilation units that define subclasses.""",
-                  root.srcPos)
-              case _ =>
-          parentTrees -= root
-          capt.println(i"checked $root with $selfType")
-=======
           inContext(ctx.fresh.setOwner(root)):
             checkSelfAgainstParents(root, root.baseClasses)
             val selfType = root.asClass.classInfo.selfType
@@ -1477,7 +1227,6 @@
                 case _ =>
             parentTrees -= root
             capt.println(i"checked $root with $selfType")
->>>>>>> a92a4639
     end checkSelfTypes
 
     /** Heal ill-formed capture sets in the type parameter.
@@ -1486,15 +1235,9 @@
      *  that this type parameter can't see.
      *  For example, when capture checking the following expression:
      *
-<<<<<<< HEAD
-     *    def usingLogFile[T](op: (f: {cap} File) => T): T = ...
-     *
-     *    usingLogFile[box ?1 () -> Unit] { (f: {cap} File) => () => { f.write(0) } }
-=======
      *    def usingLogFile[T](op: File^ => T): T = ...
      *
      *    usingLogFile[box ?1 () -> Unit] { (f: File^) => () => { f.write(0) } }
->>>>>>> a92a4639
      *
      *  We may propagate `f` into ?1, making ?1 ill-formed.
      *  This also causes soundness issues, since `f` in ?1 should be widened to `cap`,
@@ -1504,45 +1247,14 @@
      *  compensate this by pushing the widened capture set of `f` into ?1.
      *  This solves the soundness issue caused by the ill-formness of ?1.
      */
-<<<<<<< HEAD
-    private def healTypeParam(tree: Tree)(using Context): Unit =
-      val checker = new TypeTraverser:
-=======
     private def healTypeParam(tree: Tree, paramName: TypeName, meth: Symbol)(using Context): Unit =
       val checker = new TypeTraverser:
         private var allowed: SimpleIdentitySet[TermParamRef] = SimpleIdentitySet.empty
 
->>>>>>> a92a4639
         private def isAllowed(ref: CaptureRef): Boolean = ref match
           case ref: TermParamRef => allowed.contains(ref)
           case _ => true
 
-<<<<<<< HEAD
-        // Widen the given term parameter refs x₁ : C₁ S₁ , ⋯ , xₙ : Cₙ Sₙ to their capture sets C₁ , ⋯ , Cₙ.
-        //
-        // If in these capture sets there are any capture references that are term parameter references we should avoid,
-        // we will widen them recursively.
-        private def widenParamRefs(refs: List[TermParamRef]): List[CaptureSet] =
-          @scala.annotation.tailrec
-          def recur(todos: List[TermParamRef], acc: List[CaptureSet]): List[CaptureSet] =
-            todos match
-              case Nil => acc
-              case ref :: rem =>
-                val cs = ref.captureSetOfInfo
-                val nextAcc = cs.filter(isAllowed(_)) :: acc
-                val nextRem: List[TermParamRef] = (cs.elems.toList.filter(!isAllowed(_)) ++ rem).asInstanceOf
-                recur(nextRem, nextAcc)
-          recur(refs, Nil)
-
-        private def healCaptureSet(cs: CaptureSet): Unit =
-          def avoidance(elems: List[CaptureRef])(using Context): Unit =
-            val toInclude = widenParamRefs(elems.filter(!isAllowed(_)).asInstanceOf)
-            //println(i"HEAL $cs by widening to $toInclude")
-            toInclude.foreach(checkSubset(_, cs, tree.srcPos))
-          cs.ensureWellformed(avoidance)
-
-        private var allowed: SimpleIdentitySet[TermParamRef] = SimpleIdentitySet.empty
-=======
         private def healCaptureSet(cs: CaptureSet): Unit =
           cs.ensureWellformed: elem =>
             ctx ?=>
@@ -1567,18 +1279,13 @@
                       widened.elems.foreach(recur)
                 case _ =>
               recur(elem)
->>>>>>> a92a4639
 
         def traverse(tp: Type) =
           tp match
             case CapturingType(parent, refs) =>
               healCaptureSet(refs)
               traverse(parent)
-<<<<<<< HEAD
-            case tp @ RefinedType(parent, rname, rinfo: MethodType) if defn.isFunctionOrPolyType(tp) =>
-=======
             case defn.RefinedFunctionOf(rinfo: MethodType) =>
->>>>>>> a92a4639
               traverse(rinfo)
             case tp: TermLambda =>
               val saved = allowed
@@ -1593,13 +1300,6 @@
         checker.traverse(tree.knownType)
     end healTypeParam
 
-<<<<<<< HEAD
-    /** Perform the following kinds of checks
-     *   - Check all explicitly written capturing types for well-formedness using `checkWellFormedPost`.
-     *   - Check that externally visible `val`s or `def`s have empty capture sets. If not,
-     *     suggest an explicit type. This is so that separate compilation (where external
-     *     symbols have empty capture sets) gives the same results as joint compilation.
-=======
     def checkArraysAreSealedIn(tp: Type, pos: SrcPos)(using Context): Unit =
       val check = new TypeTraverser:
         def traverse(t: Type): Unit =
@@ -1621,74 +1321,12 @@
 
     /** Perform the following kinds of checks
      *   - Check all explicitly written capturing types for well-formedness using `checkWellFormedPost`.
->>>>>>> a92a4639
      *   - Check that arguments of TypeApplys and AppliedTypes conform to their bounds.
      *   - Heal ill-formed capture sets of type parameters. See `healTypeParam`.
      */
     def postCheck(unit: tpd.Tree)(using Context): Unit =
       val checker = new TreeTraverser:
         def traverse(tree: Tree)(using Context): Unit =
-<<<<<<< HEAD
-          traverseChildren(tree)
-          check(tree)
-        def check(tree: Tree) = tree match
-          case _: InferredTypeTree =>
-          case tree: TypeTree if !tree.span.isZeroExtent =>
-            tree.knownType.foreachPart { tp =>
-              checkWellformedPost(tp, tree.srcPos)
-              tp match
-                case AnnotatedType(_, annot) if annot.symbol == defn.RetainsAnnot =>
-                  warnIfRedundantCaptureSet(annot.tree)
-                case _ =>
-            }
-          case t: ValOrDefDef
-          if t.tpt.isInstanceOf[InferredTypeTree] && !Synthetics.isExcluded(t.symbol) =>
-            val sym = t.symbol
-            val isLocal =
-              sym.owner.ownersIterator.exists(_.isTerm)
-              || sym.accessBoundary(defn.RootClass).isContainedIn(sym.topLevelClass)
-            def canUseInferred =    // If canUseInferred is false, all capturing types in the type of `sym` need to be given explicitly
-              sym.is(Private)                   // private symbols can always have inferred types
-              || sym.name.is(DefaultGetterName) // default getters are exempted since otherwise it would be
-                                                // too annoying. This is a hole since a defualt getter's result type
-                                                // might leak into a type variable.
-              ||                                // non-local symbols cannot have inferred types since external capture types are not inferred
-                isLocal                         // local symbols still need explicit types if
-                && !sym.owner.is(Trait)         // they are defined in a trait, since we do OverridingPairs checking before capture inference
-            def isNotPureThis(ref: CaptureRef) = ref match {
-              case ref: ThisType => !ref.cls.isPureClass
-              case _ => true
-            }
-            if !canUseInferred then
-              val inferred = t.tpt.knownType
-              def checkPure(tp: Type) = tp match
-                case CapturingType(_, refs)
-                if !refs.elems.filter(isNotPureThis).isEmpty =>
-                  val resultStr = if t.isInstanceOf[DefDef] then " result" else ""
-                  report.error(
-                    em"""Non-local $sym cannot have an inferred$resultStr type
-                        |$inferred
-                        |with non-empty capture set $refs.
-                        |The type needs to be declared explicitly.""".withoutDisambiguation(),
-                    t.srcPos)
-                case _ =>
-              inferred.foreachPart(checkPure, StopAt.Static)
-          case t @ TypeApply(fun, args) =>
-            fun.knownType.widen match
-              case tl: PolyType =>
-                val normArgs = args.lazyZip(tl.paramInfos).map { (arg, bounds) =>
-                  arg.withType(arg.knownType.forceBoxStatus(
-                    bounds.hi.isBoxedCapturing | bounds.lo.isBoxedCapturing))
-                }
-                checkBounds(normArgs, tl)
-              case _ =>
-
-            args.foreach(healTypeParam(_))
-          case _ =>
-        end check
-      end checker
-      checker.traverse(unit)
-=======
           val lctx = tree match
             case _: DefTree | _: TypeDef if tree.symbol.exists => ctx.withOwner(tree.symbol)
             case _ => ctx
@@ -1714,7 +1352,6 @@
       for chk <- todoAtPostCheck do chk()
       setup.postCheck()
 
->>>>>>> a92a4639
       if !ctx.reporter.errorsReported then
         // We dont report errors here if previous errors were reported, because other
         // errors often result in bad applied types, but flagging these bad types gives
