--- conflicted
+++ resolved
@@ -53,9 +53,6 @@
     else make(args, resultType)
   mt.toFunctionType(alwaysDependent = true)
 
-def allowUniversalInBoxed(using Context) =
-  Feature.sourceVersion.isAtLeast(SourceVersion.`3.3`)
-
 /** An exception thrown if a @retains argument is not syntactically a CaptureRef */
 class IllegalCaptureRef(tpe: Type) extends Exception(tpe.toString)
 
@@ -183,18 +180,6 @@
     case _ =>
       tp
 
-<<<<<<< HEAD
-  /** Under pureFunctions, map regular function type to impure function type
-   */
-  def adaptFunctionTypeUnderPureFuns(using Context): Type = tp match
-    case AppliedType(fn, args)
-    if Feature.pureFunsEnabledSomewhere && defn.isFunctionClass(fn.typeSymbol) =>
-      val fname = fn.typeSymbol.name
-      defn.FunctionType(
-        fname.functionArity,
-        isContextual = fname.isContextFunction,
-        isImpure = true).appliedTo(args)
-=======
   /** Is type known to be always pure by its class structure,
    *  so that adding a capture set to it would not make sense?
    */
@@ -211,7 +196,6 @@
       tp.tp1.isAlwaysPure || tp.tp2.isAlwaysPure
     case tp: OrType =>
       tp.tp1.isAlwaysPure && tp.tp2.isAlwaysPure
->>>>>>> a92a4639
     case _ =>
       false
 
@@ -331,40 +315,6 @@
                                  // and err on the side of impure.
               && selfType.exists && selfType.captureSet.isAlwaysEmpty
 
-  def isEventuallyCapturingType(using Context): Boolean =
-    tp match
-      case EventuallyCapturingType(_, _) => true
-      case _ => false
-
-  /** Is type known to be always pure by its class structure,
-   *  so that adding a capture set to it would not make sense?
-   */
-  def isAlwaysPure(using Context): Boolean = tp.dealias match
-    case tp: (TypeRef | AppliedType) =>
-      val sym = tp.typeSymbol
-      if sym.isClass then sym.isPureClass
-      else tp.superType.isAlwaysPure
-    case CapturingType(parent, refs) =>
-      parent.isAlwaysPure || refs.isAlwaysEmpty
-    case tp: TypeProxy =>
-      tp.superType.isAlwaysPure
-    case tp: AndType =>
-      tp.tp1.isAlwaysPure || tp.tp2.isAlwaysPure
-    case tp: OrType =>
-      tp.tp1.isAlwaysPure && tp.tp2.isAlwaysPure
-    case _ =>
-      false
-
-extension (cls: ClassSymbol)
-
-  def pureBaseClass(using Context): Option[Symbol] =
-    cls.baseClasses.find(bc =>
-      defn.pureBaseClasses.contains(bc)
-      || {
-        val selfType = bc.givenSelfType
-        selfType.exists && selfType.captureSet.isAlwaysEmpty
-      })
-
 extension (sym: Symbol)
 
   /** A class is pure if:
