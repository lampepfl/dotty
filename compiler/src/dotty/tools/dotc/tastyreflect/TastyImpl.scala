--- conflicted
+++ resolved
@@ -2,1134 +2,4 @@
 
 import dotty.tools.dotc.core._
 
-<<<<<<< HEAD
-import scala.quoted
-import scala.reflect.ClassTag
-import scala.tasty.util.{Show, ShowExtractors, ShowSourceCode}
-
-class TastyImpl(val rootContext: Contexts.Context) extends scala.tasty.Tasty { self =>
-
-  // ===== Quotes ===================================================
-
-  def QuotedExprDeco[T](x: quoted.Expr[T]): QuotedExprAPI = new QuotedExprAPI {
-    def toTasty(implicit ctx: Context): Term = PickledQuotes.quotedExprToTree(x)
-  }
-
-  def QuotedTypeDeco[T](x: quoted.Type[T]): QuotedTypeAPI = new QuotedTypeAPI {
-    def toTasty(implicit ctx: Context): TypeTree = PickledQuotes.quotedTypeToTree(x)
-  }
-
-  // ===== Show =====================================================
-
-  def defaultShow: Show[this.type] = showExtractors
-
-  def showExtractors: Show[this.type] = new ShowExtractors(this)
-
-  def showSourceCode: Show[this.type] = new ShowSourceCode(this)
-
-  // ===== Contexts =================================================
-
-  type Context = Contexts.Context
-
-  def ContextDeco(ctx: Context): ContextAPI = new ContextAPI {
-    def owner: Definition = FromSymbol.definition(ctx.owner)(ctx)
-
-    def source: java.nio.file.Path = ctx.compilationUnit.source.file.jpath
-  }
-
-  def rootPosition: SourcePosition = SourcePosition(rootContext.source, Positions.NoPosition)
-
-  // ===== Id =======================================================
-
-  type Id = untpd.Ident
-
-  def IdDeco(id: Id): IdAPI = new IdAPI {
-    def pos(implicit ctx: Context): Position = id.pos
-    def name(implicit ctx: Context): String = id.name.toString
-  }
-
-  def idClassTag: ClassTag[Id] = implicitly[ClassTag[Id]]
-
-  object Id extends IdExtractor {
-    def unapply(x: Id): Option[String] = x match {
-      case x: untpd.Ident => Some(x.name.toString) // TODO how to make sure it is not a Ident or TypeIdent? Check x.tpe?
-      case _ => None
-    }
-  }
-
-  // ===== Trees ====================================================
-
-  type Tree = tpd.Tree
-
-  def TreeDeco(tree: Tree): TreeAPI = new TreeAPI {
-    def show(implicit ctx: Context, s: Show[TastyImpl.this.type]): String = s.showTree(tree)
-    def pos(implicit ctx: Context): Position = tree.pos
-  }
-
-  type PackageClause = tpd.PackageDef
-
-  def packageClauseClassTag: ClassTag[PackageClause] = implicitly[ClassTag[PackageClause]]
-
-  object PackageClause extends PackageClauseExtractor {
-    def unapply(x: PackageClause)(implicit ctx: Context): Option[(Term, List[Tree])] = x match {
-      case x: tpd.PackageDef @unchecked => Some((x.pid, x.stats))
-      case _ => None
-    }
-  }
-
-  def PackageClauseDeco(pack: PackageClause): PackageClauseAPI = new PackageClauseAPI {
-    def definition(implicit ctx: Context): Definition = FromSymbol.packageDef(pack.symbol)
-  }
-
-  // ----- Statements -----------------------------------------------
-
-  type Statement = tpd.Tree
-
-  type Import = tpd.Import
-
-  def importClassTag: ClassTag[Import] = implicitly[ClassTag[Import]]
-
-  object Import extends ImportExtractor {
-    def unapply(x: Import)(implicit ctx: Context): Option[(Term, List[ImportSelector])] = x match {
-      case x: tpd.Import @unchecked => Some((x.expr, x.selectors))
-      case _ => None
-    }
-  }
-
-  def ImportDeco(imp: Import): ImportAPI = new ImportAPI {
-    def expr(implicit ctx: Context): Tree = imp.expr
-    def selector(implicit ctx: Context): List[ImportSelector] = imp.selectors
-  }
-
-  type ImportSelector = untpd.Tree
-
-  def importSelectorClassTag: ClassTag[ImportSelector] = implicitly[ClassTag[ImportSelector]]
-
-  object SimpleSelector extends SimpleSelectorExtractor {
-    def unapply(x: ImportSelector)(implicit ctx: Context): Option[Id] = x match {
-      case x: untpd.Ident => Some(x) // TODO make sure it will not match other idents
-      case _ => None
-    }
-  }
-
-  object RenameSelector extends RenameSelectorExtractor {
-    def unapply(x: ImportSelector)(implicit ctx: Context): Option[(Id, Id)] = x match {
-      case Trees.Thicket((id1: untpd.Ident) :: (id2: untpd.Ident) :: Nil) if id2.name != nme.WILDCARD => Some(id1, id2)
-      case _ => None
-    }
-  }
-
-  object OmitSelector extends OmitSelectorExtractor {
-    def unapply(x: ImportSelector)(implicit ctx: Context): Option[Id] = x match {
-      case Trees.Thicket((id: untpd.Ident) :: Trees.Ident(nme.WILDCARD) :: Nil) => Some(id)
-      case _ => None
-    }
-  }
-
-  // ----- Definitions ----------------------------------------------
-
-  type Definition = tpd.Tree
-
-  object Definition extends DefinitionExtractor {
-    def unapply(x: Definition)(implicit ctx: Context): Boolean =
-      x.isInstanceOf[Trees.MemberDef[_]]
-  }
-
-  def DefinitionDeco(definition: Definition): DefinitionAPI = new DefinitionAPI {
-
-    def name(implicit ctx: Context): String = definition.symbol.name.toString
-
-    def owner(implicit ctx: Context): Definition = FromSymbol.definition(definition.symbol.owner)
-
-    def flags(implicit ctx: Context): FlagSet =
-      new FlagSet(definition.symbol.flags)
-
-    def privateWithin(implicit ctx: Context): Option[Type] = {
-      val within = definition.symbol.privateWithin
-      if (within.exists && !definition.symbol.is(core.Flags.Protected)) Some(within.typeRef)
-      else None
-    }
-
-    def protectedWithin(implicit ctx: Context): Option[Type] = {
-      val within = definition.symbol.privateWithin
-      if (within.exists && definition.symbol.is(core.Flags.Protected)) Some(within.typeRef)
-      else None
-    }
-
-    def annots(implicit ctx: Context): List[Term] = {
-      definition.symbol.annotations.flatMap {
-        case _: core.Annotations.LazyBodyAnnotation => Nil
-        case annot => annot.tree :: Nil
-      }
-    }
-
-    def localContext(implicit ctx: Context): Context =
-      if (definition.hasType && definition.symbol.exists) ctx.withOwner(definition.symbol)
-      else ctx
-  }
-
-  def definitionClassTag: ClassTag[Definition] = implicitly[ClassTag[Definition]]
-
-  // ClassDef
-
-  type ClassDef = tpd.TypeDef
-
-  def classDefClassTag: ClassTag[ClassDef] = implicitly[ClassTag[ClassDef]]
-
-  object ClassDef extends ClassDefExtractor {
-    def unapply(x: ClassDef)(implicit ctx: Context): Option[(String, DefDef, List[Parent],  Option[ValDef], List[Statement])] = x match {
-      case x: tpd.TypeDef @unchecked if x.isClassDef =>
-        val deco = ClassDefDeco(x)
-        Some((x.name.toString, deco.constructor, deco.parents, deco.self, deco.body))
-      case _ => None
-    }
-  }
-
-  def ClassDefDeco(cdef: ClassDef): ClassDefAPI = new ClassDefAPI {
-    private[this] val rhs = cdef.rhs.asInstanceOf[tpd.Template]
-    def constructor(implicit ctx: Context): DefDef = rhs.constr
-    def parents(implicit ctx: Context): List[tpd.Tree] = rhs.parents
-    def self(implicit ctx: Context): Option[tpd.ValDef] = optional(rhs.self)
-    def body(implicit ctx: Context): List[tpd.Tree] = rhs.body
-  }
-
-  // DefDef
-
-  type DefDef = tpd.DefDef
-
-  def defDefClassTag: ClassTag[DefDef] = implicitly[ClassTag[DefDef]]
-
-  object DefDef extends DefDefExtractor {
-    def unapply(x: DefDef)(implicit ctx: Context): Option[(String, List[TypeDef],  List[List[ValDef]], TypeTree, Option[Term])] = x match {
-      case x: tpd.DefDef @unchecked =>
-        Some((x.name.toString, x.tparams, x.vparamss, x.tpt, optional(x.rhs)))
-      case _ => None
-    }
-  }
-
-  def DefDefDeco(ddef: DefDef): DefDefAPI = new DefDefAPI {
-    def typeParams(implicit ctx: Context): List[TypeDef] = ddef.tparams
-    def paramss(implicit ctx: Context): List[List[ValDef]] = ddef.vparamss
-    def returnTpt(implicit ctx: Context): TypeTree = ddef.tpt
-    def rhs(implicit ctx: Context): Option[Tree] = optional(ddef.rhs)
-  }
-
-  // ValDef
-
-  type ValDef = tpd.ValDef
-
-  def valDefClassTag: ClassTag[ValDef] = implicitly[ClassTag[ValDef]]
-
-  object ValDef extends ValDefExtractor {
-    def unapply(x: ValDef)(implicit ctx: Context): Option[(String, TypeTree, Option[Term])] = x match {
-      case x: tpd.ValDef @unchecked =>
-        Some((x.name.toString, x.tpt, optional(x.rhs)))
-      case _ => None
-    }
-  }
-
-  def ValDefDeco(vdef: ValDef): ValDefAPI = new ValDefAPI {
-    def tpt(implicit ctx: Context): TypeTree = vdef.tpt
-    def rhs(implicit ctx: Context): Option[Tree] = optional(vdef.rhs)
-  }
-
-  // TypeDef
-
-  type TypeDef = tpd.TypeDef
-
-  def typeDefClassTag: ClassTag[TypeDef] = implicitly[ClassTag[TypeDef]]
-
-  object TypeDef extends TypeDefExtractor {
-    def unapply(x: TypeDef)(implicit ctx: Context): Option[(String, TypeOrBoundsTree /* TypeTree | TypeBoundsTree */)] = x match {
-      case x: tpd.TypeDef @unchecked if !x.symbol.isClass => Some((x.name.toString, x.rhs))
-      case _ => None
-    }
-  }
-
-  def TypeDefDeco(tdef: TypeDef): TypeDefAPI = new TypeDefAPI {
-    def rhs(implicit ctx: Context): TypeOrBoundsTree = tdef.rhs
-  }
-
-  // PackageDef
-
-  type PackageDef = PackageDefinition
-
-  def PackageDefDeco(pdef: PackageDef): PackageDefAPI = new PackageDefAPI {
-
-    def owner(implicit ctx: Context): PackageDefinition = FromSymbol.packageDef(pdef.symbol.owner)
-
-    def members(implicit ctx: Context): List[Statement] = {
-      if (pdef.symbol.is(core.Flags.JavaDefined)) Nil // FIXME should also support java packages
-      else pdef.symbol.info.decls.iterator.map(FromSymbol.definition).toList
-    }
-  }
-
-  def packageDefClassTag: ClassTag[PackageDef] = implicitly[ClassTag[PackageDef]]
-
-  object PackageDef extends PackageDefExtractor {
-    def unapply(x: PackageDef)(implicit ctx: Context): Option[(String, PackageDef)] = x match {
-      case x: PackageDefinition =>
-        Some((x.symbol.name.toString, FromSymbol.packageDef(x.symbol.owner)))
-      case _ => None
-    }
-  }
-
-  // ----- Parents --------------------------------------------------
-
-  type Parent = tpd.Tree
-
-  // ----- Terms ----------------------------------------------------
-
-  type Term = tpd.Tree
-
-  def TermDeco(term: Term): TermAPI = new TermAPI {
-
-    def pos(implicit ctx: Context): Position = term.pos
-
-    def tpe(implicit ctx: Context): Types.Type = term.tpe
-
-    def toExpr[T: quoted.Type](implicit ctx: Context): quoted.Expr[T] = {
-      typecheck(ctx)
-      new quoted.Exprs.TastyTreeExpr(term).asInstanceOf[quoted.Expr[T]]
-    }
-
-    private def typecheck[T: quoted.Type](ctx: Contexts.Context): Unit = {
-      implicit val ctx0: Contexts.FreshContext = ctx.fresh
-      ctx0.setTyperState(ctx0.typerState.fresh())
-      ctx0.typerState.setReporter(new Reporter {
-        def doReport(m: MessageContainer)(implicit ctx: Contexts.Context): Unit = ()
-      })
-      val tp = QuotedTypeDeco(implicitly[quoted.Type[T]]).toTasty
-      ctx0.typer.typed(term, tp.tpe)
-      if (ctx0.reporter.hasErrors) {
-        val stack = new Exception().getStackTrace
-        def filter(elem: StackTraceElement) =
-          elem.getClassName.startsWith("dotty.tools.dotc.tasty.TastyImpl") ||
-          !elem.getClassName.startsWith("dotty.tools.dotc")
-        throw new scala.tasty.TastyTypecheckError(
-          s"""Error during tasty reflection while typing term
-             |term: ${term.show}
-             |with expected type: ${tp.tpe.show}
-             |
-             |  ${stack.takeWhile(filter).mkString("\n  ")}
-           """.stripMargin
-        )
-      }
-    }
-  }
-
-  def termClassTag: ClassTag[Term] = implicitly[ClassTag[Term]]
-
-  object Term extends TermModule {
-
-    def unapply(x: Term)(implicit ctx: Context): Boolean = x.isTerm
-
-    object Ident extends IdentExtractor {
-      def unapply(x: Term)(implicit ctx: Context): Option[String] = x match {
-        case x: tpd.Ident @unchecked if x.isTerm => Some(x.name.show)
-        case _ => None
-      }
-    }
-
-    object Select extends SelectExtractor {
-      def unapply(x: Term)(implicit ctx: Context): Option[(Term, String, Option[Signature])] = x match {
-        case x: tpd.Select @unchecked if x.isTerm =>
-          val sig =
-            if (x.symbol.signature == core.Signature.NotAMethod) None
-            else Some(x.symbol.signature)
-          Some((x.qualifier, x.name.toString, sig))
-        case _ => None
-      }
-    }
-
-    object Literal extends LiteralExtractor {
-      def unapply(x: Term)(implicit ctx: Context): Option[Constant] = x match {
-        case Trees.Literal(const) => Some(const)
-        case _ => None
-      }
-    }
-
-    object This extends ThisExtractor {
-      def unapply(x: Term)(implicit ctx: Context): Option[Option[Id]] = x match {
-        case Trees.This(qual) => Some(optional(qual))
-        case _ => None
-      }
-    }
-
-    object New extends NewExtractor {
-      def unapply(x: Term)(implicit ctx: Context): Option[TypeTree] = x match {
-        case x: tpd.New @unchecked => Some(x.tpt)
-        case _ => None
-      }
-    }
-
-    object NamedArg extends NamedArgExtractor {
-      def unapply(x: Term)(implicit ctx: Context): Option[(String, Term)] = x match {
-        case x: tpd.NamedArg @unchecked if x.name.isInstanceOf[Names.TermName] => Some((x.name.toString, x.arg))
-        case _ => None
-      }
-    }
-
-    object Apply extends ApplyExtractor {
-      def unapply(x: Term)(implicit ctx: Context): Option[(Term, List[Term])] = x match {
-        case x: tpd.Apply @unchecked => Some((x.fun, x.args))
-        case _ => None
-      }
-    }
-
-    object TypeApply extends TypeApplyExtractor {
-      def unapply(x: Term)(implicit ctx: Context): Option[(Term, List[TypeTree])] = x match {
-        case x: tpd.TypeApply @unchecked => Some((x.fun, x.args))
-        case _ => None
-      }
-    }
-
-    object Super extends SuperExtractor {
-      def unapply(x: Term)(implicit ctx: Context): Option[(Term, Option[Id])] = x match {
-        case x: tpd.Super @unchecked => Some((x.qual, if (x.mix.isEmpty) None else Some(x.mix)))
-        case _ => None
-      }
-    }
-
-    object Typed extends TypedExtractor {
-      def unapply(x: Term)(implicit ctx: Context): Option[(Term, TypeTree)] = x match {
-        case x: tpd.Typed @unchecked => Some((x.expr, x.tpt))
-        case _ => None
-      }
-    }
-
-    object Assign extends AssignExtractor {
-      def unapply(x: Term)(implicit ctx: Context): Option[(Term, Term)] = x match {
-        case x: tpd.Assign @unchecked => Some((x.lhs, x.rhs))
-        case _ => None
-      }
-    }
-
-    object Block extends BlockExtractor {
-      def unapply(x: Term)(implicit ctx: Context): Option[(List[Statement], Term)] = normalizedLoops(x) match {
-        case Trees.Block(_, expr) if expr.symbol.is(Flags.Label) => None // while or doWhile loops
-        case Trees.Block(stats, expr) => Some((stats, expr))
-        case _ => None
-      }
-      /** Normalizes non Blocks.
-       *  i) Put `while` and `doWhile` loops in their own blocks: `{ def while$() = ...; while$() }`
-       *  ii) Put closures in their own blocks: `{ def anon$() = ...; closure(anon$, ...) }`
-       */
-      private def normalizedLoops(tree: tpd.Tree)(implicit ctx: Context): tpd.Tree = tree match {
-        case block: tpd.Block if block.stats.size > 1 =>
-          def normalizeInnerLoops(stats: List[tpd.Tree]): List[tpd.Tree] = stats match {
-            case (x: tpd.DefDef) :: y :: xs if needsNormalization(y) =>
-              tpd.Block(x :: Nil, y) :: normalizeInnerLoops(xs)
-            case x :: xs => x :: normalizeInnerLoops(xs)
-            case Nil => Nil
-          }
-          if (needsNormalization(block.expr)) {
-            val stats1 = normalizeInnerLoops(block.stats.init)
-            val normalLoop = tpd.Block(block.stats.last :: Nil, block.expr)
-            tpd.Block(stats1, normalLoop)
-          } else {
-            val stats1 = normalizeInnerLoops(block.stats)
-            tpd.cpy.Block(block)(stats1, block.expr)
-          }
-        case _ => tree
-      }
-
-      /** If it is the second statement of a loop or a closure. See: `normalizedLoops` */
-      private def needsNormalization(tree: tpd.Tree)(implicit ctx: Context): Boolean = tree match {
-        case _: tpd.Closure => true
-        case _ => tree.symbol.is(Flags.Label)
-      }
-    }
-
-    object Inlined extends InlinedExtractor {
-      def unapply(x: Term)(implicit ctx: Context): Option[(Option[Term], List[Statement], Term)] = x match {
-        case x: tpd.Inlined @unchecked =>
-          Some((optional(x.call), x.bindings, x.expansion))
-        case _ => None
-      }
-    }
-
-    object Lambda extends LambdaExtractor {
-      def unapply(x: Term)(implicit ctx: Context): Option[(Term, Option[TypeTree])] = x match {
-        case x: tpd.Closure @unchecked => Some((x.meth, optional(x.tpt)))
-        case _ => None
-      }
-    }
-
-    object If extends IfExtractor {
-      def unapply(x: Term)(implicit ctx: Context): Option[(Term, Term, Term)] = x match {
-        case x: tpd.If @unchecked => Some((x.cond, x.thenp, x.elsep))
-        case _ => None
-      }
-    }
-
-    object Match extends MatchExtractor {
-      def unapply(x: Term)(implicit ctx: Context): Option[(Term, List[CaseDef])] = x match {
-        case x: tpd.Match @unchecked => Some((x.selector, x.cases))
-        case _ => None
-      }
-    }
-
-    object Try extends TryExtractor {
-      def unapply(x: Term)(implicit ctx: Context): Option[(Term, List[CaseDef], Option[Term])] = x match {
-        case x: tpd.Try @unchecked => Some((x.expr, x.cases, optional(x.finalizer)))
-        case _ => None
-      }
-    }
-
-    object Return extends ReturnExtractor {
-      def unapply(x: Term)(implicit ctx: Context): Option[Term] = x match {
-        case x: tpd.Return @unchecked => Some(x.expr)
-        case _ => None
-      }
-    }
-
-    object Repeated extends RepeatedExtractor {
-      def unapply(x: Term)(implicit ctx: Context): Option[List[Term]] = x match {
-        case x: tpd.SeqLiteral @unchecked => Some(x.elems)
-        case _ => None
-      }
-    }
-
-    object SelectOuter extends SelectOuterExtractor {
-      def unapply(x: Term)(implicit ctx: Context): Option[(Term, Int, Type)] = x match {
-        case x: tpd.Select @unchecked =>
-          x.name match {
-            case NameKinds.OuterSelectName(_, levels) => Some((x.qualifier, levels, x.tpe.stripTypeVar))
-            case _ => None
-          }
-        case _ => None
-      }
-    }
-
-    object While extends WhileExtractor {
-      def unapply(x: Term)(implicit ctx: Context): Option[(Term, Term)] = x match {
-        case Trees.Block((ddef: tpd.DefDef) :: Nil, expr) if expr.symbol.is(Flags.Label) && expr.symbol.name == nme.WHILE_PREFIX =>
-          val Trees.If(cond, Trees.Block(bodyStats, _), _) = ddef.rhs
-          Some((cond, loopBody(bodyStats)))
-        case _ => None
-      }
-    }
-
-    object DoWhile extends DoWhileExtractor {
-      def unapply(x: Term)(implicit ctx: Context): Option[(Term, Term)] = x match {
-        case Trees.Block((ddef: tpd.DefDef) :: Nil, expr) if expr.symbol.is(Flags.Label) && expr.symbol.name == nme.DO_WHILE_PREFIX =>
-          val Trees.Block(bodyStats, Trees.If(cond, _, _)) = ddef.rhs
-          Some((loopBody(bodyStats), cond))
-        case _ => None
-      }
-    }
-
-    private def loopBody(stats: List[tpd.Tree])(implicit ctx: Context): tpd.Tree = stats match {
-      case body :: Nil => body
-      case stats => tpd.Block(stats.init, stats.last)
-    }
-  }
-
-  // ----- CaseDef --------------------------------------------------
-
-  type CaseDef = tpd.CaseDef
-
-  def caseDefClassTag: ClassTag[CaseDef] = implicitly[ClassTag[CaseDef]]
-
-  def CaseDefDeco(caseDef: CaseDef): CaseDefAPI = new CaseDefAPI {
-    def show(implicit ctx: Context, s: Show[TastyImpl.this.type]): String = s.showCaseDef(caseDef)
-    def pattern(implicit ctx: Context): Pattern = caseDef.pat
-    def guard(implicit ctx: Context): Option[Term] = optional(caseDef.guard)
-    def rhs(implicit ctx: Context): Term = caseDef.body
-  }
-
-  object CaseDef extends CaseDefExtractor {
-    def unapply(x: CaseDef): Option[(Pattern, Option[Term], Term)] = x match {
-      case x: tpd.CaseDef @unchecked =>
-        Some(x.pat, optional(x.guard), x.body)
-      case _ => None
-    }
-  }
-
-  // ----- Patterns -------------------------------------------------
-
-  type Pattern = tpd.Tree
-
-  def PatternDeco(pattern: Pattern): PatternAPI = new PatternAPI {
-    def show(implicit ctx: Context, s: Show[TastyImpl.this.type]): String = s.showPattern(pattern)
-    def pos(implicit ctx: Context): Position = pattern.pos
-    def tpe(implicit ctx: Context): Types.Type = pattern.tpe.stripTypeVar
-  }
-
-  def patternClassTag: ClassTag[Pattern] = implicitly[ClassTag[Pattern]]
-
-  object Pattern extends PatternModule {
-
-    object Value extends ValueExtractor {
-      def unapply(x: Pattern)(implicit ctx: Context): Option[Term] = x match {
-        case lit: tpd.Literal @unchecked => Some(lit)
-        case ref: tpd.RefTree @unchecked if ref.isTerm => Some(ref)
-        case ths: tpd.This @unchecked => Some(ths)
-        case _ => None
-      }
-    }
-
-    object Bind extends BindExtractor {
-      def unapply(x: Pattern)(implicit ctx: Context): Option[(String, Pattern)] = x match {
-        case x: tpd.Bind @unchecked if x.name.isTermName => Some(x.name.toString, x.body)
-        case _ => None
-      }
-    }
-
-    object Unapply extends UnapplyExtractor {
-      def unapply(x: Pattern)(implicit ctx: Context): Option[(Term, List[Term], List[Pattern])] = x match {
-        case Trees.UnApply(fun, implicits, patterns) => Some((fun, implicits, effectivePatterns(patterns)))
-        case Trees.Typed(Trees.UnApply(fun, implicits, patterns), _) => Some((fun, implicits, effectivePatterns(patterns)))
-        case _ => None
-      }
-      private def effectivePatterns(patterns: List[Pattern]): List[Pattern] = patterns match {
-        case patterns0 :+ Trees.SeqLiteral(elems, _) => patterns0 ::: elems
-        case _ => patterns
-      }
-    }
-
-    object Alternative extends AlternativeExtractor {
-      def unapply(x: Pattern)(implicit ctx: Context): Option[List[Pattern]] = x match {
-        case x: tpd.Alternative @unchecked => Some(x.trees)
-        case _ => None
-      }
-    }
-
-    object TypeTest extends TypeTestExtractor {
-      def unapply(x: Pattern)(implicit ctx: Context): Option[TypeTree] = x match {
-        case Trees.Typed(Trees.UnApply(_, _, _), _) => None
-        case Trees.Typed(_, tpt) => Some(tpt)
-        case _ => None
-      }
-    }
-
-  }
-
-
-  // ----- TypeOrBoundsTree ------------------------------------------------
-
-  type TypeOrBoundsTree = tpd.Tree
-
-  def TypeOrBoundsTreeDeco(tpt: TypeOrBoundsTree): TypeOrBoundsTreeAPI = new TypeOrBoundsTreeAPI {
-    def show(implicit ctx: Context, s: Show[TastyImpl.this.type]): String = s.showTypeOrBoundsTree(tpt)
-    def tpe(implicit ctx: Context): Type = tpt.tpe.stripTypeVar
-  }
-
-  // ----- TypeTrees ------------------------------------------------
-
-  type TypeTree = tpd.Tree
-
-  def TypeTreeDeco(tpt: TypeTree): TypeTreeAPI = new TypeTreeAPI {
-    def pos(implicit ctx: Context): Position = tpt.pos
-    def tpe(implicit ctx: Context): Types.Type = tpt.tpe.stripTypeVar
-  }
-
-  def typeTreeClassTag: ClassTag[TypeTree] = implicitly[ClassTag[TypeTree]]
-
-  object TypeTree extends TypeTreeModule {
-
-    def unapply(x: TypeTree)(implicit ctx: Context): Boolean = x.isType
-
-    object Synthetic extends SyntheticExtractor {
-      def unapply(x: TypeTree)(implicit ctx: Context): Boolean = x match {
-        case x @ Trees.TypeTree() => !x.tpe.isInstanceOf[Types.TypeBounds]
-        case _ => false
-      }
-    }
-
-    object TypeIdent extends TypeIdentExtractor {
-      def unapply(x: TypeTree)(implicit ctx: Context): Option[String] = x match {
-        case x: tpd.Ident @unchecked if x.isType => Some(x.name.toString)
-        case _ => None
-      }
-    }
-
-    object TermSelect extends TermSelectExtractor {
-      def unapply(x: TypeTree)(implicit ctx: Context): Option[(Term, String)] = x match {
-        case x: tpd.Select @unchecked if x.isType && x.qualifier.isTerm => Some(x.qualifier, x.name.toString)
-        case _ => None
-      }
-    }
-
-    object TypeSelect extends TypeSelectExtractor {
-      def unapply(x: TypeTree)(implicit ctx: Context): Option[(TypeTree, String)] = x match {
-        case x: tpd.Select @unchecked if x.isType && x.qualifier.isType => Some(x.qualifier, x.name.toString)
-        case _ => None
-      }
-    }
-
-    object Singleton extends SingletonExtractor {
-      def unapply(x: TypeTree)(implicit ctx: Context): Option[Term] = x match {
-        case x: tpd.SingletonTypeTree @unchecked => Some(x.ref)
-        case _ => None
-      }
-    }
-
-    object Refined extends RefinedExtractor {
-      def unapply(x: TypeTree)(implicit ctx: Context): Option[(TypeTree, List[Definition])] = x match {
-        case x: tpd.RefinedTypeTree @unchecked => Some(x.tpt, x.refinements)
-        case _ => None
-      }
-    }
-
-    object Applied extends AppliedExtractor {
-      def unapply(x: TypeTree)(implicit ctx: Context): Option[(TypeTree, List[TypeOrBoundsTree])] = x match {
-        case x: tpd.AppliedTypeTree @unchecked => Some(x.tpt, x.args)
-        case _ => None
-      }
-    }
-
-    object Annotated extends AnnotatedExtractor {
-      def unapply(x: TypeTree)(implicit ctx: Context): Option[(TypeTree, Term)] = x match {
-        case x: tpd.Annotated @unchecked => Some(x.arg, x.annot)
-        case _ => None
-      }
-    }
-
-    object And extends AndExtractor {
-      def unapply(x: TypeTree)(implicit ctx: Context): Option[(TypeTree, TypeTree)] = x match {
-        case x: tpd.AndTypeTree @unchecked => Some(x.left, x.right)
-        case _ => None
-      }
-    }
-
-    object Or extends OrExtractor {
-      def unapply(x: TypeTree)(implicit ctx: Context): Option[(TypeTree, TypeTree)] = x match {
-        case x: tpd.OrTypeTree @unchecked => Some(x.left, x.right)
-        case _ => None
-      }
-    }
-
-    object ByName extends ByNameExtractor {
-      def unapply(x: TypeTree)(implicit ctx: Context): Option[TypeTree] = x match {
-        case x: tpd.ByNameTypeTree @unchecked => Some(x.result)
-        case _ => None
-      }
-    }
-
-    object TypeLambdaTree extends TypeLambdaTreeExtractor {
-      def unapply(x: TypeTree)(implicit ctx: Context): Option[(List[TypeDef], TypeOrBoundsTree)] = x match {
-        case Trees.LambdaTypeTree(tparams, body) => Some((tparams, body))
-        case _ => None
-      }
-    }
-
-    object Bind extends BindExtractor {
-      def unapply(x: TypeTree)(implicit ctx: Context): Option[(String, TypeBoundsTree)] = x match {
-        case x: tpd.Bind @unchecked if x.name.isTypeName => Some((x.name.toString, x.body))
-        case _ => None
-      }
-    }
-  }
-
-  // ----- TypeBoundsTrees ------------------------------------------------
-
-  type TypeBoundsTree = tpd.Tree
-
-  def TypeBoundsTreeDeco(bounds: TypeBoundsTree): TypeBoundsTreeAPI = new TypeBoundsTreeAPI {
-    def tpe(implicit ctx: Context): TypeBounds = bounds.tpe.asInstanceOf[Types.TypeBounds]
-    def low(implicit ctx: Context): TypeTree = bounds.asInstanceOf[tpd.TypeBoundsTree].lo
-    def hi(implicit ctx: Context): TypeTree = bounds.asInstanceOf[tpd.TypeBoundsTree].hi
-  }
-
-  def typeBoundsTreeClassTag: ClassTag[TypeBoundsTree] = implicitly[ClassTag[TypeBoundsTree]]
-
-  object TypeBoundsTree extends TypeBoundsTreeExtractor {
-    def unapply(x: TypeBoundsTree)(implicit ctx: Context): Option[(TypeTree, TypeTree)] = x match {
-      case x: tpd.TypeBoundsTree @unchecked => Some(x.lo, x.hi)
-      case _ => None
-    }
-  }
-
-  object SyntheticBounds extends SyntheticBoundsExtractor {
-    def unapply(x: TypeBoundsTree)(implicit ctx: Context): Boolean = x match {
-      case x @ Trees.TypeTree() => x.tpe.isInstanceOf[Types.TypeBounds]
-      case Trees.Ident(nme.WILDCARD) => x.tpe.isInstanceOf[Types.TypeBounds]
-      case _ => false
-    }
-  }
-
-  // ===== Types ====================================================
-
-  type TypeOrBounds = Types.Type
-
-  def TypeOrBoundsDeco(tpe: Types.Type): TypeOrBoundsAPI = new TypeOrBoundsAPI {
-    def show(implicit ctx: Context, s: Show[TastyImpl.this.type]): String = s.showTypeOrBounds(tpe)
-  }
-
-  // ----- Types ----------------------------------------------------
-
-  type Type = Types.Type
-
-  def TypeDeco(tpe: Type): TypeAPI = new TypeAPI {
-    def =:=(other: Type)(implicit ctx: Context): Boolean = tpe =:= other
-    def <:<(other: Type)(implicit ctx: Context): Boolean = tpe <:< other
-  }
-
-  type RecursiveType = Types.RecType
-  type LambdaType[ParamInfo <: TypeOrBounds] = Types.LambdaType { type PInfo = ParamInfo }
-  type MethodType = Types.MethodType
-  type PolyType = Types.PolyType
-  type TypeLambda = Types.TypeLambda
-
-  def typeClassTag: ClassTag[Type] = implicitly[ClassTag[Type]]
-  def recursiveTypeClassTag: ClassTag[RecursiveType] = implicitly[ClassTag[RecursiveType]]
-  def methodTypeClassTag: ClassTag[MethodType] = implicitly[ClassTag[MethodType]]
-  def polyTypeClassTag: ClassTag[PolyType] = implicitly[ClassTag[PolyType]]
-  def typeLambdaClassTag: ClassTag[TypeLambda] = implicitly[ClassTag[TypeLambda]]
-
-  def MethodTypeDeco(tpe: MethodType): MethodTypeAPI = new MethodTypeAPI {
-    def isErased: Boolean = tpe.isErasedMethod
-    def isImplicit: Boolean = tpe.isImplicitMethod
-    def paramNames(implicit ctx: Context): List[String] = tpe.paramNames.map(_.toString)
-    def paramTypes(implicit ctx: Context): List[Type] = tpe.paramInfos
-    def resultTpe(implicit ctx: Context): Type = tpe.resType
-  }
-
-  def PolyTypeDeco(tpe: Types.PolyType): PolyTypeAPI = new PolyTypeAPI {
-    def paramNames(implicit ctx: Context): List[String] = tpe.paramNames.map(_.toString)
-    def paramTypes(implicit ctx: Context): List[TypeBounds] = tpe.paramInfos
-    def resultTpe(implicit ctx: Context): Type = tpe.resType
-  }
-
-  def TypeLambdaDeco(tpe: Types.TypeLambda): TypeLambdaAPI = new TypeLambdaAPI {
-    def paramNames(implicit ctx: Context): List[String] = tpe.paramNames.map(_.toString)
-    def paramTypes(implicit ctx: Context): List[TypeBounds] = tpe.paramInfos
-    def resultTpe(implicit ctx: Context): Type = tpe.resType
-  }
-
-  object Type extends TypeModule {
-
-    def unapply(x: Type)(implicit ctx: Context): Boolean = x match {
-      case x: Types.TypeBounds => false
-      case x => x != Types.NoPrefix
-    }
-
-    object ConstantType extends ConstantTypeExtractor {
-      def unapply(x: Type)(implicit ctx: Context): Option[Constant] = x match {
-        case Types.ConstantType(value) => Some(value)
-        case _ => None
-      }
-    }
-
-    object SymRef extends SymRefExtractor {
-      def unapply(x: Type)(implicit ctx: Context): Option[(Definition, TypeOrBounds /* Type | NoPrefix */)] = x  match {
-        case tp: Types.NamedType =>
-          tp.designator match {
-            case sym: Symbol => Some((FromSymbol.definition(sym), tp.prefix))
-            case _ => None
-          }
-        case _ => None
-      }
-    }
-
-    object TermRef extends TermRefExtractor {
-      def unapply(x: Type)(implicit ctx: Context): Option[(String, TypeOrBounds /* Type | NoPrefix */)] = x match {
-        case tp: Types.NamedType =>
-          tp.designator match {
-            case name: Names.TermName => Some(name.toString, tp.prefix)
-            case _ => None
-          }
-        case _ => None
-      }
-    }
-
-    object TypeRef extends TypeRefExtractor {
-      def unapply(x: Type)(implicit ctx: Context): Option[(String, TypeOrBounds /* Type | NoPrefix */)] = x match {
-        case tp: Types.NamedType =>
-          tp.designator match {
-            case name: Names.TypeName => Some(name.toString, tp.prefix)
-            case _ => None
-          }
-        case _ => None
-      }
-    }
-
-    object SuperType extends SuperTypeExtractor {
-      def unapply(x: Type)(implicit ctx: Context): Option[(Type, Type)] = x match {
-        case Types.SuperType(thistpe, supertpe) => Some(thistpe, supertpe)
-        case _ => None
-      }
-    }
-
-    object Refinement extends RefinementExtractor {
-      def unapply(x: Type)(implicit ctx: Context): Option[(Type, String, TypeOrBounds /* Type | TypeBounds */)] = x match {
-        case Types.RefinedType(parent, name, info) => Some(parent, name.toString, info)
-        case _ => None
-      }
-    }
-
-    object AppliedType extends AppliedTypeExtractor {
-      def unapply(x: Type)(implicit ctx: Context): Option[(Type, List[TypeOrBounds /* Type | TypeBounds */])] = x match {
-        case Types.AppliedType(tycon, args) => Some((tycon.stripTypeVar, args.map(_.stripTypeVar)))
-        case _ => None
-      }
-    }
-
-    object AnnotatedType extends AnnotatedTypeExtractor {
-      def unapply(x: Type)(implicit ctx: Context): Option[(Type, Term)] = x match {
-        case Types.AnnotatedType(underlying, annot) => Some((underlying.stripTypeVar, annot.tree))
-        case _ => None
-      }
-    }
-
-    object TypeOf extends TypeOfExtractor {
-      def unapply(x: Type)(implicit ctx: Context): Option[(Type, Term)] = x match {
-        case Types.TypeOf(underlying, tree) => Some((underlying.stripTypeVar, tree))
-        case _ => None
-      }
-    }
-
-    object AndType extends AndTypeExtractor {
-      def unapply(x: Type)(implicit ctx: Context): Option[(Type, Type)] = x match {
-        case Types.AndType(left, right) => Some(left.stripTypeVar, right.stripTypeVar)
-        case _ => None
-      }
-    }
-
-    object OrType extends OrTypeExtractor {
-      def unapply(x: Type)(implicit ctx: Context): Option[(Type, Type)] = x match {
-        case Types.OrType(left, right) => Some(left.stripTypeVar, right.stripTypeVar)
-        case _ => None
-      }
-    }
-
-    object ByNameType extends ByNameTypeExtractor {
-      def unapply(x: Type)(implicit ctx: Context): Option[Type] = x match {
-        case Types.ExprType(resType) => Some(resType.stripTypeVar)
-        case _ => None
-      }
-    }
-
-    object ParamRef extends ParamRefExtractor {
-      def unapply(x: Type)(implicit ctx: Context): Option[(LambdaType[TypeOrBounds], Int)] = x match {
-        case Types.TypeParamRef(binder, idx) =>
-          Some((
-            binder.asInstanceOf[LambdaType[TypeOrBounds]], // Cast to tpd
-            idx))
-        case Types.TermParamRef(binder, idx) => Some((binder, idx))
-        case _ => None
-      }
-    }
-
-    object ThisType extends ThisTypeExtractor {
-      def unapply(x: Type)(implicit ctx: Context): Option[Type] = x match {
-        case Types.ThisType(tp) => Some(tp)
-        case _ => None
-      }
-    }
-
-    object RecursiveThis extends RecursiveThisExtractor {
-      def unapply(x: Type)(implicit ctx: Context): Option[RecursiveType] = x match {
-        case Types.RecThis(binder) => Some(binder)
-        case _ => None
-      }
-    }
-
-    object RecursiveType extends RecursiveTypeExtractor {
-      def unapply(x: RecursiveType)(implicit ctx: Context): Option[Type] = x match {
-        case tp: Types.RecType => Some(tp.underlying.stripTypeVar)
-        case _ => None
-      }
-    }
-
-    object MethodType extends MethodTypeExtractor {
-      def unapply(x: MethodType)(implicit ctx: Context): Option[(List[String], List[Type], Type)] = x match {
-        case x: MethodType => Some(x.paramNames.map(_.toString), x.paramInfos, x.resType)
-        case _ => None
-      }
-    }
-
-    object PolyType extends PolyTypeExtractor {
-      def unapply(x: PolyType)(implicit ctx: Context): Option[(List[String], List[TypeBounds], Type)] = x match {
-        case x: PolyType => Some(x.paramNames.map(_.toString), x.paramInfos, x.resType)
-        case _ => None
-      }
-    }
-
-    object TypeLambda extends TypeLambdaExtractor {
-      def unapply(x: TypeLambda)(implicit ctx: Context): Option[(List[String], List[TypeBounds], Type)] = x match {
-        case x: TypeLambda => Some(x.paramNames.map(_.toString), x.paramInfos, x.resType)
-        case _ => None
-      }
-    }
-
-  }
-
-  // ----- TypeBounds ------------------------------------------------
-
-  type TypeBounds = Types.TypeBounds
-
-  def typeBoundsClassTag: ClassTag[TypeBounds] = implicitly[ClassTag[TypeBounds]]
-
-  object TypeBounds extends TypeBoundsExtractor {
-    def unapply(x: TypeBounds)(implicit ctx: Context): Option[(Type, Type)] = x match {
-      case x: Types.TypeBounds => Some(x.lo, x.hi)
-      case _ => None
-    }
-  }
-
-  def TypeBoundsDeco(tpe: TypeBounds): TypeBoundsAPI = new TypeBoundsAPI {
-    def low(implicit ctx: Context): Type = tpe.lo
-    def hi(implicit ctx: Context): Type = tpe.hi
-  }
-
-  // ----- NoPrefix --------------------------------------------------
-
-  type NoPrefix = Types.NoPrefix.type
-
-  def noPrefixClassTag: ClassTag[NoPrefix] = implicitly[ClassTag[NoPrefix]]
-
-  object NoPrefix extends NoPrefixExtractor {
-    def unapply(x: NoPrefix)(implicit ctx: Context): Boolean = x == Types.NoPrefix
-  }
-
-  // ===== Constants ================================================
-
-  type Constant = Constants.Constant
-
-  def ConstantDeco(const: Constant): ConstantAPI = new ConstantAPI {
-    def show(implicit ctx: Context, s: Show[TastyImpl.this.type]): String = s.showConstant(const)
-    def value: Any = const.value
-  }
-
-  def constantClassTag: ClassTag[Constant] = implicitly[ClassTag[Constant]]
-
-  object Constant extends ConstantModule {
-
-    object Unit extends UnitExtractor {
-      def unapply(x: Constant): Boolean = x match {
-        case x: Constants.Constant => x.tag == Constants.UnitTag
-        case _ => false
-      }
-    }
-
-    object Null extends NullExtractor {
-      def unapply(x: Constant): Boolean =  x match {
-        case x: Constants.Constant => x.tag == Constants.NullTag
-        case _ => false
-      }
-    }
-
-    object Boolean extends BooleanExtractor {
-      def unapply(x: Constant): Option[Boolean] = x match {
-        case x: Constants.Constant if x.tag == Constants.BooleanTag => Some(x.booleanValue)
-        case _ => None
-      }
-    }
-
-    object Byte extends ByteExtractor {
-      def unapply(x: Constant): Option[Byte] = x match {
-        case x: Constants.Constant if x.tag == Constants.ByteTag => Some(x.byteValue)
-        case _ => None
-      }
-    }
-
-    object Short extends ShortExtractor {
-      def unapply(x: Constant): Option[Short] = x match {
-        case x: Constants.Constant if x.tag == Constants.ShortTag => Some(x.shortValue)
-        case _ => None
-      }
-    }
-
-    object Char extends CharExtractor {
-      def unapply(x: Constant): Option[Char] = x match {
-        case x: Constants.Constant if x.tag == Constants.CharTag => Some(x.charValue)
-        case _ => None
-      }
-    }
-
-    object Int extends IntExtractor {
-      def unapply(x: Constant): Option[Int] = x match {
-        case x: Constants.Constant if x.tag == Constants.IntTag => Some(x.intValue)
-        case _ => None
-      }
-    }
-
-    object Long extends LongExtractor {
-      def unapply(x: Constant): Option[Long] = x match {
-        case x: Constants.Constant if x.tag == Constants.LongTag => Some(x.longValue)
-        case _ => None
-      }
-    }
-
-    object Float extends FloatExtractor {
-      def unapply(x: Constant): Option[Float] = x match {
-        case x: Constants.Constant if x.tag == Constants.FloatTag => Some(x.floatValue)
-        case _ => None
-      }
-    }
-
-    object Double extends DoubleExtractor {
-      def unapply(x: Constant): Option[Double] = x match {
-        case x: Constants.Constant if x.tag == Constants.DoubleTag => Some(x.doubleValue)
-        case _ => None
-      }
-    }
-
-    object String extends StringExtractor {
-      def unapply(x: Constant): Option[String] = x match {
-        case x: Constants.Constant if x.tag == Constants.StringTag => Some(x.stringValue)
-        case _ => None
-      }
-    }
-
-    object ClassTag extends ClassTagExtractor {
-      def unapply(x: Constant): Option[Type] = x match {
-        case x: Constants.Constant if x.tag == Constants.ClazzTag => Some(x.typeValue)
-        case _ => None
-      }
-    }
-
-    object Symbol extends SymbolExtractor {
-      def unapply(x: Constant): Option[scala.Symbol] = x match {
-        case x: Constants.Constant if x.tag == Constants.ScalaSymbolTag => Some(x.scalaSymbolValue)
-        case _ => None
-      }
-    }
-  }
-
-  // ===== Signature ================================================
-
-  type Signature = core.Signature
-
-  def signatureClassTag: ClassTag[Signature] = implicitly[ClassTag[Signature]]
-
-  object Signature extends SignatureExtractor {
-    def unapply(x: Signature)(implicit ctx: Context): Option[(List[String], String)] = {
-      Some((x.paramsSig.map(_.toString), x.resSig.toString))
-    }
-  }
-
-  def SignatureDeco(sig: Signature): SignatureAPI = new SignatureAPI {
-    def paramSigs: List[String] = sig.paramsSig.map(_.toString)
-    def resultSig: String = sig.resSig.toString
-  }
-
-  // ===== Positions ================================================
-
-  type Position = SourcePosition
-
-  def PositionDeco(pos: Position): PositionAPI = new PositionAPI {
-    def start = pos.start
-    def end = pos.end
-
-    def sourceFile = pos.source.file.jpath
-
-    def startLine = pos.startLine
-    def endLine = pos.endLine
-
-    def startColumn = pos.startColumn
-    def endColumn = pos.endColumn
-  }
-
-  // ===== Helpers ==================================================
-
-  private def optional[T <: Trees.Tree[_]](tree: T): Option[tree.type] =
-    if (tree.isEmpty) None else Some(tree)
-
-}
-=======
-class TastyImpl(val rootContext: Contexts.Context) extends scala.tasty.Tasty with TastyCoreImpl with CaseDefOpsImpl with ConstantOpsImpl with ContextOpsImpl with IdOpsImpl with ImportSelectorOpsImpl with QuotedOpsImpl with PatternOpsImpl with PositionOpsImpl with PrintersImpl with SignatureOpsImpl with StandardDefinitions with TreeOpsImpl with TypeOrBoundsTreesOpsImpl with TypeOrBoundsOpsImpl
->>>>>>> 3a01d5b7
+class TastyImpl(val rootContext: Contexts.Context) extends scala.tasty.Tasty with TastyCoreImpl with CaseDefOpsImpl with ConstantOpsImpl with ContextOpsImpl with IdOpsImpl with ImportSelectorOpsImpl with QuotedOpsImpl with PatternOpsImpl with PositionOpsImpl with PrintersImpl with SignatureOpsImpl with StandardDefinitions with TreeOpsImpl with TypeOrBoundsTreesOpsImpl with TypeOrBoundsOpsImpl