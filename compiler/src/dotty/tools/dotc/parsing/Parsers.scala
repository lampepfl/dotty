package dotty.tools
package dotc
package parsing

import scala.annotation.internal.sharable
import scala.collection.mutable.ListBuffer
import scala.collection.immutable.BitSet
import util.{ SourceFile, SourcePosition }
import Tokens._
import Scanners._
import xml.MarkupParsers.MarkupParser
import core._
import Flags._
import Contexts._
import Names._
import NameKinds.WildcardParamName
import ast.{Positioned, Trees}
import ast.Trees._
import StdNames._
import util.Spans._
import Constants._
import ScriptParsers._
import Decorators._
import scala.tasty.util.Chars.isIdentifierStart
import scala.annotation.{tailrec, switch}
import rewrites.Rewrites.patch

object Parsers {

  import ast.untpd._
  import reporting.diagnostic.Message
  import reporting.diagnostic.messages._

  case class OpInfo(operand: Tree, operator: Ident, offset: Offset)

  class ParensCounters {
    private[this] var parCounts = new Array[Int](lastParen - firstParen)

    def count(tok: Token): Int = parCounts(tok - firstParen)
    def change(tok: Token, delta: Int): Unit = parCounts(tok - firstParen) += delta
    def nonePositive: Boolean = parCounts forall (_ <= 0)
  }

  @sharable object Location extends Enumeration {
    val InParens, InBlock, InPattern, ElseWhere: Value = Value
  }

  @sharable object ParamOwner extends Enumeration {
    val Class, Type, TypeParam, Def: Value = Value
  }

  type StageKind = Int
  object StageKind {
    val None = 0
    val Quoted = 1
    val Spliced = 2
  }

  private implicit class AddDeco(val buf: ListBuffer[Tree]) extends AnyVal {
    def +++=(x: Tree) = x match {
      case x: Thicket => buf ++= x.trees
      case x => buf += x
    }
  }

  /** The parse starting point depends on whether the source file is self-contained:
   *  if not, the AST will be supplemented.
   */
  def parser(source: SourceFile)(implicit ctx: Context): Parser =
    if (source.isSelfContained) new ScriptParser(source)
    else new Parser(source)

  abstract class ParserCommon(val source: SourceFile)(implicit ctx: Context) {

    val in: ScannerCommon

    /* ------------- POSITIONS ------------------------------------------- */

    /** Positions tree.
     *  If `t` does not have a span yet, set its span to the given one.
     */
    def atSpan[T <: Positioned](span: Span)(t: T): T =
      if (t.span.isSourceDerived) t else t.withSpan(span)

    def atSpan[T <: Positioned](start: Offset, point: Offset, end: Offset)(t: T): T =
      atSpan(Span(start, end, point))(t)

    /** If the last read offset is strictly greater than `start`, assign tree
     *  the span from `start` to last read offset, with given point.
     *  If the last offset is less than or equal to start, the tree `t` did not
     *  consume any source for its construction. In this case, don't assign a span yet,
     *  but wait for its span to be determined by `setChildSpans` when the
     *  parent node is positioned.
     */
    def atSpan[T <: Positioned](start: Offset, point: Offset)(t: T): T =
      if (in.lastOffset > start) atSpan(start, point, in.lastOffset)(t) else t

    def atSpan[T <: Positioned](start: Offset)(t: T): T =
      atSpan(start, start)(t)

    def startOffset(t: Positioned): Int =
      if (t.span.exists) t.span.start else in.offset

    def pointOffset(t: Positioned): Int =
      if (t.span.exists) t.span.point else in.offset

    def endOffset(t: Positioned): Int =
      if (t.span.exists) t.span.end else in.lastOffset

    def nameStart: Offset =
      if (in.token == BACKQUOTED_IDENT) in.offset + 1 else in.offset

    def sourcePos(off: Int = in.offset): SourcePosition =
      source.atSpan(Span(off))

    /** in.offset, except if this is at a new line, in which case `lastOffset` is preferred. */
    def expectedOffset: Int = {
      val current = sourcePos(in.offset)
      val last = sourcePos(in.lastOffset)
      if (current.line != last.line) in.lastOffset else in.offset
    }

    /* ------------- ERROR HANDLING ------------------------------------------- */
    /** The offset where the last syntax error was reported, or if a skip to a
      *  safepoint occurred afterwards, the offset of the safe point.
      */
    protected var lastErrorOffset : Int = -1

    /** Issue an error at given offset if beyond last error offset
      *  and update lastErrorOffset.
      */
    def syntaxError(msg: => Message, offset: Int = in.offset): Unit =
      if (offset > lastErrorOffset) {
        val length = if (offset == in.offset && in.name != null) in.name.show.length else 0
        syntaxError(msg, Span(offset, offset + length))
        lastErrorOffset = in.offset
      }

    /** Unconditionally issue an error at given span, without
     *  updating lastErrorOffset.
     */
    def syntaxError(msg: => Message, span: Span): Unit =
      ctx.error(msg, source.atSpan(span))

    def unimplementedExpr(implicit ctx: Context): Select =
      Select(Select(rootDot(nme.scala_), nme.Predef), nme.???)
  }

  trait OutlineParserCommon extends ParserCommon {
    def accept(token: Int): Int

    def skipBracesHook(): Option[Tree]
    def skipBraces(): Unit = {
      accept(LBRACE)
      var openBraces = 1
      while (in.token != EOF && openBraces > 0) {
        skipBracesHook() getOrElse {
          if (in.token == LBRACE) openBraces += 1
          else if (in.token == RBRACE) openBraces -= 1
          in.nextToken()
        }
      }
    }
  }

  class Parser(source: SourceFile)(implicit ctx: Context) extends ParserCommon(source) {

    val in: Scanner = new Scanner(source)

    val openParens: ParensCounters = new ParensCounters

    /** This is the general parse entry point.
     *  Overridden by ScriptParser
     */
    def parse(): Tree = {
      val t = compilationUnit()
      accept(EOF)
      t
    }

/* -------------- TOKEN CLASSES ------------------------------------------- */

    def isIdent: Boolean = in.token == IDENTIFIER || in.token == BACKQUOTED_IDENT
    def isIdent(name: Name): Boolean = in.token == IDENTIFIER && in.name == name
    def isSimpleLiteral: Boolean = simpleLiteralTokens contains in.token
    def isLiteral: Boolean = literalTokens contains in.token
    def isNumericLit: Boolean = numericLitTokens contains in.token
    def isTemplateIntro: Boolean = templateIntroTokens contains in.token
    def isDclIntro: Boolean = dclIntroTokens contains in.token
    def isStatSeqEnd: Boolean = in.token == RBRACE || in.token == EOF
    def mustStartStat: Boolean = mustStartStatTokens contains in.token

    /** Is current token a hard or soft modifier (in modifier position or not)? */
    def isModifier: Boolean = modifierTokens.contains(in.token) || in.isSoftModifier

    def isBindingIntro: Boolean =
      canStartBindingTokens.contains(in.token) &&
      !in.isSoftModifierInModifierPosition

    def isExprIntro: Boolean =
      canStartExpressionTokens.contains(in.token) &&
      !in.isSoftModifierInModifierPosition

    def isDefIntro(allowedMods: BitSet): Boolean =
      in.token == AT ||
      (defIntroTokens `contains` in.token) ||
      (allowedMods `contains` in.token) ||
      in.isSoftModifierInModifierPosition

    def isStatSep: Boolean =
      in.token == NEWLINE || in.token == NEWLINES || in.token == SEMI

    /** A '$' identifier is treated as a splice if followed by a `{`.
     *  A longer identifier starting with `$` is treated as a splice/id combination
     *  in a quoted block '{...'
     */
    def isSplice: Boolean =
      in.token == IDENTIFIER && in.name(0) == '$' && {
        if (in.name.length == 1) in.lookaheadIn(BitSet(LBRACE))
        else (staged & StageKind.Quoted) != 0
      }

/* ------------- ERROR HANDLING ------------------------------------------- */

    /** The offset of the last time when a statement on a new line was definitely
     *  encountered in the current scope or an outer scope.
     */
    private[this] var lastStatOffset = -1

    def setLastStatOffset(): Unit =
      if (mustStartStat && in.isAfterLineEnd())
        lastStatOffset = in.offset

    /** Is offset1 less or equally indented than offset2?
     *  This is the case if the characters between the preceding end-of-line and offset1
     *  are a prefix of the characters between the preceding end-of-line and offset2.
     */
    def isLeqIndented(offset1: Int, offset2: Int): Boolean = {
      def recur(idx1: Int, idx2: Int): Boolean =
        idx1 == offset1 ||
        idx2 < offset2 && source(idx1) == source(idx2) && recur(idx1 + 1, idx2 + 1)
      recur(source.startOfLine(offset1), source.startOfLine(offset2))
    }

    /** Skip on error to next safe point.
     *  Safe points are:
     *   - Closing braces, provided they match an opening brace before the error point.
     *   - Closing parens and brackets, provided they match an opening parent or bracket
     *     before the error point and there are no intervening other kinds of parens.
     *   - Semicolons and newlines, provided there are no intervening braces.
     *   - Definite statement starts on new lines, provided they are not more indented
     *     than the last known statement start before the error point.
     */
    protected def skip(): Unit = {
      val skippedParens = new ParensCounters
      while (true) {
        (in.token: @switch) match {
          case EOF =>
            return
          case SEMI | NEWLINE | NEWLINES =>
            if (skippedParens.count(LBRACE) == 0) return
          case RBRACE =>
            if (openParens.count(LBRACE) > 0 && skippedParens.count(LBRACE) == 0)
              return
            skippedParens.change(LBRACE, -1)
          case RPAREN =>
            if (openParens.count(LPAREN) > 0 && skippedParens.nonePositive)
              return
            skippedParens.change(LPAREN, -1)
          case RBRACKET =>
            if (openParens.count(LBRACKET) > 0 && skippedParens.nonePositive)
              return
            skippedParens.change(LBRACKET, -1)
          case LBRACE =>
            skippedParens.change(LBRACE, + 1)
          case LPAREN =>
            skippedParens.change(LPAREN, + 1)
          case LBRACKET=>
            skippedParens.change(LBRACKET, + 1)
          case _ =>
            if (mustStartStat &&
                in.isAfterLineEnd() &&
                isLeqIndented(in.offset, lastStatOffset max 0))
              return
        }
        in.nextToken()
      }
    }

    def warning(msg: => Message, sourcePos: SourcePosition): Unit =
      ctx.warning(msg, sourcePos)

    def warning(msg: => Message, offset: Int = in.offset): Unit =
      ctx.warning(msg, source.atSpan(Span(offset)))

    def deprecationWarning(msg: => Message, offset: Int = in.offset): Unit =
      ctx.deprecationWarning(msg, source.atSpan(Span(offset)))

    /** Issue an error at current offset that input is incomplete */
    def incompleteInputError(msg: => Message): Unit =
      ctx.incompleteInputError(msg, source.atSpan(Span(in.offset)))

    /** If at end of file, issue an incompleteInputError.
     *  Otherwise issue a syntax error and skip to next safe point.
     */
    def syntaxErrorOrIncomplete(msg: => Message, offset: Int = in.offset): Unit =
      if (in.token == EOF) incompleteInputError(msg)
      else {
        syntaxError(msg, offset)
        skip()
        lastErrorOffset = in.offset
      }

    /** Consume one token of the specified type, or
      * signal an error if it is not there.
      *
      * @return The offset at the start of the token to accept
      */
    def accept(token: Int): Int = {
      val offset = in.offset
      if (in.token != token) {
        syntaxErrorOrIncomplete(ExpectedTokenButFound(token, in.token))
      }
      if (in.token == token) in.nextToken()
      offset
    }

    /** semi = nl {nl} | `;'
     *  nl  = `\n' // where allowed
     */
    def acceptStatSep(): Unit = in.token match {
      case NEWLINE | NEWLINES => in.nextToken()
      case _                  => accept(SEMI)
    }

    def acceptStatSepUnlessAtEnd(altEnd: Token = EOF): Unit =
      if (!isStatSeqEnd)
        in.token match {
          case EOF =>
          case `altEnd` =>
          case NEWLINE | NEWLINES => in.nextToken()
          case SEMI => in.nextToken()
          case _ =>
            in.nextToken() // needed to ensure progress; otherwise we might cycle forever
            accept(SEMI)
        }

    def errorTermTree: Literal = atSpan(in.offset) { Literal(Constant(null)) }

    private[this] var inFunReturnType = false
    private def fromWithinReturnType[T](body: => T): T = {
      val saved = inFunReturnType
      try {
        inFunReturnType = true
        body
      } finally inFunReturnType = saved
    }

    /** A flag indicating we are parsing in the annotations of a primary
     *  class constructor
     */
    private[this] var inClassConstrAnnots = false
    private def fromWithinClassConstr[T](body: => T): T = {
      val saved = inClassConstrAnnots
      inClassConstrAnnots = true
      try body
      finally inClassConstrAnnots = saved
    }

    private[this] var inEnum = false
    private def withinEnum[T](isEnum: Boolean)(body: => T): T = {
      val saved = inEnum
      inEnum = isEnum
      try body
      finally inEnum = saved
    }

    private[this] var staged = StageKind.None
    def withinStaged[T](kind: StageKind)(op: => T): T = {
      val saved = staged
      staged |= kind
      try op
      finally staged = saved
    }

    def migrationWarningOrError(msg: String, offset: Int = in.offset): Unit =
      if (in.isScala2Mode)
        ctx.migrationWarning(msg, source.atSpan(Span(offset)))
      else
        syntaxError(msg, offset)

/* ---------- TREE CONSTRUCTION ------------------------------------------- */

    /** Convert tree to formal parameter list
    */
    def convertToParams(tree: Tree): List[ValDef] = tree match {
      case Parens(t)  => convertToParam(t) :: Nil
      case Tuple(ts)  => ts map (convertToParam(_))
      case t          => convertToParam(t) :: Nil
    }

    /** Convert tree to formal parameter
    */
    def convertToParam(tree: Tree, expected: String = "formal parameter"): ValDef = tree match {
      case Ident(name) =>
        makeParameter(name.asTermName, TypeTree()).withSpan(tree.span)
      case Typed(Ident(name), tpt) =>
        makeParameter(name.asTermName, tpt).withSpan(tree.span)
      case _ =>
        syntaxError(s"not a legal $expected", tree.span)
        makeParameter(nme.ERROR, tree)
    }

    /** Convert (qual)ident to type identifier
     */
    def convertToTypeId(tree: Tree): Tree = tree match {
      case id @ Ident(name) =>
        cpy.Ident(id)(name.toTypeName)
      case id @ Select(qual, name) =>
        cpy.Select(id)(qual, name.toTypeName)
      case _ =>
        syntaxError(IdentifierExpected(tree.show), tree.span)
        tree
    }

/* --------------- PLACEHOLDERS ------------------------------------------- */

    /** The implicit parameters introduced by `_` in the current expression.
     *  Parameters appear in reverse order.
     */
    var placeholderParams: List[ValDef] = Nil

    def checkNoEscapingPlaceholders[T](op: => T): T = {
      val savedPlaceholderParams = placeholderParams
      placeholderParams = Nil

      try op
      finally {
        placeholderParams match {
          case vd :: _ => syntaxError(UnboundPlaceholderParameter(), vd.span)
          case _ =>
        }
        placeholderParams = savedPlaceholderParams
      }
    }

    def isWildcard(t: Tree): Boolean = t match {
      case Ident(name1) => placeholderParams.nonEmpty && name1 == placeholderParams.head.name
      case Typed(t1, _) => isWildcard(t1)
      case Annotated(t1, _) => isWildcard(t1)
      case Parens(t1) => isWildcard(t1)
      case _ => false
    }

    def isWildcardType(t: Tree): Boolean = t match {
      case t: TypeBoundsTree => true
      case Parens(t1) => isWildcardType(t1)
      case _ => false
    }

    def rejectWildcardType(t: Tree, fallbackTree: Tree = scalaAny): Tree =
      if (isWildcardType(t)) {
        syntaxError(UnboundWildcardType(), t.span)
        fallbackTree
      }
      else t

/* -------------- XML ---------------------------------------------------- */

    /** the markup parser */
    lazy val xmlp: xml.MarkupParsers.MarkupParser = new MarkupParser(this, true)

    object symbXMLBuilder extends xml.SymbolicXMLBuilder(this, true) // DEBUG choices

    def xmlLiteral() : Tree = xmlp.xLiteral
    def xmlLiteralPattern() : Tree = xmlp.xLiteralPattern

/* -------- COMBINATORS -------------------------------------------------------- */

    def enclosed[T](tok: Token, body: => T): T = {
      accept(tok)
      openParens.change(tok, 1)
      try body
      finally {
        accept(tok + 1)
        openParens.change(tok, -1)
      }
    }

    def inParens[T](body: => T): T = enclosed(LPAREN, body)
    def inBraces[T](body: => T): T = enclosed(LBRACE, body)
    def inBrackets[T](body: => T): T = enclosed(LBRACKET, body)

    def inDefScopeBraces[T](body: => T): T = {
      val saved = lastStatOffset
      try inBraces(body)
      finally lastStatOffset = saved
    }

    /** part { `separator` part }
     */
    def tokenSeparated[T](separator: Int, part: () => T): List[T] = {
      val ts = new ListBuffer[T] += part()
      while (in.token == separator) {
        in.nextToken()
        ts += part()
      }
      ts.toList
    }

    def commaSeparated[T](part: () => T): List[T] = tokenSeparated(COMMA, part)

/* --------- OPERAND/OPERATOR STACK --------------------------------------- */

    var opStack: List[OpInfo] = Nil

    def checkAssoc(offset: Token, op1: Name, op2: Name, op2LeftAssoc: Boolean): Unit =
      if (isLeftAssoc(op1) != op2LeftAssoc)
        syntaxError(MixedLeftAndRightAssociativeOps(op1, op2, op2LeftAssoc), offset)

    def reduceStack(base: List[OpInfo], top: Tree, prec: Int, leftAssoc: Boolean, op2: Name, isType: Boolean): Tree = {
      if (opStack != base && precedence(opStack.head.operator.name) == prec)
        checkAssoc(opStack.head.offset, opStack.head.operator.name, op2, leftAssoc)
      def recur(top: Tree): Tree = {
        if (opStack == base) top
        else {
          val opInfo = opStack.head
          val opPrec = precedence(opInfo.operator.name)
          if (prec < opPrec || leftAssoc && prec == opPrec) {
            opStack = opStack.tail
            recur {
              atSpan(opInfo.operator.span union opInfo.operand.span union top.span) {
                InfixOp(opInfo.operand, opInfo.operator, top)
              }
            }
          }
          else top
        }
      }
      recur(top)
    }

    /**   operand { infixop operand | ‘given’ (operand | ParArgumentExprs) } [postfixop],
     *
     *  respecting rules of associativity and precedence.
     *  @param notAnOperator  a token that does not count as operator.
     *  @param maybePostfix   postfix operators are allowed.
     */
    def infixOps(
        first: Tree, canStartOperand: Token => Boolean, operand: () => Tree,
        isType: Boolean = false,
        isOperator: => Boolean = true,
        maybePostfix: Boolean = false): Tree = {
      val base = opStack

      def recur(top: Tree): Tree =
        if (isIdent && isOperator) {
          val op = if (isType) typeIdent() else termIdent()
          val top1 = reduceStack(base, top, precedence(op.name), isLeftAssoc(op.name), op.name, isType)
          opStack = OpInfo(top1, op, in.offset) :: opStack
          newLineOptWhenFollowing(canStartOperand)
          if (maybePostfix && !canStartOperand(in.token)) {
            val topInfo = opStack.head
            opStack = opStack.tail
            val od = reduceStack(base, topInfo.operand, 0, true, in.name, isType)
            atSpan(startOffset(od), topInfo.offset) {
              PostfixOp(od, topInfo.operator)
            }
          }
          else recur(operand())
        }
        else if (in.token == GIVEN) {
          val top1 = reduceStack(base, top, minInfixPrec, leftAssoc = true, nme.WITHkw, isType)
          assert(opStack `eq` base)
          val app = atSpan(startOffset(top1), in.offset) {
            in.nextToken()
            val args = if (in.token == LPAREN) parArgumentExprs() else operand() :: Nil
            Apply(top, args)
          }
          app.pushAttachment(ApplyGiven, ())
          recur(app)
        }
        else reduceStack(base, top, minPrec, leftAssoc = true, in.name, isType)

      recur(first)
    }

/* -------- IDENTIFIERS AND LITERALS ------------------------------------------- */

    /** Accept identifier and return its name as a term name. */
    def ident(): TermName =
      if (isIdent) {
        val name = in.name
        in.nextToken()
        name
      } else {
        syntaxErrorOrIncomplete(ExpectedTokenButFound(IDENTIFIER, in.token))
        nme.ERROR
      }

    /** Accept identifier and return Ident with its name as a term name. */
    def termIdent(): Ident =
      makeIdent(in.token, in.offset, ident())

    /** Accept identifier and return Ident with its name as a type name. */
    def typeIdent(): Ident =
      makeIdent(in.token, in.offset, ident().toTypeName)

    private def makeIdent(tok: Token, offset: Offset, name: Name) = {
      val tree =
        if (tok == BACKQUOTED_IDENT) BackquotedIdent(name)
        else Ident(name)

      // Make sure that even trees with parsing errors have a offset that is within the offset
      val errorOffset = offset min (in.lastOffset - 1)
      if (tree.name == nme.ERROR && tree.span == NoSpan) tree.withSpan(Span(errorOffset, errorOffset))
      else atSpan(offset)(tree)
    }

    def wildcardIdent(): Ident =
      atSpan(accept(USCORE)) { Ident(nme.WILDCARD) }

    def termIdentOrWildcard(): Ident =
      if (in.token == USCORE) wildcardIdent() else termIdent()

    /** Accept identifier acting as a selector on given tree `t`. */
    def selector(t: Tree): Tree =
      atSpan(startOffset(t), in.offset) { Select(t, ident()) }

    /** Selectors ::= id { `.' id }
     *
     *  Accept `.' separated identifiers acting as a selectors on given tree `t`.
     *  @param finish   An alternative parse in case the next token is not an identifier.
     *                  If the alternative does not apply, its tree argument is returned unchanged.
     */
    def selectors(t: Tree, finish: Tree => Tree): Tree = {
      val t1 = finish(t)
      if (t1 ne t) t1 else dotSelectors(selector(t), finish)
    }

    /** DotSelectors ::= { `.' id }
     *
     *  Accept `.' separated identifiers acting as a selectors on given tree `t`.
     *  @param finish   An alternative parse in case the token following a `.' is not an identifier.
     *                  If the alternative does not apply, its tree argument is returned unchanged.
     */
     def dotSelectors(t: Tree, finish: Tree => Tree = id): Tree =
      if (in.token == DOT) { in.nextToken(); selectors(t, finish) }
      else t

    private val id: Tree => Tree = x => x

    /** Path       ::= StableId
     *              |  [id `.'] this
     *
     *  @param thisOK   If true, the path can end with the keyword `this`.
     *                  If false, another selection is required after the `this`.
     *  @param finish   An alternative parse in case the token following a `.' is not an identifier.
     *                  If the alternative does not apply, its tree argument is returned unchanged.
     */
    def path(thisOK: Boolean, finish: Tree => Tree = id): Tree = {
      val start = in.offset
      def handleThis(qual: Ident) = {
        in.nextToken()
        val t = atSpan(start) { This(qual) }
        if (!thisOK && in.token != DOT) syntaxError(DanglingThisInPath(), t.span)
        dotSelectors(t, finish)
      }
      def handleSuper(qual: Ident) = {
        in.nextToken()
        val mix = mixinQualifierOpt()
        val t = atSpan(start) { Super(This(qual), mix) }
        accept(DOT)
        dotSelectors(selector(t), finish)
      }
      if (in.token == THIS) handleThis(EmptyTypeIdent)
      else if (in.token == SUPER) handleSuper(EmptyTypeIdent)
      else {
        val t = termIdent()
        if (in.token == DOT) {
          def qual = cpy.Ident(t)(t.name.toTypeName)
          in.nextToken()
          if (in.token == THIS) handleThis(qual)
          else if (in.token == SUPER) handleSuper(qual)
          else selectors(t, finish)
        }
        else t
      }
    }

    /** MixinQualifier ::= `[' id `]'
    */
    def mixinQualifierOpt(): Ident =
      if (in.token == LBRACKET) inBrackets(atSpan(in.offset) { typeIdent() })
      else EmptyTypeIdent

    /** StableId ::= id
     *            |  Path `.' id
     *            |  [id '.'] super [`[' id `]']`.' id
     */
    def stableId(): Tree =
      path(thisOK = false)

    /** QualId ::= id {`.' id}
    */
    def qualId(): Tree = dotSelectors(termIdent())

    /** SimpleExpr    ::= literal
     *                  | 'id | 'this | 'true | 'false | 'null
     *                  | null
     *  @param negOffset   The offset of a preceding `-' sign, if any.
     *                     If the literal is not negated, negOffset = in.offset.
     */
    def literal(negOffset: Int = in.offset, inPattern: Boolean = false): Tree = {

      def literalOf(token: Token): Literal = {
        val isNegated = negOffset < in.offset
        val value = token match {
          case CHARLIT                => in.charVal
          case INTLIT                 => in.intVal(isNegated).toInt
          case LONGLIT                => in.intVal(isNegated)
          case FLOATLIT               => in.floatVal(isNegated).toFloat
          case DOUBLELIT              => in.floatVal(isNegated)
          case STRINGLIT | STRINGPART => in.strVal
          case TRUE                   => true
          case FALSE                  => false
          case NULL                   => null
          case _                      =>
            syntaxErrorOrIncomplete(IllegalLiteral())
            null
        }
        Literal(Constant(value))
      }

      atSpan(negOffset) {
        if (in.token == QUOTEID) {
          if ((staged & StageKind.Spliced) != 0 && isIdentifierStart(in.name(0))) {
            val t = atSpan(in.offset + 1) {
              val tok = in.toToken(in.name)
              tok match {
                case TRUE | FALSE | NULL => literalOf(tok)
                case THIS => This(EmptyTypeIdent)
                case _ => Ident(in.name)
              }
            }
            in.nextToken()
            Quote(t)
          }
          else {
            migrationWarningOrError(em"""symbol literal '${in.name} is no longer supported,
                                        |use a string literal "${in.name}" or an application Symbol("${in.name}") instead,
                                        |or enclose in braces '{${in.name}} if you want a quoted expression.""")
            if (in.isScala2Mode) {
              patch(source, Span(in.offset, in.offset + 1), "Symbol(\"")
              patch(source, Span(in.charOffset - 1), "\")")
            }
            atSpan(in.skipToken()) { SymbolLit(in.strVal) }
          }
        }
        else if (in.token == INTERPOLATIONID) interpolatedString(inPattern)
        else {
          val t = literalOf(in.token)
          in.nextToken()
          t
        }
      }
    }

    private def interpolatedString(inPattern: Boolean = false): Tree = atSpan(in.offset) {
      val segmentBuf = new ListBuffer[Tree]
      val interpolator = in.name
      in.nextToken()
      while (in.token == STRINGPART) {
        segmentBuf += Thicket(
            literal(inPattern = inPattern),
            atSpan(in.offset) {
              if (in.token == IDENTIFIER)
                termIdent()
              else if (in.token == USCORE && inPattern) {
                in.nextToken()
                Ident(nme.WILDCARD)
              }
              else if (in.token == THIS) {
                in.nextToken()
                This(EmptyTypeIdent)
              }
              else if (in.token == LBRACE)
                if (inPattern) Block(Nil, inBraces(pattern()))
                else expr()
              else {
                ctx.error(InterpolatedStringError(), source.atSpan(Span(in.offset)))
                EmptyTree
              }
            })
      }
      if (in.token == STRINGLIT) segmentBuf += literal(inPattern = inPattern)
      InterpolatedString(interpolator, segmentBuf.toList)
    }

/* ------------- NEW LINES ------------------------------------------------- */

    def newLineOpt(): Unit = {
      if (in.token == NEWLINE) in.nextToken()
    }

    def newLinesOpt(): Unit = {
      if (in.token == NEWLINE || in.token == NEWLINES)
        in.nextToken()
    }

    def newLineOptWhenFollowedBy(token: Int): Unit = {
      // note: next is defined here because current == NEWLINE
      if (in.token == NEWLINE && in.next.token == token) newLineOpt()
    }

    def newLineOptWhenFollowing(p: Int => Boolean): Unit = {
      // note: next is defined here because current == NEWLINE
      if (in.token == NEWLINE && p(in.next.token)) newLineOpt()
    }

/* ------------- TYPES ------------------------------------------------------ */
    /** Same as [[typ]], but if this results in a wildcard it emits a syntax error and
     *  returns a tree for type `Any` instead.
     */
    def toplevelTyp(): Tree = rejectWildcardType(typ())

    /** Type        ::=  FunTypeMods FunArgTypes `=>' Type
     *                |  HkTypeParamClause `->' Type
     *                |  InfixType
     *  FunArgTypes ::=  InfixType
     *                |  `(' [ FunArgType {`,' FunArgType } ] `)'
     *                |  '(' TypedFunParam {',' TypedFunParam } ')'
     */
    def typ(): Tree = {
      val start = in.offset
      val imods = modifiers(funTypeMods)
      def functionRest(params: List[Tree]): Tree =
        atSpan(start, accept(ARROW)) {
          val t = typ()
          if (imods.is(Given | Erased)) new FunctionWithMods(params, t, imods)
          else Function(params, t)
        }
      def funArgTypesRest(first: Tree, following: () => Tree) = {
        val buf = new ListBuffer[Tree] += first
        while (in.token == COMMA) {
          in.nextToken()
          buf += following()
        }
        buf.toList
      }
      var isValParamList = false

      val t =
        if (in.token == LPAREN) {
          in.nextToken()
          if (in.token == RPAREN) {
            in.nextToken()
            functionRest(Nil)
          }
          else {
            openParens.change(LPAREN, 1)
            val paramStart = in.offset
            val ts = funArgType() match {
              case Ident(name) if name != tpnme.WILDCARD && in.token == COLON =>
                isValParamList = true
                funArgTypesRest(
                    typedFunParam(paramStart, name.toTermName, imods),
                    () => typedFunParam(in.offset, ident(), imods))
              case t =>
                funArgTypesRest(t, funArgType)
            }
            openParens.change(LPAREN, -1)
            accept(RPAREN)
            if (isValParamList || in.token == ARROW)
              functionRest(ts)
            else {
              val ts1 =
                for (t <- ts) yield {
                  t match {
                    case t@ByNameTypeTree(t1) =>
                      syntaxError(ByNameParameterNotSupported(t), t.span)
                      t1
                    case _ =>
                      t
                  }
                }
              val tuple = atSpan(start) { makeTupleOrParens(ts1) }
              infixTypeRest(
                refinedTypeRest(
                  withTypeRest(
                    annotTypeRest(
                      simpleTypeRest(tuple)))))
            }
          }
        }
        else if (in.token == LBRACKET) {
          val start = in.offset
          val tparams = typeParamClause(ParamOwner.TypeParam)
          if (in.token == ARROW)
            atSpan(start, in.skipToken())(LambdaTypeTree(tparams, toplevelTyp()))
          else { accept(ARROW); typ() }
        }
        else infixType()

      in.token match {
        case ARROW => functionRest(t :: Nil)
        case MATCH => matchType(EmptyTree, t)
        case FORSOME => syntaxError(ExistentialTypesNoLongerSupported()); t
        case _ =>
          if (imods.is(Implicit) && !t.isInstanceOf[FunctionWithMods])
            syntaxError("Types with implicit keyword can only be function types", implicitKwPos(start))
          t
      }
    }

    private def implicitKwPos(start: Int): Span =
      Span(start, start + nme.IMPLICITkw.asSimpleName.length)

    /** TypedFunParam   ::= id ':' Type */
    def typedFunParam(start: Offset, name: TermName, mods: Modifiers = EmptyModifiers): Tree = atSpan(start) {
      accept(COLON)
      makeParameter(name, typ(), mods | Param)
    }

    /** InfixType ::= RefinedType {id [nl] refinedType}
     */
    def infixType(): Tree = infixTypeRest(refinedType())

    /** Is current ident a `*`, and is it followed by a `)` or `,`? */
    def isPostfixStar: Boolean =
      in.name == nme.raw.STAR && in.lookaheadIn(BitSet(RPAREN, COMMA))

    def infixTypeRest(t: Tree): Tree =
      infixOps(t, canStartTypeTokens, refinedType, isType = true, isOperator = !isPostfixStar)

    /** RefinedType        ::=  WithType {Annotation | [nl] Refinement}
     */
    val refinedType: () => Tree = () => refinedTypeRest(withType())

    def refinedTypeRest(t: Tree): Tree = {
      newLineOptWhenFollowedBy(LBRACE)
      if (in.token == LBRACE) refinedTypeRest(atSpan(startOffset(t)) { RefinedTypeTree(rejectWildcardType(t), refinement()) })
      else t
    }

    /** WithType ::= AnnotType {`with' AnnotType}    (deprecated)
     */
    def withType(): Tree = withTypeRest(annotType())

    def withTypeRest(t: Tree): Tree =
      if (in.token == WITH) {
        if (ctx.settings.strict.value)
          deprecationWarning(DeprecatedWithOperator())
        in.nextToken()
        makeAndType(t, withType())
      }
      else t

    /** AnnotType ::= SimpleType {Annotation}
     */
    def annotType(): Tree = annotTypeRest(simpleType())

    def annotTypeRest(t: Tree): Tree =
      if (in.token == AT)
        annotTypeRest(atSpan(startOffset(t)) {
          Annotated(rejectWildcardType(t), annot())
        })
      else t

    /** The block in a quote or splice */
    def stagedBlock() =
      inDefScopeBraces(block()) match {
        case t @ Block(Nil, expr) if !expr.isEmpty => expr
        case t => t
      }

    /** SimpleEpxr  ::=  spliceId | ‘$’ ‘{’ Block ‘}’)
     *  SimpleType  ::=  spliceId | ‘$’ ‘{’ Block ‘}’)
     */
    def splice(isType: Boolean): Tree =
      atSpan(in.offset) {
        val expr =
          if (in.name.length == 1) {
            in.nextToken()
            withinStaged(StageKind.Spliced)(stagedBlock())
          }
          else atSpan(in.offset + 1) {
            val id = Ident(in.name.drop(1))
            in.nextToken()
            id
          }
        if (isType) TypSplice(expr) else Splice(expr)
      }

    /** SimpleType       ::=  SimpleType TypeArgs
     *                     |  SimpleType `#' id
     *                     |  StableId
     *                     |  Path `.' type
     *                     |  `(' ArgTypes `)'
     *                     |  `_' TypeBounds
     *                     |  Refinement
     *                     |  Literal
     *                     |  ‘$’ ‘{’ Block ‘}’
     */
    def simpleType(): Tree = simpleTypeRest {
      if (in.token == LPAREN)
        atSpan(in.offset) {
          makeTupleOrParens(inParens(argTypes(namedOK = false, wildOK = true)))
        }
      else if (in.token == LBRACE)
<<<<<<< HEAD
        atPos(in.offset) { inBraces(refinementOnEmptyOrSingleton()) }
=======
        atSpan(in.offset) { RefinedTypeTree(EmptyTree, refinement()) }
>>>>>>> 3185338f
      else if (isSimpleLiteral) { SingletonTypeTree(literal()) }
      else if (in.token == USCORE) {
        val start = in.skipToken()
        typeBounds().withSpan(Span(start, in.lastOffset, start))
      }
      else if (isSplice)
        splice(isType = true)
      else path(thisOK = false, handleSingletonType) match {
        case r @ SingletonTypeTree(_) => r
        case r => convertToTypeId(r)
      }
    }

    /** A refinement on an empty tree or a singleton type tree. */
    def refinementOnEmptyOrSingleton(): Tree = {
      if (!isStatSeqEnd && !isDclIntro) SingletonTypeTree(expr1())
      else RefinedTypeTree(EmptyTree, refineStatSeq())
    }

    val handleSingletonType: Tree => Tree = t =>
      if (in.token == TYPE) {
        in.nextToken()
        atSpan(startOffset(t)) { SingletonTypeTree(t) }
      } else t

    private def simpleTypeRest(t: Tree): Tree = in.token match {
      case HASH => simpleTypeRest(typeProjection(t))
      case LBRACKET => simpleTypeRest(atSpan(startOffset(t)) {
        AppliedTypeTree(rejectWildcardType(t), typeArgs(namedOK = false, wildOK = true)) })
      case _ => t
    }

    private def typeProjection(t: Tree): Tree = {
      accept(HASH)
      val id = typeIdent()
      atSpan(startOffset(t), startOffset(id)) { Select(t, id.name) }
    }

    /**   ArgTypes          ::=  Type {`,' Type}
     *                        |  NamedTypeArg {`,' NamedTypeArg}
     *    NamedTypeArg      ::=  id `=' Type
     */
    def argTypes(namedOK: Boolean, wildOK: Boolean): List[Tree] = {

      def argType() = {
        val t = typ()
        if (wildOK) t else rejectWildcardType(t)
      }

      def namedTypeArg() = {
        val name = ident()
        accept(EQUALS)
        NamedArg(name.toTypeName, argType())
      }

      def otherArgs(first: Tree, arg: () => Tree): List[Tree] = {
        val rest =
          if (in.token == COMMA) {
            in.nextToken()
            commaSeparated(arg)
          }
          else Nil
        first :: rest
      }
      if (namedOK && in.token == IDENTIFIER)
        argType() match {
          case Ident(name) if in.token == EQUALS =>
            in.nextToken()
            otherArgs(NamedArg(name, argType()), () => namedTypeArg())
          case firstArg =>
            otherArgs(firstArg, () => argType())
        }
      else commaSeparated(() => argType())
    }

    /** FunArgType ::=  Type | `=>' Type
     */
    val funArgType: () => Tree = () =>
      if (in.token == ARROW) atSpan(in.skipToken()) { ByNameTypeTree(typ()) }
      else typ()

    /** ParamType ::= [`=>'] ParamValueType
     */
    def paramType(): Tree =
      if (in.token == ARROW) atSpan(in.skipToken()) { ByNameTypeTree(paramValueType()) }
      else paramValueType()

    /** ParamValueType ::= Type [`*']
     */
    def paramValueType(): Tree = {
      val t = toplevelTyp()
      if (isIdent(nme.raw.STAR)) {
        in.nextToken()
        atSpan(startOffset(t)) { PostfixOp(t, Ident(tpnme.raw.STAR)) }
      } else t
    }

    /** TypeArgs      ::= `[' Type {`,' Type} `]'
     *  NamedTypeArgs ::= `[' NamedTypeArg {`,' NamedTypeArg} `]'
     */
    def typeArgs(namedOK: Boolean, wildOK: Boolean): List[Tree] = inBrackets(argTypes(namedOK, wildOK))

    /** Refinement ::= `{' RefineStatSeq `}'
     */
    def refinement(): List[Tree] = inBraces(refineStatSeq())

    /** TypeBounds ::= [`>:' Type] [`<:' Type]
     */
    def typeBounds(): TypeBoundsTree =
      atSpan(in.offset) { TypeBoundsTree(bound(SUPERTYPE), bound(SUBTYPE)) }

    private def bound(tok: Int): Tree =
      if (in.token == tok) { in.nextToken(); toplevelTyp() }
      else EmptyTree

    /** TypeParamBounds   ::=  TypeBounds {`<%' Type} {`:' Type}
     */
    def typeParamBounds(pname: TypeName): Tree = {
      val t = typeBounds()
      val cbs = contextBounds(pname)
      if (cbs.isEmpty) t
      else atSpan((t.span union cbs.head.span).start) { ContextBounds(t, cbs) }
    }

    def contextBounds(pname: TypeName): List[Tree] = in.token match {
      case COLON =>
        atSpan(in.skipToken()) {
          AppliedTypeTree(toplevelTyp(), Ident(pname))
        } :: contextBounds(pname)
      case VIEWBOUND =>
        deprecationWarning("view bounds `<%' are deprecated, use a context bound `:' instead")
        atSpan(in.skipToken()) {
          Function(Ident(pname) :: Nil, toplevelTyp())
        } :: contextBounds(pname)
      case _ =>
        Nil
    }

    def typedOpt(): Tree =
      if (in.token == COLON) { in.nextToken(); toplevelTyp() }
      else TypeTree().withSpan(Span(in.lastOffset))

    def typeDependingOn(location: Location.Value): Tree =
      if (location == Location.InParens) typ()
      else if (location == Location.InPattern) refinedType()
      else infixType()

/* ----------- EXPRESSIONS ------------------------------------------------ */

    /** EqualsExpr ::= `=' Expr
     */
    def equalsExpr(): Tree = {
      accept(EQUALS)
      expr()
    }

    def condExpr(altToken: Token): Tree = {
      if (in.token == LPAREN) {
        val t = atSpan(in.offset) { Parens(inParens(exprInParens())) }
        if (in.token == altToken) in.nextToken()
        t
      } else {
        val t = expr()
        accept(altToken)
        t
      }
    }

    /** Expr              ::=  [ClosureMods] FunParams =>' Expr
     *                      |  Expr1
     *  FunParams         ::=  Bindings
     *                      |  id
     *                      |  `_'
     *  ExprInParens      ::=  PostfixExpr `:' Type
     *                      |  Expr
     *  BlockResult       ::=  [ClosureMods] FunParams =>' Block
     *                      |  Expr1
     *  Expr1             ::=  [‘inline’] `if' `(' Expr `)' {nl} Expr [[semi] else Expr]
     *                      |  [‘inline’] `if' Expr `then' Expr [[semi] else Expr]
     *                      |  `while' `(' Expr `)' {nl} Expr
     *                      |  `while' Expr `do' Expr
     *                      |  `do' Expr [semi] `while' Expr
     *                      |  `try' Expr Catches [`finally' Expr]
     *                      |  `try' Expr [`finally' Expr]
     *                      |  `throw' Expr
     *                      |  `return' [Expr]
     *                      |  ForExpr
     *                      |  [SimpleExpr `.'] id `=' Expr
     *                      |  SimpleExpr1 ArgumentExprs `=' Expr
     *                      |  PostfixExpr [Ascription]
     *                      |  [‘inline’] PostfixExpr `match' `{' CaseClauses `}'
     *                      |  `implicit' `match' `{' ImplicitCaseClauses `}'
     *  Bindings          ::= `(' [Binding {`,' Binding}] `)'
     *  Binding           ::= (id | `_') [`:' Type]
     *  Ascription        ::= `:' CompoundType
     *                      | `:' Annotation {Annotation}
     *                      | `:' `_' `*'
     */
    val exprInParens: () => Tree = () => expr(Location.InParens)

    def expr(): Tree = expr(Location.ElseWhere)

    def expr(location: Location.Value): Tree = {
      val start = in.offset
      if (in.token == IMPLICIT || in.token == ERASED || in.token == GIVEN) {
        val imods = modifiers(closureMods)
        if (in.token == MATCH) implicitMatch(start, imods)
        else implicitClosure(start, location, imods)
      } else {
        val saved = placeholderParams
        placeholderParams = Nil

        def wrapPlaceholders(t: Tree) = try
          if (placeholderParams.isEmpty) t
          else new WildcardFunction(placeholderParams.reverse, t)
        finally placeholderParams = saved

        val t = expr1(location)
        if (in.token == ARROW) {
          placeholderParams = Nil // don't interpret `_' to the left of `=>` as placeholder
          wrapPlaceholders(closureRest(start, location, convertToParams(t)))
        }
        else if (isWildcard(t)) {
          placeholderParams = placeholderParams ::: saved
          t
        }
        else wrapPlaceholders(t)
      }
    }

    def expr1(location: Location.Value = Location.ElseWhere): Tree = in.token match {
      case IF =>
        ifExpr(in.offset, If)
      case WHILE =>
        atSpan(in.skipToken()) {
          val cond = condExpr(DO)
          newLinesOpt()
          val body = expr()
          WhileDo(cond, body)
        }
      case DO =>
        atSpan(in.skipToken()) {
          val body = expr()
          if (isStatSep) in.nextToken()
          accept(WHILE)
          val cond = expr()
          DoWhile(body, cond)
        }
      case TRY =>
        val tryOffset = in.offset
        atSpan(in.skipToken()) {
          val body = expr()
          val (handler, handlerStart) =
            if (in.token == CATCH) {
              val span = in.offset
              in.nextToken()
              (expr(), span)
            } else (EmptyTree, -1)

          handler match {
            case Block(Nil, EmptyTree) =>
              assert(handlerStart != -1)
              syntaxError(
                EmptyCatchBlock(body),
                Span(handlerStart, endOffset(handler))
              )
            case _ =>
          }

          val finalizer =
            if (in.token == FINALLY) { in.nextToken(); expr() }
            else {
              if (handler.isEmpty) warning(
                EmptyCatchAndFinallyBlock(body),
                source.atSpan(Span(tryOffset, endOffset(body)))
              )
              EmptyTree
            }
          ParsedTry(body, handler, finalizer)
        }
      case THROW =>
        atSpan(in.skipToken()) { Throw(expr()) }
      case RETURN =>
        atSpan(in.skipToken()) { Return(if (isExprIntro) expr() else EmptyTree, EmptyTree) }
      case FOR =>
        forExpr()
      case _ =>
        if (isIdent(nme.inline) && !in.inModifierPosition() && in.lookaheadIn(canStartExpressionTokens)) {
          val start = in.skipToken()
          in.token match {
            case IF =>
              ifExpr(start, InlineIf)
            case _ =>
              val t = postfixExpr()
              if (in.token == MATCH) matchExpr(t, start, InlineMatch)
              else {
                syntaxErrorOrIncomplete(i"`match` or `if` expected but ${in.token} found")
                t
              }
          }
        }
        else expr1Rest(postfixExpr(), location)
    }

    def expr1Rest(t: Tree, location: Location.Value): Tree = in.token match {
      case EQUALS =>
         t match {
           case Ident(_) | Select(_, _) | Apply(_, _) =>
             atSpan(startOffset(t), in.skipToken()) { Assign(t, expr()) }
           case _ =>
             t
         }
      case COLON =>
        ascription(t, location)
      case MATCH =>
        matchExpr(t, startOffset(t), Match)
      case _ =>
        t
    }

    def ascription(t: Tree, location: Location.Value): Tree = atSpan(startOffset(t)) {
      in.skipToken()
      in.token match {
        case USCORE =>
          val uscoreStart = in.skipToken()
          if (isIdent(nme.raw.STAR)) {
            in.nextToken()
            if (in.token != RPAREN) syntaxError(SeqWildcardPatternPos(), uscoreStart)
            Typed(t, atSpan(uscoreStart) { Ident(tpnme.WILDCARD_STAR) })
          } else {
            syntaxErrorOrIncomplete(IncorrectRepeatedParameterSyntax())
            t
          }
        case AT if location != Location.InPattern =>
          (t /: annotations())(Annotated)
        case _ =>
          val tpt = typeDependingOn(location)
          if (isWildcard(t) && location != Location.InPattern) {
            val vd :: rest = placeholderParams
            placeholderParams =
              cpy.ValDef(vd)(tpt = tpt).withSpan(vd.span.union(tpt.span)) :: rest
          }
          Typed(t, tpt)
      }
    }

    /**    `if' `(' Expr `)' {nl} Expr [[semi] else Expr]
     *     `if' Expr `then' Expr [[semi] else Expr]
     */
    def ifExpr(start: Offset, mkIf: (Tree, Tree, Tree) => If): If =
      atSpan(start, in.skipToken()) {
        val cond = condExpr(THEN)
        newLinesOpt()
        val thenp = expr()
        val elsep = if (in.token == ELSE) { in.nextToken(); expr() }
                    else EmptyTree
        mkIf(cond, thenp, elsep)
      }

    /**    `match' { CaseClauses }
     */
    def matchExpr(t: Tree, start: Offset, mkMatch: (Tree, List[CaseDef]) => Match) =
      atSpan(start, in.skipToken()) {
        inBraces(mkMatch(t, caseClauses(caseClause)))
      }

    /**    `match' { ImplicitCaseClauses }
     */
    def implicitMatch(start: Int, imods: Modifiers) = {
      def markFirstIllegal(mods: List[Mod]) = mods match {
        case mod :: _ => syntaxError(em"illegal modifier for implicit match", mod.span)
        case _ =>
      }
      imods.mods match {
        case Mod.Implicit() :: mods => markFirstIllegal(mods)
        case mods => markFirstIllegal(mods)
      }
      val result @ Match(t, cases) =
        matchExpr(EmptyTree, start, InlineMatch)
      for (CaseDef(pat, _, _) <- cases) {
        def isImplicitPattern(pat: Tree) = pat match {
          case Typed(pat1, _) => isVarPattern(pat1)
          case pat => isVarPattern(pat)
        }
        if (!isImplicitPattern(pat))
          syntaxError(em"not a legal pattern for an implicit match", pat.span)
      }
      result
    }

    /**    `match' { TypeCaseClauses }
     */
    def matchType(bound: Tree, t: Tree): MatchTypeTree =
      atSpan((if (bound.isEmpty) t else bound).span.start, accept(MATCH)) {
        inBraces(MatchTypeTree(bound, t, caseClauses(typeCaseClause)))
      }

    /** FunParams         ::=  Bindings
     *                     |   id
     *                     |   `_'
     *  Bindings          ::=  `(' [Binding {`,' Binding}] `)'
     */
    def funParams(mods: Modifiers, location: Location.Value): List[Tree] =
      if (in.token == LPAREN)
        inParens(if (in.token == RPAREN) Nil else commaSeparated(() => binding(mods)))
      else {
        val start = in.offset
        val name = bindingName()
        val t =
          if (in.token == COLON && location == Location.InBlock) {
            if (ctx.settings.strict.value)
                // Don't error in non-strict mode, as the alternative syntax "implicit (x: T) => ... "
                // is not supported by Scala2.x
              migrationWarningOrError(s"This syntax is no longer supported; parameter needs to be enclosed in (...)")
            in.nextToken()
            val t = infixType()
            if (false && in.isScala2Mode) {
              patch(source, Span(start), "(")
              patch(source, Span(in.lastOffset), ")")
            }
            t
          }
          else TypeTree()
        (atSpan(start) { makeParameter(name, t, mods) }) :: Nil
      }

    /**  Binding           ::= (id | `_') [`:' Type]
     */
    def binding(mods: Modifiers): Tree =
      atSpan(in.offset) { makeParameter(bindingName(), typedOpt(), mods) }

    def bindingName(): TermName =
      if (in.token == USCORE) {
        in.nextToken()
        WildcardParamName.fresh()
      }
      else ident()

    /** Expr         ::= ClosureMods FunParams `=>' Expr
     *  BlockResult  ::= implicit id [`:' InfixType] `=>' Block // Scala2 only
     */
    def implicitClosure(start: Int, location: Location.Value, implicitMods: Modifiers): Tree =
      closureRest(start, location, funParams(implicitMods, location))

    def closureRest(start: Int, location: Location.Value, params: List[Tree]): Tree =
      atSpan(start, in.offset) {
        accept(ARROW)
        Function(params, if (location == Location.InBlock) block() else expr())
      }

    /** PostfixExpr   ::= InfixExpr [id [nl]]
     *  InfixExpr     ::= PrefixExpr
     *                  | InfixExpr id [nl] InfixExpr
     *                  | InfixExpr ‘given’ (InfixExpr | ParArgumentExprs)
     */
    def postfixExpr(): Tree =
      infixOps(prefixExpr(), canStartExpressionTokens, prefixExpr, maybePostfix = true)

    /** PrefixExpr   ::= [`-' | `+' | `~' | `!'] SimpleExpr
    */
    val prefixExpr: () => Tree = () =>
      if (isIdent && nme.raw.isUnary(in.name)) {
        val start = in.offset
        val op = termIdent()
        if (op.name == nme.raw.MINUS && isNumericLit)
          simpleExprRest(literal(start), canApply = true)
        else
          atSpan(start) { PrefixOp(op, simpleExpr()) }
      }
      else simpleExpr()

    /** SimpleExpr    ::= ‘new’ (ConstrApp [TemplateBody] | TemplateBody)
     *                 |  BlockExpr
     *                 |  ‘'’ ‘{’ Block ‘}’
     *                 |  ‘'’ ‘[’ Type ‘]’
     *                 |  ‘$’ ‘{’ Block ‘}’
     *                 |  quoteId
     *                 |  SimpleExpr1 [`_']
     *  SimpleExpr1   ::= literal
     *                 |  xmlLiteral
     *                 |  Path
     *                 |  `(' [ExprsInParens] `)'
     *                 |  SimpleExpr `.' id
     *                 |  SimpleExpr (TypeArgs | NamedTypeArgs)
     *                 |  SimpleExpr1 ArgumentExprs
     */
    def simpleExpr(): Tree = {
      var canApply = true
      val t = in.token match {
        case XMLSTART =>
          xmlLiteral()
        case IDENTIFIER =>
          if (isSplice) splice(isType = false)
          else path(thisOK = true)
        case BACKQUOTED_IDENT | THIS | SUPER =>
          path(thisOK = true)
        case USCORE =>
          val start = in.skipToken()
          val pname = WildcardParamName.fresh()
          val param = ValDef(pname, TypeTree(), EmptyTree).withFlags(SyntheticTermParam)
            .withSpan(Span(start))
          placeholderParams = param :: placeholderParams
          atSpan(start) { Ident(pname) }
        case LPAREN =>
          atSpan(in.offset) { makeTupleOrParens(inParens(exprsInParensOpt())) }
        case LBRACE =>
          canApply = false
          blockExpr()
        case QUOTE =>
          atSpan(in.skipToken()) {
            withinStaged(StageKind.Quoted) {
              Quote {
                if (in.token == LBRACKET) inBrackets(typ())
                else stagedBlock()
              }
            }
          }
        case NEW =>
          canApply = false
          newExpr()
        case MACRO =>
          val start = in.skipToken()
          val call = ident()
          // The standard library uses "macro ???" to denote "fast track" macros
          // hardcoded in the compiler, don't issue an error for those macros
          // since we want to be able to compile the standard library.
          if (call `ne` nme.???)
            syntaxError(
              "Scala 2 macros are not supported, see http://dotty.epfl.ch/docs/reference/dropped-features/macros.html",
              start)
          unimplementedExpr
        case _ =>
          if (isLiteral) literal()
          else {
            syntaxErrorOrIncomplete(IllegalStartSimpleExpr(tokenString(in.token)), expectedOffset)
            errorTermTree
          }
      }
      simpleExprRest(t, canApply)
    }

    def simpleExprRest(t: Tree, canApply: Boolean = true): Tree = {
      if (canApply) newLineOptWhenFollowedBy(LBRACE)
      in.token match {
        case DOT =>
          in.nextToken()
          simpleExprRest(selector(t), canApply = true)
        case LBRACKET =>
          val tapp = atSpan(startOffset(t), in.offset) { TypeApply(t, typeArgs(namedOK = true, wildOK = false)) }
          simpleExprRest(tapp, canApply = true)
        case LPAREN | LBRACE if canApply =>
          val app = atSpan(startOffset(t), in.offset) { Apply(t, argumentExprs()) }
          simpleExprRest(app, canApply = true)
        case USCORE =>
          atSpan(startOffset(t), in.skipToken()) { PostfixOp(t, Ident(nme.WILDCARD)) }
        case _ =>
          t
      }
    }

    /** SimpleExpr    ::= ‘new’ (ConstrApp {`with` ConstrApp} [TemplateBody] | TemplateBody)
     */
    def newExpr(): Tree = {
      val start = in.skipToken()
      def reposition(t: Tree) = t.withSpan(Span(start, in.lastOffset))
      newLineOptWhenFollowedBy(LBRACE)
      val parents =
        if (in.token == LBRACE) Nil
        else constrApp() :: {
          if (in.token == WITH) {
            // Enable this for 3.1, when we drop `with` for inheritance:
            //   in.errorUnlessInScala2Mode(
            //     "anonymous class with multiple parents is no longer supported; use a named class instead")
            in.nextToken()
            tokenSeparated(WITH, constrApp)
          }
          else Nil
        }
      newLineOptWhenFollowedBy(LBRACE)
      parents match {
        case parent :: Nil if in.token != LBRACE =>
          reposition(if (parent.isType) ensureApplied(wrapNew(parent)) else parent)
        case _ =>
          New(reposition(templateBodyOpt(emptyConstructor, parents, Nil, isEnum = false)))
      }
    }

    /**   ExprsInParens     ::=  ExprInParens {`,' ExprInParens}
     */
    def exprsInParensOpt(): List[Tree] =
      if (in.token == RPAREN) Nil else commaSeparated(exprInParens)

    /** ParArgumentExprs ::= `(' [ExprsInParens] `)'
     *                    |  `(' [ExprsInParens `,'] PostfixExpr `:' `_' `*' ')'
     */
    def parArgumentExprs(): List[Tree] =
      inParens(if (in.token == RPAREN) Nil else commaSeparated(argumentExpr))

    /** ArgumentExprs ::= ParArgumentExprs
     *                 |  [nl] BlockExpr
     */
    def argumentExprs(): List[Tree] =
      if (in.token == LBRACE) blockExpr() :: Nil else parArgumentExprs()

    val argumentExpr: () => Tree = () => exprInParens() match {
      case arg @ Assign(Ident(id), rhs) => cpy.NamedArg(arg)(id, rhs)
      case arg => arg
    }


    /** ArgumentExprss ::= {ArgumentExprs}
     */
    def argumentExprss(fn: Tree): Tree = {
      newLineOptWhenFollowedBy(LBRACE)
      if (in.token == LPAREN || in.token == LBRACE) argumentExprss(Apply(fn, argumentExprs()))
      else fn
    }

    /** ParArgumentExprss ::= {ParArgumentExprs}
     *
     *  Special treatment for arguments to primary constructor annotations.
     *  (...) is considered an argument only if it does not look like a formal
     *  parameter list, i.e. does not start with `( <annot>* <mod>* ident : `
     *  Furthermore, `()` is considered a annotation argument only if it comes first.
     */
    def parArgumentExprss(fn: Tree): Tree = {
      def isLegalAnnotArg: Boolean = {
        val lookahead = in.lookaheadScanner
        (lookahead.token == LPAREN) && {
          lookahead.nextToken()
          if (lookahead.token == RPAREN)
            !fn.isInstanceOf[Trees.Apply[_]] // allow one () as annotation argument
          else if (lookahead.token == IDENTIFIER) {
            lookahead.nextToken()
            lookahead.token != COLON
          }
          else canStartExpressionTokens.contains(lookahead.token)
        }
      }
      if (in.token == LPAREN && (!inClassConstrAnnots || isLegalAnnotArg))
        parArgumentExprss(
          atSpan(startOffset(fn)) { Apply(fn, parArgumentExprs()) }
        )
      else fn
    }

    /** BlockExpr         ::= `{' BlockExprContents `}'
     *  BlockExprContents ::= CaseClauses | Block
     */
    def blockExpr(): Tree = atSpan(in.offset) {
      inDefScopeBraces {
        if (in.token == CASE) Match(EmptyTree, caseClauses(caseClause))
        else block()
      }
    }

    /** Block ::= BlockStatSeq
     *  @note  Return tree does not have a defined span.
     */
    def block(): Tree = {
      val stats = blockStatSeq()
      def isExpr(stat: Tree) = !(stat.isDef || stat.isInstanceOf[Import])
      if (stats.nonEmpty && isExpr(stats.last)) Block(stats.init, stats.last)
      else Block(stats, EmptyTree)
    }

    /** Guard ::= if PostfixExpr
     */
    def guard(): Tree =
      if (in.token == IF) { in.nextToken(); postfixExpr() }
      else EmptyTree

    /** Enumerators ::= Generator {semi Enumerator | Guard}
     */
    def enumerators(): List[Tree] = generator() :: enumeratorsRest()

    def enumeratorsRest(): List[Tree] =
      if (isStatSep) { in.nextToken(); enumerator() :: enumeratorsRest() }
      else if (in.token == IF) guard() :: enumeratorsRest()
      else Nil

    /** Enumerator  ::=  Generator
     *                |  Guard
     *                |  Pattern1 `=' Expr
     */
    def enumerator(): Tree =
      if (in.token == IF) guard()
      else {
        val pat = pattern1()
        if (in.token == EQUALS) atSpan(startOffset(pat), in.skipToken()) { GenAlias(pat, expr()) }
        else generatorRest(pat)
      }

    /** Generator   ::=  Pattern `<-' Expr
     */
    def generator(): Tree = generatorRest(pattern1())

    def generatorRest(pat: Tree): GenFrom =
      atSpan(startOffset(pat), accept(LARROW)) { GenFrom(pat, expr()) }

    /** ForExpr  ::= `for' (`(' Enumerators `)' | `{' Enumerators `}')
     *                {nl} [`yield'] Expr
     *            |  `for' Enumerators (`do' Expr | `yield' Expr)
     */
    def forExpr(): Tree = atSpan(in.skipToken()) {
      var wrappedEnums = true
      val enums =
        if (in.token == LBRACE) inBraces(enumerators())
        else if (in.token == LPAREN) {
          val lparenOffset = in.skipToken()
          openParens.change(LPAREN, 1)
          val pats = patternsOpt()
          val pat =
            if (in.token == RPAREN || pats.length > 1) {
              wrappedEnums = false
              accept(RPAREN)
              openParens.change(LPAREN, -1)
              atSpan(lparenOffset) { makeTupleOrParens(pats) } // note: alternatives `|' need to be weeded out by typer.
            }
            else pats.head
          val res = generatorRest(pat) :: enumeratorsRest()
          if (wrappedEnums) {
            accept(RPAREN)
            openParens.change(LPAREN, -1)
          }
          res
        } else {
          wrappedEnums = false
          enumerators()
        }
      newLinesOpt()
      if (in.token == YIELD) { in.nextToken(); ForYield(enums, expr()) }
      else if (in.token == DO) { in.nextToken(); ForDo(enums, expr()) }
      else {
        if (!wrappedEnums) syntaxErrorOrIncomplete(YieldOrDoExpectedInForComprehension())
        ForDo(enums, expr())
      }
    }

    /** CaseClauses         ::= CaseClause {CaseClause}
     *  ImplicitCaseClauses ::= ImplicitCaseClause {ImplicitCaseClause}
     *  TypeCaseClauses     ::= TypeCaseClause {TypeCaseClause}
     */
    def caseClauses(clause: () => CaseDef): List[CaseDef] = {
      val buf = new ListBuffer[CaseDef]
      buf += clause()
      while (in.token == CASE) buf += clause()
      buf.toList
    }

   /** CaseClause         ::= ‘case’ Pattern [Guard] `=>' Block
    *  ImplicitCaseClause ::= ‘case’ PatVar [Ascription] [Guard] `=>' Block
    */
    val caseClause: () => CaseDef = () => atSpan(in.offset) {
      accept(CASE)
      CaseDef(pattern(), guard(), atSpan(accept(ARROW)) { block() })
    }

    /** TypeCaseClause     ::= ‘case’ InfixType ‘=>’ Type [nl]
     */
    val typeCaseClause: () => CaseDef = () => atSpan(in.offset) {
      accept(CASE)
      CaseDef(infixType(), EmptyTree, atSpan(accept(ARROW)) {
        val t = typ()
        if (isStatSep) in.nextToken()
        t
      })
    }

    /* -------- PATTERNS ------------------------------------------- */

    /**  Pattern           ::=  Pattern1 { `|' Pattern1 }
     */
    val pattern: () => Tree = () => {
      val pat = pattern1()
      if (isIdent(nme.raw.BAR))
        atSpan(startOffset(pat)) { Alternative(pat :: patternAlts()) }
      else pat
    }

    def patternAlts(): List[Tree] =
      if (isIdent(nme.raw.BAR)) { in.nextToken(); pattern1() :: patternAlts() }
      else Nil

    /**  Pattern1          ::= PatVar Ascription
     *                      |  Pattern2
     */
    def pattern1(): Tree = {
      val p = pattern2()
      if (isVarPattern(p) && in.token == COLON) ascription(p, Location.InPattern)
      else p
    }

    /**  Pattern2    ::=  [id `@'] InfixPattern
     */
    val pattern2: () => Tree = () => infixPattern() match {
      case p @ Ident(name) if in.token == AT =>
        val offset = in.skipToken()

        // compatibility for Scala2 `x @ _*` syntax
        infixPattern() match {
          case pt @ Ident(tpnme.WILDCARD_STAR) =>
            migrationWarningOrError("The syntax `x @ _*' is no longer supported; use `x : _*' instead", startOffset(p))
            atSpan(startOffset(p), offset) { Typed(p, pt) }
          case pt =>
            atSpan(startOffset(p), 0) { Bind(name, pt) }
        }
      case p @ Ident(tpnme.WILDCARD_STAR) =>
        // compatibility for Scala2 `_*` syntax
        migrationWarningOrError("The syntax `_*' is no longer supported; use `x : _*' instead", startOffset(p))
        atSpan(startOffset(p)) { Typed(Ident(nme.WILDCARD), p) }
      case p =>
        p
    }

    /**  InfixPattern ::= SimplePattern {id [nl] SimplePattern}
     */
    def infixPattern(): Tree =
      infixOps(simplePattern(), canStartExpressionTokens, simplePattern, isOperator = in.name != nme.raw.BAR)

    /** SimplePattern    ::= PatVar
     *                    |  Literal
     *                    |  XmlPattern
     *                    |  `(' [Patterns] `)'
     *                    |  SimplePattern1 [TypeArgs] [ArgumentPatterns]
     *  SimplePattern1   ::= Path
     *                    |  SimplePattern1 `.' id
     *  PatVar           ::= id
     *                    |  `_'
     */
    val simplePattern: () => Tree = () => in.token match {
      case IDENTIFIER | BACKQUOTED_IDENT | THIS =>
        path(thisOK = true) match {
          case id @ Ident(nme.raw.MINUS) if isNumericLit => literal(startOffset(id))
          case t => simplePatternRest(t)
        }
      case USCORE =>
        val wildIndent = wildcardIdent()

        // compatibility for Scala2 `x @ _*` and `_*` syntax
        // `x: _*' is parsed in `ascription'
        if (isIdent(nme.raw.STAR)) {
          in.nextToken()
          if (in.token != RPAREN) syntaxError(SeqWildcardPatternPos(), wildIndent.span)
          atSpan(wildIndent.span) { Ident(tpnme.WILDCARD_STAR) }
        } else wildIndent
      case LPAREN =>
        atSpan(in.offset) { makeTupleOrParens(inParens(patternsOpt())) }
      case XMLSTART =>
        xmlLiteralPattern()
      case _ =>
        if (isLiteral) literal(inPattern = true)
        else {
          syntaxErrorOrIncomplete(IllegalStartOfSimplePattern(), expectedOffset)
          errorTermTree
        }
    }

    def simplePatternRest(t: Tree): Tree = {
      var p = t
      if (in.token == LBRACKET)
        p = atSpan(startOffset(t), in.offset) { TypeApply(p, typeArgs(namedOK = false, wildOK = false)) }
      if (in.token == LPAREN)
        p = atSpan(startOffset(t), in.offset) { Apply(p, argumentPatterns()) }
      p
    }

    /** Patterns          ::=  Pattern [`,' Pattern]
     */
    def patterns(): List[Tree] = commaSeparated(pattern)

    def patternsOpt(): List[Tree] =
      if (in.token == RPAREN) Nil else patterns()


    /** ArgumentPatterns  ::=  `(' [Patterns] `)'
     *                      |  `(' [Patterns `,'] Pattern2 `:' `_' `*' ')
     */
    def argumentPatterns(): List[Tree] =
      inParens(patternsOpt())

/* -------- MODIFIERS and ANNOTATIONS ------------------------------------------- */

    private def modOfToken(tok: Int, name: Name): Mod = tok match {
      case ABSTRACT    => Mod.Abstract()
      case FINAL       => Mod.Final()
      case IMPLICIT    => Mod.Implicit()
      case GIVEN       => Mod.Given()
      case ERASED      => Mod.Erased()
      case DEPENDENT   => Mod.Dependent()
      case LAZY        => Mod.Lazy()
      case OVERRIDE    => Mod.Override()
      case PRIVATE     => Mod.Private()
      case PROTECTED   => Mod.Protected()
      case SEALED      => Mod.Sealed()
      case IDENTIFIER =>
        name match {
          case nme.inline => Mod.Inline()
          case nme.opaque => Mod.Opaque()
        }
    }

    /** Drop `private' modifier when followed by a qualifier.
     *  Contract `abstract' and `override' to ABSOVERRIDE
     */
    private def normalize(mods: Modifiers): Modifiers =
      if ((mods is Private) && mods.hasPrivateWithin)
        normalize(mods &~ Private)
      else if (mods is AbstractAndOverride)
        normalize(addFlag(mods &~ (Abstract | Override), AbsOverride))
      else
        mods

    private def addModifier(mods: Modifiers): Modifiers = {
      val tok = in.token
      val name = in.name
      val mod = atSpan(in.skipToken()) { modOfToken(tok, name) }

      if (mods is mod.flags) syntaxError(RepeatedModifier(mod.flags.toString))
      addMod(mods, mod)
    }

    private def compatible(flags1: FlagSet, flags2: FlagSet): Boolean = (
         flags1.isEmpty
      || flags2.isEmpty
      || flags1.isTermFlags && flags2.isTermFlags
      || flags1.isTypeFlags && flags2.isTypeFlags
    )

    def addFlag(mods: Modifiers, flag: FlagSet): Modifiers = {
      def getPrintableTypeFromFlagSet =
        Map(Trait -> "trait", Method -> "method", Mutable -> "variable").get(flag)

      if (compatible(mods.flags, flag)) mods | flag
      else {
        syntaxError(ModifiersNotAllowed(mods.flags, getPrintableTypeFromFlagSet))
        Modifiers(flag)
      }
    }

    /** Always add the syntactic `mod`, but check and conditionally add semantic `mod.flags`
     */
    def addMod(mods: Modifiers, mod: Mod): Modifiers =
      addFlag(mods, mod.flags).withAddedMod(mod)

    /** AccessQualifier ::= "[" (id | this) "]"
     */
    def accessQualifierOpt(mods: Modifiers): Modifiers =
      if (in.token == LBRACKET) {
        if ((mods is Local) || mods.hasPrivateWithin)
          syntaxError(DuplicatePrivateProtectedQualifier())
        inBrackets {
          if (in.token == THIS) { in.nextToken(); mods | Local }
          else mods.withPrivateWithin(ident().toTypeName)
        }
      } else mods

    /** {Annotation} {Modifier}
     *  Modifiers      ::= {Modifier}
     *  LocalModifiers ::= {LocalModifier}
     *  AccessModifier ::= (private | protected) [AccessQualifier]
     *  Modifier       ::= LocalModifier
     *                  |  AccessModifier
     *                  |  override
     *  LocalModifier  ::= abstract | final | sealed | implicit | lazy | erased | inline
     */
    def modifiers(allowed: BitSet = modifierTokens, start: Modifiers = Modifiers()): Modifiers = {
      @tailrec
      def loop(mods: Modifiers): Modifiers = {
        if (allowed.contains(in.token) ||
            in.isSoftModifier &&
              localModifierTokens.subsetOf(allowed)) { // soft modifiers are admissible everywhere local modifiers are
          val isAccessMod = accessModifierTokens contains in.token
          val mods1 = addModifier(mods)
          loop(if (isAccessMod) accessQualifierOpt(mods1) else mods1)
        } else if (in.token == NEWLINE && (mods.hasFlags || mods.hasAnnotations)) {
          in.nextToken()
          loop(mods)
        } else {
          mods
        }
      }
      normalize(loop(start))
    }

    /** FunArgMods  ::=  { `implicit` | `erased` }
     *  ClosureMods ::=  { ‘implicit’ | ‘erased’ | ‘given’}
     *  FunTypeMods ::=  { ‘erased’ | ‘given’}
     */
    val funArgMods: BitSet = BitSet(IMPLICIT, ERASED)
    val closureMods: BitSet = BitSet(GIVEN, IMPLICIT, ERASED)
    val funTypeMods: BitSet = BitSet(GIVEN, ERASED)

    /** Wrap annotation or constructor in New(...).<init> */
    def wrapNew(tpt: Tree): Select = Select(New(tpt), nme.CONSTRUCTOR)

    /** Adjust start of annotation or constructor to offset of preceding @ or new */
    def adjustStart(start: Offset)(tree: Tree): Tree = {
      val tree1 = tree match {
        case Apply(fn, args) => cpy.Apply(tree)(adjustStart(start)(fn), args)
        case Select(qual, name) => cpy.Select(tree)(adjustStart(start)(qual), name)
        case _ => tree
      }
      if (tree1.span.exists && start < tree1.span.start)
        tree1.withSpan(tree1.span.withStart(start))
      else tree1
    }

    /** Annotation        ::=  `@' SimpleType {ParArgumentExprs}
     */
    def annot(): Tree =
      adjustStart(accept(AT)) {
        ensureApplied(parArgumentExprss(wrapNew(simpleType())))
      }

    def annotations(skipNewLines: Boolean = false): List[Tree] = {
      if (skipNewLines) newLineOptWhenFollowedBy(AT)
      if (in.token == AT) annot() :: annotations(skipNewLines)
      else Nil
    }

    def annotsAsMods(skipNewLines: Boolean = false): Modifiers =
      Modifiers() withAnnotations annotations(skipNewLines)

    def defAnnotsMods(allowed: BitSet): Modifiers =
      modifiers(allowed, annotsAsMods(skipNewLines = true))

 /* -------- PARAMETERS ------------------------------------------- */

    /** ClsTypeParamClause::=  `[' ClsTypeParam {`,' ClsTypeParam} `]'
     *  ClsTypeParam      ::=  {Annotation} [`+' | `-']
     *                         id [HkTypeParamClause] TypeParamBounds
     *
     *  DefTypeParamClause::=  `[' DefTypeParam {`,' DefTypeParam} `]'
     *  DefTypeParam      ::=  {Annotation} id [HkTypeParamClause] TypeParamBounds
     *
     *  TypTypeParamCaluse::=  `[' TypTypeParam {`,' TypTypeParam} `]'
     *  TypTypeParam      ::=  {Annotation} id [HkTypePamClause] TypeBounds
     *
     *  HkTypeParamClause ::=  `[' HkTypeParam {`,' HkTypeParam} `]'
     *  HkTypeParam       ::=  {Annotation} ['+' | `-'] (id [HkTypePamClause] | _') TypeBounds
     */
    def typeParamClause(ownerKind: ParamOwner.Value): List[TypeDef] = inBrackets {
      def typeParam(): TypeDef = {
        val isAbstractOwner = ownerKind == ParamOwner.Type || ownerKind == ParamOwner.TypeParam
        val start = in.offset
        val mods =
          annotsAsMods() | {
            if (ownerKind == ParamOwner.Class) Param | PrivateLocal
            else Param
          } | {
            if (ownerKind == ParamOwner.Def) EmptyFlags
            else if (isIdent(nme.raw.PLUS)) { in.nextToken(); Covariant }
            else if (isIdent(nme.raw.MINUS)) { in.nextToken(); Contravariant }
            else EmptyFlags
          }
        atSpan(start, nameStart) {
          val name =
            if (isAbstractOwner && in.token == USCORE) {
              in.nextToken()
              WildcardParamName.fresh().toTypeName
            }
            else ident().toTypeName
          val hkparams = typeParamClauseOpt(ParamOwner.TypeParam)
          val bounds = if (isAbstractOwner) typeBounds() else typeParamBounds(name)
          TypeDef(name, lambdaAbstract(hkparams, bounds)).withMods(mods)
        }
      }
      commaSeparated(() => typeParam())
    }

    def typeParamClauseOpt(ownerKind: ParamOwner.Value): List[TypeDef] =
      if (in.token == LBRACKET) typeParamClause(ownerKind) else Nil

    /** ClsParamClause    ::=  [nl | ‘with’] `(' [FunArgMods] [ClsParams] ')'
     *  ClsParams         ::=  ClsParam {`' ClsParam}
     *  ClsParam          ::=  {Annotation} [{ParamModifier} (`val' | `var') | `inline'] Param
     *  DefParamClause    ::=  [nl] `(' [FunArgMods] [DefParams] ')' | InferParamClause
     *  InferParamClause  ::=  ‘given’ (‘(’ DefParams ‘)’ | ContextTypes)
     *  ContextTypes      ::=  RefinedType {`,' RefinedType}
     *  DefParams         ::=  DefParam {`,' DefParam}
     *  DefParam          ::=  {Annotation} [`inline'] Param
     *  Param             ::=  id `:' ParamType [`=' Expr]
     *
     *  @return   the list of parameter definitions
     */
    def paramClause(ofClass: Boolean = false,                // owner is a class
                    ofCaseClass: Boolean = false,            // owner is a case class
                    prefix: Boolean = false,                 // clause precedes name of an extension method
                    firstClause: Boolean = false,            // clause is the first in regular list of clauses
                    initialMods: Modifiers = EmptyModifiers): List[ValDef] = {
      var impliedMods: Modifiers = initialMods

      def param(): ValDef = {
        val start = in.offset
        var mods = impliedMods.withAnnotations(annotations())
        if (ofClass) {
          mods = addFlag(modifiers(start = mods), ParamAccessor)
          mods =
            if (in.token == VAL) {
              in.nextToken()
              mods
            }
            else if (in.token == VAR) {
              val mod = atSpan(in.skipToken()) { Mod.Var() }
              addMod(mods, mod)
            }
            else {
              if (!(mods.flags &~ (ParamAccessor | Inline | impliedMods.flags)).isEmpty)
                syntaxError("`val' or `var' expected")
              if (firstClause && ofCaseClass) mods
              else mods | PrivateLocal
            }
        }
        else {
          if (isIdent(nme.inline) && in.isSoftModifierInParamModifierPosition)
            mods = addModifier(mods)
          mods |= Param
        }
        atSpan(start, nameStart) {
          val name = ident()
          accept(COLON)
          if (in.token == ARROW && ofClass && !(mods is Local))
            syntaxError(VarValParametersMayNotBeCallByName(name, mods is Mutable))
          val tpt = paramType()
          val default =
            if (in.token == EQUALS) { in.nextToken(); expr() }
            else EmptyTree
          if (impliedMods.mods.nonEmpty) {
            impliedMods = impliedMods.withMods(Nil) // keep only flags, so that parameter positions don't overlap
          }
          ValDef(name, tpt, default).withMods(mods)
        }
      }

      def checkVarArgsRules(vparams: List[ValDef]): Unit = vparams match {
        case Nil =>
        case _ :: Nil if !prefix =>
        case vparam :: rest =>
          vparam.tpt match {
            case PostfixOp(_, op) if op.name == tpnme.raw.STAR =>
              syntaxError(VarArgsParamMustComeLast(), vparam.tpt.span)
            case _ =>
          }
          checkVarArgsRules(rest)
      }

      // begin paramClause
      inParens {
      	val isContextual = impliedMods.is(Given)
        if (in.token == RPAREN && !prefix && !isContextual) Nil
        else {
          def funArgMods(mods: Modifiers): Modifiers =
            if (in.token == IMPLICIT && !isContextual)
              funArgMods(addMod(mods, atSpan(accept(IMPLICIT)) { Mod.Implicit() }))
            else if (in.token == ERASED)
              funArgMods(addMod(mods, atSpan(accept(ERASED)) { Mod.Erased() }))
            else mods

          impliedMods = funArgMods(impliedMods)
          val clause =
            if (prefix) param() :: Nil
            else commaSeparated(() => param())
          checkVarArgsRules(clause)
          clause
        }
      }
    }

    /** ClsParamClauses   ::=  {ClsParamClause}
     *  DefParamClauses   ::=  {DefParamClause}
     *  InferParamClauses ::=  {InferParamClause}
     *
     *  @return  The parameter definitions
     */
    def paramClauses(ofClass: Boolean = false,
                     ofCaseClass: Boolean = false,
                     ofInstance: Boolean = false): List[List[ValDef]] = {
      def recur(firstClause: Boolean, nparams: Int): List[List[ValDef]] = {
        val initialMods =
          if (in.token == GIVEN) {
            in.nextToken()
            Modifiers(Given | Implicit)
          }
          else EmptyModifiers
        val isContextual = initialMods.is(Given)
        newLineOptWhenFollowedBy(LPAREN)
        if (in.token == LPAREN) {
          if (ofInstance && !isContextual)
            syntaxError(em"parameters of instance definitions must come after `given'")
          val params = paramClause(
              ofClass = ofClass,
              ofCaseClass = ofCaseClass,
              firstClause = firstClause,
              initialMods = initialMods)
          val lastClause =
            params.nonEmpty && params.head.mods.flags.is(Implicit, butNot = Given)
          params :: (if (lastClause) Nil else recur(firstClause = false, nparams + params.length))
        }
        else if (isContextual) {
          val tps = commaSeparated(refinedType)
          var counter = nparams
          def nextIdx = { counter += 1; counter }
          val params = tps.map(makeSyntheticParameter(nextIdx, _, Given | Implicit))
          params :: recur(firstClause = false, nparams + params.length)
        }
        else Nil
      }
      recur(firstClause = true, 0)
    }

/* -------- DEFS ------------------------------------------- */

    def finalizeDef(md: MemberDef, mods: Modifiers, start: Int): md.ThisTree[Untyped] =
      md.withMods(mods).setComment(in.getDocComment(start))

    /** Import  ::= import [implied] [ImportExpr {`,' ImportExpr}
     */
    def importClause(): List[Tree] = {
      val offset = accept(IMPORT)
      val impliedOnly = in.token == IMPLIED
      if (impliedOnly) in.nextToken()
      commaSeparated(importExpr(impliedOnly)) match {
        case t :: rest =>
          // The first import should start at the start offset of the keyword.
          val firstPos =
            if (t.span.exists) t.span.withStart(offset)
            else Span(offset, in.lastOffset)
          t.withSpan(firstPos) :: rest
        case nil => nil
      }
    }

    /**  ImportExpr ::= StableId `.' (id | `_' | ImportSelectors)
     */
    def importExpr(impliedOnly: Boolean): () => Import = {

      val handleImport: Tree => Tree = { tree: Tree =>
        if (in.token == USCORE) Import(impliedOnly, tree, importSelector() :: Nil)
        else if (in.token == LBRACE) Import(impliedOnly, tree, inBraces(importSelectors()))
        else tree
      }

      () => path(thisOK = false, handleImport) match {
        case imp: Import =>
          imp
        case sel @ Select(qual, name) =>
          val selector = atSpan(pointOffset(sel)) { Ident(name) }
          cpy.Import(sel)(impliedOnly, qual, selector :: Nil)
        case t =>
          accept(DOT)
          Import(impliedOnly, t, Ident(nme.WILDCARD) :: Nil)
      }
    }

    /** ImportSelectors ::= `{' {ImportSelector `,'} (ImportSelector | `_') `}'
     */
    def importSelectors(): List[Tree] = {
      val sel = importSelector()
      if (in.token == RBRACE) sel :: Nil
      else {
        sel :: {
          if (!isWildcardArg(sel) && in.token == COMMA) {
            in.nextToken()
            importSelectors()
          }
          else Nil
        }
      }
    }

    /** ImportSelector ::= id [`=>' id | `=>' `_']
     */
    def importSelector(): Tree = {
      val from = termIdentOrWildcard()
      if (from.name != nme.WILDCARD && in.token == ARROW)
        atSpan(startOffset(from), in.skipToken()) {
          val start = in.offset
          val to = termIdentOrWildcard()
          val toWithPos =
            if (to.name == nme.ERROR)
              // error identifiers don't consume any characters, so atSpan(start)(id) wouldn't set a span.
              // Some testcases would then fail in Positioned.checkPos. Set a span anyway!
              atSpan(start, start, in.lastOffset)(to)
            else
              to
          Thicket(from, toWithPos)
        }
      else from
    }

    def posMods(start: Int, mods: Modifiers): Modifiers = {
      in.nextToken()
      mods
    }

    /** Def      ::= val PatDef
     *             | var VarDef
     *             | def DefDef
     *             | type {nl} TypeDcl
     *             | TmplDef
     *  Dcl      ::= val ValDcl
     *             | var ValDcl
     *             | def DefDcl
     *             | type {nl} TypeDcl
     *  EnumCase ::= `case' (id ClassConstr [`extends' ConstrApps]] | ids)
     */
    def defOrDcl(start: Int, mods: Modifiers): Tree = in.token match {
      case VAL =>
        in.nextToken()
        patDefOrDcl(start, mods)
      case VAR =>
        val mod = atSpan(in.skipToken()) { Mod.Var() }
        val mod1 = addMod(mods, mod)
        patDefOrDcl(start, mod1)
      case DEF =>
        defDefOrDcl(start, posMods(start, mods))
      case TYPE =>
        typeDefOrDcl(start, posMods(start, mods))
      case CASE if inEnum =>
        enumCase(start, mods)
      case _ =>
        tmplDef(start, mods)
    }

    /** PatDef ::= Pattern2 {`,' Pattern2} [`:' Type] `=' Expr
     *  VarDef ::= PatDef | id {`,' id} `:' Type `=' `_'
     *  ValDcl ::= id {`,' id} `:' Type
     *  VarDcl ::= id {`,' id} `:' Type
     */
    def patDefOrDcl(start: Offset, mods: Modifiers): Tree = atSpan(start, nameStart) {
      val lhs = commaSeparated(pattern2)
      val tpt = typedOpt()
      val rhs =
        if (tpt.isEmpty || in.token == EQUALS) {
          accept(EQUALS)
          if (in.token == USCORE && !tpt.isEmpty && (mods is Mutable) &&
              (lhs.toList forall (_.isInstanceOf[Ident]))) {
            wildcardIdent()
          } else {
            expr()
          }
        } else EmptyTree
      lhs match {
        case (id @ Ident(name: TermName)) :: Nil => {
          finalizeDef(ValDef(name, tpt, rhs), mods, start)
        } case _ =>
          PatDef(mods, lhs, tpt, rhs)
      }
    }

    /** DefDef ::= DefSig [(‘:’ | ‘<:’) Type] ‘=’ Expr
     *           | this ParamClause ParamClauses `=' ConstrExpr
     *  DefDcl ::= DefSig `:' Type
     *  DefSig ::= ‘(’ DefParam ‘)’ [nl] id [DefTypeParamClause] ParamClauses
     */
    def defDefOrDcl(start: Offset, mods: Modifiers): Tree = atSpan(start, nameStart) {
      def scala2ProcedureSyntax(resultTypeStr: String) = {
        val toInsert =
          if (in.token == LBRACE) s"$resultTypeStr ="
          else ": Unit "  // trailing space ensures that `def f()def g()` works.
        in.testScala2Mode(s"Procedure syntax no longer supported; `$toInsert' should be inserted here") && {
          patch(source, Span(in.lastOffset), toInsert)
          true
        }
      }
      if (in.token == THIS) {
        in.nextToken()
        val vparamss = paramClauses()
        if (vparamss.isEmpty || vparamss.head.take(1).exists(_.mods.is(Implicit)))
          in.token match {
            case LBRACKET   => syntaxError("no type parameters allowed here")
            case EOF        => incompleteInputError(AuxConstructorNeedsNonImplicitParameter())
            case _          => syntaxError(AuxConstructorNeedsNonImplicitParameter(), nameStart)
          }
        if (in.isScala2Mode) newLineOptWhenFollowedBy(LBRACE)
        val rhs = {
          if (!(in.token == LBRACE && scala2ProcedureSyntax(""))) accept(EQUALS)
          atSpan(in.offset) { constrExpr() }
        }
        makeConstructor(Nil, vparamss, rhs).withMods(mods).setComment(in.getDocComment(start))
      } else {
        val (leadingParamss: List[List[ValDef]], flags: FlagSet) =
          if (in.token == LPAREN)
            (paramClause(prefix = true) :: Nil, Method | Extension)
          else
            (Nil, Method)
        val mods1 = addFlag(mods, flags)
        val name = ident()
        val tparams = typeParamClauseOpt(ParamOwner.Def)
        val vparamss = paramClauses() match {
          case rparams :: rparamss if leadingParamss.nonEmpty && !isLeftAssoc(name) =>
            rparams :: leadingParamss ::: rparamss
          case rparamss =>
            leadingParamss ::: rparamss
        }
        var tpt = fromWithinReturnType {
          if (in.token == SUBTYPE && mods.is(Inline)) {
            in.nextToken()
            TypeBoundsTree(EmptyTree, toplevelTyp())
          }
          else typedOpt()
        }
        if (in.isScala2Mode) newLineOptWhenFollowedBy(LBRACE)
        val rhs =
          if (in.token == EQUALS) {
            in.nextToken()
            expr()
          }
          else if (!tpt.isEmpty)
            EmptyTree
          else if (scala2ProcedureSyntax(": Unit")) {
            tpt = scalaUnit
            if (in.token == LBRACE) expr()
            else EmptyTree
          }
          else {
            if (!isExprIntro) syntaxError(MissingReturnType(), in.lastOffset)
            accept(EQUALS)
            expr()
          }
        finalizeDef(DefDef(name, tparams, vparamss, tpt, rhs), mods1, start)
      }
    }

    /** ConstrExpr      ::=  SelfInvocation
     *                    |  ConstrBlock
     */
    def constrExpr(): Tree =
      if (in.token == LBRACE) constrBlock()
      else Block(selfInvocation() :: Nil, Literal(Constant(())))

    /** SelfInvocation  ::= this ArgumentExprs {ArgumentExprs}
     */
    def selfInvocation(): Tree =
      atSpan(accept(THIS)) {
        newLineOptWhenFollowedBy(LBRACE)
        argumentExprss(Apply(Ident(nme.CONSTRUCTOR), argumentExprs()))
      }

    /** ConstrBlock    ::=  `{' SelfInvocation {semi BlockStat} `}'
     */
    def constrBlock(): Tree =
      atSpan(in.skipToken()) {
        val stats = selfInvocation() :: {
          if (isStatSep) { in.nextToken(); blockStatSeq() }
          else Nil
        }
        accept(RBRACE)
        Block(stats, Literal(Constant(())))
      }

    /** TypeDcl ::=  id [TypeParamClause] (TypeBounds | ‘=’ Type)
     *            |  id [TypeParamClause] <: Type = MatchType
     */
    def typeDefOrDcl(start: Offset, mods: Modifiers): Tree = {
      newLinesOpt()
      atSpan(start, nameStart) {
        val name = ident().toTypeName
        val tparams = typeParamClauseOpt(ParamOwner.Type)
        def makeTypeDef(rhs: Tree): Tree =
          finalizeDef(TypeDef(name, lambdaAbstract(tparams, rhs)), mods, start)
        in.token match {
          case EQUALS =>
            in.nextToken()
            makeTypeDef(toplevelTyp())
          case SUBTYPE =>
            in.nextToken()
            val bound = toplevelTyp()
            if (in.token == EQUALS) {
              in.nextToken()
              makeTypeDef(matchType(bound, infixType()))
            }
            else makeTypeDef(TypeBoundsTree(EmptyTree, bound))
          case SUPERTYPE | SEMI | NEWLINE | NEWLINES | COMMA | RBRACE | EOF =>
            makeTypeDef(typeBounds())
          case _ =>
            syntaxErrorOrIncomplete(ExpectedTypeBoundOrEquals(in.token))
            return EmptyTree // return to avoid setting the span to EmptyTree
        }
      }
    }

    /** TmplDef ::=  ([`case'] ‘class’ | trait’) ClassDef
     *            |  [`case'] `object' ObjectDef
     *            |  ‘enum’ EnumDef
     *            |  ‘instance’ InstanceDef
     */
    def tmplDef(start: Int, mods: Modifiers): Tree = {
      in.token match {
        case TRAIT =>
          classDef(start, posMods(start, addFlag(mods, Trait)))
        case CLASS =>
          classDef(start, posMods(start, mods))
        case CASECLASS =>
          classDef(start, posMods(start, mods | Case))
        case OBJECT =>
          objectDef(start, posMods(start, mods | Module))
        case CASEOBJECT =>
          objectDef(start, posMods(start, mods | Case | Module))
        case ENUM =>
          enumDef(start, mods, atSpan(in.skipToken()) { Mod.Enum() })
        case IMPLIED =>
          instanceDef(start, mods, atSpan(in.skipToken()) { Mod.Instance() })
        case _ =>
          syntaxErrorOrIncomplete(ExpectedStartOfTopLevelDefinition())
          EmptyTree
      }
    }

    /** ClassDef ::= id ClassConstr TemplateOpt
     */
    def classDef(start: Offset, mods: Modifiers): TypeDef = atSpan(start, nameStart) {
      classDefRest(start, mods, ident().toTypeName)
    }

    def classDefRest(start: Offset, mods: Modifiers, name: TypeName): TypeDef = {
      val constr = classConstr(isCaseClass = mods.is(Case))
      val templ = templateOpt(constr)
      finalizeDef(TypeDef(name, templ), mods, start)
    }

    /** ClassConstr ::= [ClsTypeParamClause] [ConstrMods] ClsParamClauses
     */
    def classConstr(isCaseClass: Boolean = false): DefDef = atSpan(in.lastOffset) {
      val tparams = typeParamClauseOpt(ParamOwner.Class)
      val cmods = fromWithinClassConstr(constrModsOpt())
      val vparamss = paramClauses(ofClass = true, ofCaseClass = isCaseClass)
      makeConstructor(tparams, vparamss).withMods(cmods)
    }

    /** ConstrMods        ::=  {Annotation} [AccessModifier]
     */
    def constrModsOpt(): Modifiers =
      modifiers(accessModifierTokens, annotsAsMods())

    /** ObjectDef       ::= id TemplateOpt
     */
    def objectDef(start: Offset, mods: Modifiers): ModuleDef = atSpan(start, nameStart) {
      objectDefRest(start, mods, ident())
    }

    def objectDefRest(start: Offset, mods: Modifiers, name: TermName): ModuleDef = {
      val templ = templateOpt(emptyConstructor)
      finalizeDef(ModuleDef(name, templ), mods, start)
    }

    /**  EnumDef ::=  id ClassConstr InheritClauses EnumBody
     */
    def enumDef(start: Offset, mods: Modifiers, enumMod: Mod): TypeDef = atSpan(start, nameStart) {
      val modName = ident()
      val clsName = modName.toTypeName
      val constr = classConstr()
      val templ = templateOpt(constr, isEnum = true)
      finalizeDef(TypeDef(clsName, templ), addMod(mods, enumMod), start)
    }

    /** EnumCase = `case' (id ClassConstr [`extends' ConstrApps] | ids)
     */
    def enumCase(start: Offset, mods: Modifiers): DefTree = {
      val mods1 = addMod(mods, atSpan(in.offset)(Mod.Enum())) | Case
      accept(CASE)

      in.adjustSepRegions(ARROW)
        // Scanner thinks it is in a pattern match after seeing the `case`.
        // We need to get it out of that mode by telling it we are past the `=>`

      atSpan(start, nameStart) {
        val id = termIdent()
        if (in.token == COMMA) {
          in.nextToken()
          val ids = commaSeparated(() => termIdent())
          PatDef(mods1, id :: ids, TypeTree(), EmptyTree)
        }
        else {
          val caseDef =
            if (in.token == LBRACKET || in.token == LPAREN || in.token == AT || isModifier) {
              val clsName = id.name.toTypeName
              val constr = classConstr(isCaseClass = true)
              TypeDef(clsName, caseTemplate(constr))
            }
            else
              ModuleDef(id.name.toTermName, caseTemplate(emptyConstructor))
          finalizeDef(caseDef, mods1, start)
        }
      }
    }

    /** [`extends' ConstrApps] */
    def caseTemplate(constr: DefDef): Template = {
      val parents =
        if (in.token == EXTENDS) {
          in.nextToken()
          tokenSeparated(WITH, constrApp)
        }
        else Nil
      Template(constr, parents, Nil, EmptyValDef, Nil)
    }

    /** InstanceDef    ::=  [id] InstanceParams InstanceBody
     *  InstanceParams ::=  [DefTypeParamClause] {InferParamClause}
     *  InstanceBody   ::=  [‘of’ ConstrApp {‘,’ ConstrApp }] [TemplateBody]
     *                   |  ‘of’ Type ‘=’ Expr
     */
    def instanceDef(start: Offset, mods: Modifiers, instanceMod: Mod) = atSpan(start, nameStart) {
      var mods1 = addMod(mods, instanceMod)
      val name = if (isIdent) ident() else EmptyTermName
      val tparams = typeParamClauseOpt(ParamOwner.Def)
      val vparamss = paramClauses(ofInstance = true)
      val parents =
        if (in.token == FOR) {
          in.nextToken()
          tokenSeparated(COMMA, constrApp)
        }
        else Nil
      val instDef =
        if (in.token == EQUALS && parents.length == 1 && parents.head.isType) {
          in.nextToken()
          mods1 |= Final
          DefDef(name, tparams, vparamss, parents.head, expr())
        }
        else {
          newLineOptWhenFollowedBy(LBRACE)
          val tparams1 = tparams.map(tparam => tparam.withMods(tparam.mods | PrivateLocal))
          val vparamss1 = vparamss.map(_.map(vparam =>
            vparam.withMods(vparam.mods &~ Param | ParamAccessor | PrivateLocal)))
          val templ = templateBodyOpt(makeConstructor(tparams1, vparamss1), parents, Nil, isEnum = false)
          if (tparams.isEmpty && vparamss.isEmpty) ModuleDef(name, templ)
          else TypeDef(name.toTypeName, templ)
        }
      finalizeDef(instDef, mods1, start)
    }

/* -------- TEMPLATES ------------------------------------------- */

    /** ConstrApp         ::=  SimpleType {ParArgumentExprs}
     */
    val constrApp: () => Tree = () => {
      // Using Ident(nme.ERROR) to avoid causing cascade errors on non-user-written code
      val t = rejectWildcardType(annotType(), fallbackTree = Ident(nme.ERROR))
      if (in.token == LPAREN) parArgumentExprss(wrapNew(t))
      else t
    }

    /** ConstrApps ::=  ConstrApp {‘with’ ConstrApp}  (to be deprecated in 3.1)
     *               |  ConstrApp {‘,’ ConstrApp}
     */
    def constrApps(): List[Tree] = {
      val t = constrApp()
      val ts =
        if (in.token == WITH) {
          in.nextToken()
          tokenSeparated(WITH, constrApp)
        }
        else if (in.token == COMMA) {
          in.nextToken()
          tokenSeparated(COMMA, constrApp)
        }
        else Nil
      t :: ts
    }

    /** InheritClauses ::=  [‘extends’ ConstrApps] [‘derives’ QualId {‘,’ QualId}]
     */
    def inheritClauses(): (List[Tree], List[Tree]) = {
      val extended =
        if (in.token == EXTENDS) {
          in.nextToken()
          if (in.token == LBRACE) {
            in.errorOrMigrationWarning("`extends' must be followed by at least one parent")
            Nil
          }
          else constrApps()
        }
        else Nil
      val derived =
        if (isIdent(nme.derives)) {
          in.nextToken()
          tokenSeparated(COMMA, () => convertToTypeId(qualId()))
        }
        else Nil
      (extended, derived)
    }

    /** Template          ::=  InheritClauses [TemplateBody]
     */
    def template(constr: DefDef, isEnum: Boolean = false): Template = {
      val (parents, derived) = inheritClauses()
      newLineOptWhenFollowedBy(LBRACE)
      if (isEnum && in.token != LBRACE)
        syntaxErrorOrIncomplete(ExpectedTokenButFound(LBRACE, in.token))
      templateBodyOpt(constr, parents, derived, isEnum)
    }

    /** TemplateOpt = [Template]
     */
    def templateOpt(constr: DefDef, isEnum: Boolean = false): Template = {
      newLineOptWhenFollowedBy(LBRACE)
      if (in.token == EXTENDS || isIdent(nme.derives) || in.token == LBRACE)
        template(constr, isEnum)
      else
        Template(constr, Nil, Nil, EmptyValDef, Nil)
    }

    /** TemplateBody ::= [nl] `{' TemplateStatSeq `}'
     */
    def templateBodyOpt(constr: DefDef, parents: List[Tree], derived: List[Tree], isEnum: Boolean): Template = {
      val (self, stats) =
        if (in.token == LBRACE) withinEnum(isEnum)(templateBody()) else (EmptyValDef, Nil)
      Template(constr, parents, derived, self, stats)
    }

    def templateBody(): (ValDef, List[Tree]) = {
      val r = inDefScopeBraces { templateStatSeq() }
      if (in.token == WITH) {
        syntaxError(EarlyDefinitionsNotSupported())
        in.nextToken()
        template(emptyConstructor)
      }
      r
    }

/* -------- STATSEQS ------------------------------------------- */

    /** Create a tree representing a packaging */
    def makePackaging(start: Int, pkg: Tree, stats: List[Tree]): PackageDef = pkg match {
      case x: RefTree => atSpan(start, pointOffset(pkg))(PackageDef(x, stats))
    }

    /** Packaging ::= package QualId [nl] `{' TopStatSeq `}'
     */
    def packaging(start: Int): Tree = {
      val pkg = qualId()
      newLineOptWhenFollowedBy(LBRACE)
      val stats = inDefScopeBraces(topStatSeq())
      makePackaging(start, pkg, stats)
    }

    /** TopStatSeq ::= TopStat {semi TopStat}
     *  TopStat ::= Annotations Modifiers Def
     *            | Packaging
     *            | package object objectDef
     *            | Import
     *            |
     */
    def topStatSeq(): List[Tree] = {
      val stats = new ListBuffer[Tree]
      while (!isStatSeqEnd) {
        setLastStatOffset()
        if (in.token == PACKAGE) {
          val start = in.skipToken()
          if (in.token == OBJECT) {
            in.nextToken()
            stats += objectDef(start, Modifiers(Package))
          }
          else stats += packaging(start)
        }
        else if (in.token == IMPORT)
          stats ++= importClause()
        else if (in.token == AT || isDefIntro(modifierTokens))
          stats +++= defOrDcl(in.offset, defAnnotsMods(modifierTokens))
        else if (!isStatSep) {
          if (in.token == CASE)
            syntaxErrorOrIncomplete(OnlyCaseClassOrCaseObjectAllowed())
          else
            syntaxErrorOrIncomplete(ExpectedToplevelDef())
        }
        acceptStatSepUnlessAtEnd()
      }
      stats.toList
    }

    /** TemplateStatSeq  ::= [id [`:' Type] `=>'] TemplateStat {semi TemplateStat}
     *  TemplateStat     ::= Import
     *                     | Annotations Modifiers Def
     *                     | Annotations Modifiers Dcl
     *                     | Expr1
     *                     |
     *  EnumStat         ::= TemplateStat
     *                     | Annotations Modifiers EnumCase
     */
    def templateStatSeq(): (ValDef, List[Tree]) = checkNoEscapingPlaceholders {
      var self: ValDef = EmptyValDef
      val stats = new ListBuffer[Tree]
      if (isExprIntro) {
        val first = expr1()
        if (in.token == ARROW) {
          first match {
            case Typed(tree @ This(EmptyTypeIdent), tpt) =>
              self = makeSelfDef(nme.WILDCARD, tpt).withSpan(first.span)
            case _ =>
              val ValDef(name, tpt, _) = convertToParam(first, "self type clause")
              if (name != nme.ERROR)
                self = makeSelfDef(name, tpt).withSpan(first.span)
          }
          in.nextToken()
        } else {
          stats += first
          acceptStatSepUnlessAtEnd()
        }
      }
      var exitOnError = false
      while (!isStatSeqEnd && !exitOnError) {
        setLastStatOffset()
        if (in.token == IMPORT)
          stats ++= importClause()
        else if (isExprIntro)
          stats += expr1()
        else if (isDefIntro(modifierTokensOrCase))
          stats +++= defOrDcl(in.offset, defAnnotsMods(modifierTokens))
        else if (!isStatSep) {
          exitOnError = mustStartStat
          syntaxErrorOrIncomplete("illegal start of definition")
        }
        acceptStatSepUnlessAtEnd()
      }
      (self, if (stats.isEmpty) List(EmptyTree) else stats.toList)
    }

    /** RefineStatSeq    ::=  RefineStat {semi RefineStat}
     *  RefineStat       ::=  ‘val’ VarDcl
     *                     |  ‘def’ DefDcl
     *                     |  ‘type’ {nl} TypeDcl
     *  (in reality we admit Defs and vars and filter them out afterwards in `checkLegal`)
     */
    def refineStatSeq(): List[Tree] = {
      val stats = new ListBuffer[Tree]
      def checkLegal(tree: Tree): List[Tree] = {
        val isLegal = tree match {
          case tree: ValDef => tree.rhs.isEmpty && !tree.mods.flags.is(Mutable)
          case tree: DefDef => tree.rhs.isEmpty
          case tree: TypeDef => true
          case _ => false
        }
        if (isLegal) tree :: Nil
        else {
          syntaxError("illegal refinement", tree.span)
          Nil
        }
      }
      while (!isStatSeqEnd) {
        if (isDclIntro)
          stats ++= checkLegal(defOrDcl(in.offset, Modifiers()))
        else if (!isStatSep)
          syntaxErrorOrIncomplete(
            "illegal start of declaration" +
            (if (inFunReturnType) " (possible cause: missing `=' in front of current method body)"
             else ""))
        acceptStatSepUnlessAtEnd()
      }
      stats.toList
    }

    def localDef(start: Int, implicitMods: Modifiers = EmptyModifiers): Tree = {
      var mods = defAnnotsMods(localModifierTokens)
      for (imod <- implicitMods.mods) mods = addMod(mods, imod)
      if (mods.is(Final)) {
        // A final modifier means the local definition is "class-like".
        tmplDef(start, mods)
      } else {
        defOrDcl(start, mods)
      }
    }

    /** BlockStatSeq ::= { BlockStat semi } [ResultExpr]
     *  BlockStat    ::= Import
     *                 | Annotations [implicit] [lazy] Def
     *                 | Annotations LocalModifiers TmplDef
     *                 | Expr1
     *                 |
     */
    def blockStatSeq(): List[Tree] = checkNoEscapingPlaceholders {
      val stats = new ListBuffer[Tree]
      var exitOnError = false
      while (!isStatSeqEnd && in.token != CASE && !exitOnError) {
        setLastStatOffset()
        if (in.token == IMPORT)
          stats ++= importClause()
        else if (in.token == GIVEN)
          stats += implicitClosure(in.offset, Location.InBlock, modifiers(closureMods))
        else if (isExprIntro)
          stats += expr(Location.InBlock)
        else if (isDefIntro(localModifierTokens))
          if (in.token == IMPLICIT || in.token == ERASED || in.token == GIVEN) {
            val start = in.offset
            var imods = modifiers(closureMods)
            if (isBindingIntro)
              stats += implicitClosure(start, Location.InBlock, imods)
            else if (in.token == MATCH)
              stats += implicitMatch(start, imods)
            else
              stats +++= localDef(start, imods)
          } else {
            stats +++= localDef(in.offset)
          }
        else if (!isStatSep && (in.token != CASE)) {
          exitOnError = mustStartStat
          syntaxErrorOrIncomplete(IllegalStartOfStatement(isModifier))
        }
        acceptStatSepUnlessAtEnd(CASE)
      }
      stats.toList
    }

    /** CompilationUnit ::= {package QualId semi} TopStatSeq
     */
    def compilationUnit(): Tree = checkNoEscapingPlaceholders {
      def topstats(): List[Tree] = {
        val ts = new ListBuffer[Tree]
        while (in.token == SEMI) in.nextToken()
        val start = in.offset
        if (in.token == PACKAGE) {
          in.nextToken()
          if (in.token == OBJECT) {
            in.nextToken()
            ts += objectDef(start, Modifiers(Package))
            if (in.token != EOF) {
              acceptStatSep()
              ts ++= topStatSeq()
            }
          } else {
            val pkg = qualId()
            newLineOptWhenFollowedBy(LBRACE)
            if (in.token == EOF)
              ts += makePackaging(start, pkg, List())
            else if (in.token == LBRACE) {
              ts += inDefScopeBraces(makePackaging(start, pkg, topStatSeq()))
              acceptStatSepUnlessAtEnd()
              ts ++= topStatSeq()
            }
            else {
              acceptStatSep()
              ts += makePackaging(start, pkg, topstats())
            }
          }
        }
        else
          ts ++= topStatSeq()

        ts.toList
      }

      topstats() match {
        case List(stat @ PackageDef(_, _)) => stat
        case Nil => EmptyTree  // without this case we'd get package defs without positions
        case stats => PackageDef(Ident(nme.EMPTY_PACKAGE), stats)
      }
    }
  }


  /** OutlineParser parses top-level declarations in `source` to find declared classes, ignoring their bodies (which
   *  must only have balanced braces). This is used to map class names to defining sources.
   */
  class OutlineParser(source: SourceFile)(implicit ctx: Context) extends Parser(source) with OutlineParserCommon {

    def skipBracesHook(): Option[Tree] =
      if (in.token == XMLSTART) Some(xmlLiteral()) else None

    override def blockExpr(): Tree = {
      skipBraces()
      EmptyTree
    }

    override def templateBody(): (ValDef, List[Thicket]) = {
      skipBraces()
      (EmptyValDef, List(EmptyTree))
    }
  }
}<|MERGE_RESOLUTION|>--- conflicted
+++ resolved
@@ -1008,11 +1008,7 @@
           makeTupleOrParens(inParens(argTypes(namedOK = false, wildOK = true)))
         }
       else if (in.token == LBRACE)
-<<<<<<< HEAD
-        atPos(in.offset) { inBraces(refinementOnEmptyOrSingleton()) }
-=======
-        atSpan(in.offset) { RefinedTypeTree(EmptyTree, refinement()) }
->>>>>>> 3185338f
+        atSpan(in.offset) { inBraces(refinementOnEmptyOrSingleton()) }
       else if (isSimpleLiteral) { SingletonTypeTree(literal()) }
       else if (in.token == USCORE) {
         val start = in.skipToken()
