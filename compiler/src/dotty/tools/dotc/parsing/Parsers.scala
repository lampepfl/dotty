package dotty.tools
package dotc
package parsing

import scala.language.unsafeNulls

import scala.annotation.internal.sharable
import scala.collection.mutable.ListBuffer
import scala.collection.immutable.BitSet
import util.{ SourceFile, SourcePosition, NoSourcePosition }
import Tokens.*
import Scanners.*
import xml.MarkupParsers.MarkupParser
import core.*
import Flags.*
import Contexts.*
import Names.*
import NameKinds.{WildcardParamName, QualifiedName}
import NameOps.*
import ast.{Positioned, Trees}
import ast.Trees.*
import StdNames.*
import util.Spans.*
import Constants.*
import Symbols.NoSymbol
import ScriptParsers.*
import Decorators.*
import util.Chars
import scala.annotation.tailrec
import rewrites.Rewrites.{patch, overlapsPatch}
import reporting.*
import config.Feature
import config.Feature.{sourceVersion, migrateTo3, globalOnlyImports}
import config.SourceVersion.*
import config.SourceVersion
import dotty.tools.dotc.config.MigrationVersion

object Parsers {

  import ast.untpd.*

  case class OpInfo(operand: Tree, operator: Ident, offset: Offset)

  enum Location(val inParens: Boolean, val inPattern: Boolean, val inArgs: Boolean):
    case InParens      extends Location(true, false, false)
    case InArgs        extends Location(true, false, true)
    case InColonArg    extends Location(false, false, true)
    case InPattern     extends Location(false, true, false)
    case InGuard       extends Location(false, false, false)
    case InPatternArgs extends Location(false, true, true) // InParens not true, since it might be an alternative
    case InBlock       extends Location(false, false, false)
    case ElseWhere     extends Location(false, false, false)

  enum ParamOwner:
    case Class           // class or trait or enum
    case CaseClass       // case class or enum case
    case Type            // type alias or abstract type
    case TypeParam       // type parameter
    case Def             // method
    case Given           // given definition
    case ExtensionPrefix // extension clause, up to and including extension parameter
    case ExtensionFollow // extension clause, following extension parameter

    def isClass = // owner is a class
      this == Class || this == CaseClass
    def takesOnlyUsingClauses = // only using clauses allowed for this owner
      this == Given || this == ExtensionFollow
    def acceptsVariance =
      this == Class || this == CaseClass || this == Type

  end ParamOwner

  enum ParseKind:
    case Expr, Type, Pattern

  type StageKind = Int
  object StageKind {
    val None = 0
    val Quoted = 1
    val Spliced = 1 << 1
    val QuotedPattern = 1 << 2
  }

  extension (buf: ListBuffer[Tree])
    def +++=(x: Tree) = x match {
      case x: Thicket => buf ++= x.trees
      case x => buf += x
    }

  /** The parse starting point depends on whether the source file is self-contained:
   *  if not, the AST will be supplemented.
   */
  def parser(source: SourceFile)(using Context): Parser =
    if source.isSelfContained then new ScriptParser(source)
    else new Parser(source)

  private val InCase: Region => Region = Scanners.InCase(_)
  private val InCond: Region => Region = Scanners.InParens(LPAREN, _)
  private val InFor : Region => Region = Scanners.InBraces(_)

  def unimplementedExpr(using Context): Select =
    Select(scalaDot(nme.Predef), nme.???)

  abstract class ParserCommon(val source: SourceFile)(using Context) {

    val in: ScannerCommon

    /* ------------- POSITIONS ------------------------------------------- */

    /** Positions tree.
     *  If `t` does not have a span yet, set its span to the given one.
     */
    def atSpan[T <: Positioned](span: Span)(t: T): T =
      if (t.span.isSourceDerived) t else t.withSpan(span.union(t.span))

    def atSpan[T <: Positioned](start: Offset, point: Offset, end: Offset)(t: T): T =
      atSpan(Span(start, end, point))(t)

    /** If the last read offset is strictly greater than `start`, assign tree
     *  the span from `start` to last read offset, with given point.
     *  If the last offset is less than or equal to start, the tree `t` did not
     *  consume any source for its construction. In this case, don't assign a span yet,
     *  but wait for its span to be determined by `setChildSpans` when the
     *  parent node is positioned.
     */
    def atSpan[T <: Positioned](start: Offset, point: Offset)(t: T): T =
      if (in.lastOffset > start) atSpan(start, point, in.lastOffset)(t) else t

    def atSpan[T <: Positioned](start: Offset)(t: T): T =
      atSpan(start, start)(t)

    def startOffset(t: Positioned): Int =
      if (t.span.exists) t.span.start else in.offset

    def pointOffset(t: Positioned): Int =
      if (t.span.exists) t.span.point else in.offset

    def endOffset(t: Positioned): Int =
      if (t.span.exists) t.span.end else in.lastOffset

    def nameStart: Offset =
      if (in.token == BACKQUOTED_IDENT) in.offset + 1 else in.offset

    /** in.offset, except if this is at a new line, in which case `lastOffset` is preferred. */
    def expectedOffset: Int = {
      val current = in.sourcePos()
      val last = in.sourcePos(in.lastOffset)
      if (current.line != last.line) in.lastOffset else in.offset
    }

    /* ------------- ERROR HANDLING ------------------------------------------- */
    /** The offset where the last syntax error was reported, or if a skip to a
     *  safepoint occurred afterwards, the offset of the safe point.
     */
    protected var lastErrorOffset : Int = -1

    /** Issue an error at given offset if beyond last error offset
     *  and update lastErrorOffset.
     */
    def syntaxError(msg: Message, offset: Int = in.offset): Unit =
      if offset > lastErrorOffset then
        val length = if offset == in.offset && in.name != null then in.name.show.length else 0
        syntaxError(msg, Span(offset, offset + length))
        lastErrorOffset = in.offset

    /** Unconditionally issue an error at given span, without
     *  updating lastErrorOffset.
     */
    def syntaxError(msg: Message, span: Span): Unit =
      report.error(msg, source.atSpan(span))
<<<<<<< HEAD

    def unimplementedExpr(using Context): Select =
      Select(scalaDot(nme.Predef), nme.???)
=======
>>>>>>> a92a4639
  }

  trait OutlineParserCommon extends ParserCommon {
    def accept(token: Int): Int

    def skipBracesHook(): Option[Tree]
    def skipBraces(): Unit = {
      accept(if (in.token == INDENT) INDENT else LBRACE)
      var openBraces = 1
      while (in.token != EOF && openBraces > 0)
        skipBracesHook() getOrElse {
          if (in.token == LBRACE || in.token == INDENT) openBraces += 1
          else if (in.token == RBRACE || in.token == OUTDENT) openBraces -= 1
          in.nextToken()
        }
    }
  }

  class Parser(source: SourceFile)(using Context) extends ParserCommon(source) {

    val in: Scanner = new Scanner(source, profile = Profile.current)
    // in.debugTokenStream = true    // uncomment to see the token stream of the standard scanner, but not syntax highlighting

    /** This is the general parse entry point.
     *  Overridden by ScriptParser
     */
    def parse(): Tree = {
      val t = compilationUnit()
      accept(EOF)
      t
    }

/* -------------- TOKEN CLASSES ------------------------------------------- */

    def isIdent = in.isIdent
    def isIdent(name: Name) = in.isIdent(name)
    def isPureArrow(name: Name): Boolean = isIdent(name) && Feature.pureFunsEnabled
    def isPureArrow: Boolean = isPureArrow(nme.PUREARROW) || isPureArrow(nme.PURECTXARROW)
    def isErased = isIdent(nme.erased) && in.erasedEnabled
    // Are we seeing an `erased` soft keyword that will not be an identifier?
    def isErasedKw = isErased && in.isSoftModifierInParamModifierPosition
    def isSimpleLiteral =
      simpleLiteralTokens.contains(in.token)
      || isIdent(nme.raw.MINUS) && numericLitTokens.contains(in.lookahead.token)
    def isLiteral = literalTokens contains in.token
    def isNumericLit = numericLitTokens contains in.token
    def isTemplateIntro = templateIntroTokens contains in.token
    def isDclIntro = dclIntroTokens contains in.token
    def isStatSeqEnd = in.isNestedEnd || in.token == EOF || in.token == RPAREN
    def mustStartStat = mustStartStatTokens contains in.token

    /** Is current token a hard or soft modifier (in modifier position or not)? */
    def isModifier: Boolean = modifierTokens.contains(in.token) || in.isSoftModifier

    def isBindingIntro: Boolean = {
      in.token match {
        case USCORE => true
        case IDENTIFIER | BACKQUOTED_IDENT =>
          in.lookahead.isArrow
        case LPAREN =>
          val lookahead = in.LookaheadScanner()
          lookahead.skipParens()
          lookahead.isArrow
        case _ => false
      }
    } && !in.isSoftModifierInModifierPosition

    def isExprIntro: Boolean =
      in.canStartExprTokens.contains(in.token)
      && !in.isSoftModifierInModifierPosition
      && !(isIdent(nme.extension) && followingIsExtension())

    def isDefIntro(allowedMods: BitSet, excludedSoftModifiers: Set[TermName] = Set.empty): Boolean =
      in.token == AT
      || defIntroTokens.contains(in.token)
      || allowedMods.contains(in.token)
      || in.isSoftModifierInModifierPosition && !excludedSoftModifiers.contains(in.name)

    def isStatSep: Boolean = in.isStatSep

    /** A '$' identifier is treated as a splice if followed by a `{`.
     *  A longer identifier starting with `$` is treated as a splice/id combination
     *  in a quoted block '{...'
     */
    def isSplice: Boolean =
      in.token == IDENTIFIER && in.name(0) == '$' && {
        if in.name.length == 1 then in.lookahead.token == LBRACE
        else (staged & StageKind.Quoted) != 0
      }

/* ------------- ERROR HANDLING ------------------------------------------- */

    /** Is offset1 less or equally indented than offset2?
     *  This is the case if the characters between the preceding end-of-line and offset1
     *  are a prefix of the characters between the preceding end-of-line and offset2.
     */
    def isLeqIndented(offset1: Int, offset2: Int): Boolean = {
      def recur(idx1: Int, idx2: Int): Boolean =
        idx1 == offset1 ||
        idx2 < offset2 && source(idx1) == source(idx2) && recur(idx1 + 1, idx2 + 1)
      recur(source.startOfLine(offset1), source.startOfLine(offset2))
    }

    /** Skip on error to next safe point.
     */
    def skip(): Unit =
      in.skip()
      lastErrorOffset = in.offset

    def warning(msg: Message, offset: Int = in.offset): Unit =
      report.warning(msg, source.atSpan(Span(offset)))

    def deprecationWarning(msg: Message, offset: Int = in.offset): Unit =
      report.deprecationWarning(msg, source.atSpan(Span(offset)))

    /** Issue an error at current offset that input is incomplete */
    def incompleteInputError(msg: Message): Unit =
      if in.offset != lastErrorOffset then
        report.incompleteInputError(msg, source.atSpan(Span(in.offset)))

    /** If at end of file, issue an incompleteInputError.
     *  Otherwise issue a syntax error and skip to next safe point.
     */
    def syntaxErrorOrIncomplete(msg: Message, offset: Int = in.offset): Unit =
      if in.token == EOF then
        incompleteInputError(msg)
      else
        syntaxError(msg, offset)
        skip()

    def syntaxErrorOrIncomplete(msg: Message, span: Span): Unit =
      if in.token == EOF then
        incompleteInputError(msg)
      else
        syntaxError(msg, span)
        skip()

    /** Consume one token of the specified type, or
      * signal an error if it is not there.
      *
      * @return The offset at the start of the token to accept
      */
    def accept(token: Int): Int =
      val offset = in.offset
      if in.token != token then
        syntaxErrorOrIncomplete(ExpectedTokenButFound(token, in.token))
      if in.token == token then in.nextToken()
      offset

    def accept(name: Name): Int = {
      val offset = in.offset
      if !isIdent(name) then
        syntaxErrorOrIncomplete(em"`$name` expected")
      if isIdent(name) then
        in.nextToken()
      offset
    }

    def acceptColon(): Int =
      val offset = in.offset
      if in.isColon then { in.nextToken(); offset }
      else accept(COLONop)

    /** semi = nl {nl} | `;'
     *  nl  = `\n' // where allowed
     */
    def acceptStatSep(): Unit =
      if in.isNewLine then in.nextToken() else accept(SEMI)

    /** Parse statement separators and end markers. Ensure that there is at least
     *  one statement separator unless the next token terminates a statement´sequence.
     *  @param   stats      the statements parsed to far
     *  @param   noPrevStat true if there was no immediately preceding statement parsed
     *  @param   what       a string indicating what kind of statement is parsed
     *  @param   altEnd     a token that is also considered as a terminator of the statement
     *                      sequence (the default `EOF` already assumes to terminate a statement
     *                      sequence).
     *  @return  true if the statement sequence continues, false if it terminates.
     */
    def statSepOrEnd[T <: Tree](stats: ListBuffer[T], noPrevStat: Boolean = false, what: String = "statement", altEnd: Token = EOF): Boolean =
      def recur(sepSeen: Boolean, endSeen: Boolean): Boolean =
        if isStatSep then
          in.nextToken()
          recur(true, endSeen)
        else if in.token == END then
          if endSeen then syntaxError(em"duplicate end marker")
          checkEndMarker(stats)
          recur(sepSeen, endSeen = true)
        else if isStatSeqEnd || in.token == altEnd then
          false
        else if sepSeen || endSeen then
          true
        else
          val found = in.token
          val statFollows = mustStartStatTokens.contains(found)
          syntaxError(
            if noPrevStat then IllegalStartOfStatement(what, isModifier, statFollows)
            else em"end of $what expected but ${showToken(found)} found")
          if mustStartStatTokens.contains(found) then
            false // it's a statement that might be legal in an outer context
          else
            in.nextToken() // needed to ensure progress; otherwise we might cycle forever
            skip()
            true

      in.observeOutdented()
      recur(false, false)
    end statSepOrEnd

    def rewriteNotice(version: SourceVersion = `3.0-migration`, additionalOption: String = "") =
      Message.rewriteNotice("This construct", version, additionalOption)

    def syntaxVersionError(option: String, span: Span) =
      syntaxError(em"""This construct is not allowed under $option.${rewriteNotice(`3.0-migration`, option)}""", span)

    def rewriteToNewSyntax(span: Span = Span(in.offset)): Boolean = {
      if (in.newSyntax) {
        if (in.rewrite) return true
        syntaxVersionError("-new-syntax", span)
      }
      false
    }

    def rewriteToOldSyntax(span: Span = Span(in.offset)): Boolean = {
      if (in.oldSyntax) {
        if (in.rewrite) return true
        syntaxVersionError("-old-syntax", span)
      }
      false
    }

    def errorTermTree(start: Offset): Tree = atSpan(start, in.offset, in.offset) { unimplementedExpr }

    private var inFunReturnType = false
    private def fromWithinReturnType[T](body: => T): T = {
      val saved = inFunReturnType
      try {
        inFunReturnType = true
        body
      }
      finally inFunReturnType = saved
    }

    /** A flag indicating we are parsing in the annotations of a primary
     *  class constructor
     */
    private var inClassConstrAnnots = false
    private def fromWithinClassConstr[T](body: => T): T = {
      val saved = inClassConstrAnnots
      inClassConstrAnnots = true
      try body
      finally inClassConstrAnnots = saved
    }

    private var inEnum = false
    private def withinEnum[T](body: => T): T = {
      val saved = inEnum
      inEnum = true
      try body
      finally inEnum = saved
    }

    private var inMatchPattern = false
    private def withinMatchPattern[T](body: => T): T = {
      val saved = inMatchPattern
      inMatchPattern = true
      try body
      finally inMatchPattern = saved
    }

    private var staged = StageKind.None
    def withinStaged[T](kind: StageKind)(op: => T): T = {
      val saved = staged
      staged |= kind
      try op
      finally staged = saved
    }

/* ---------- TREE CONSTRUCTION ------------------------------------------- */

    /** Convert tree to formal parameter list
    */
    def convertToParams(tree: Tree): List[ValDef] =
      val mods =
        if in.token == CTXARROW || isPureArrow(nme.PURECTXARROW)
        then Modifiers(Given)
        else EmptyModifiers
      tree match
        case Parens(t) =>
          convertToParam(t, mods) :: Nil
        case Tuple(ts) =>
          ts.map(convertToParam(_, mods))
        case t @ Typed(Ident(_), _) =>
          report.errorOrMigrationWarning(
            em"parentheses are required around the parameter of a lambda${rewriteNotice()}",
            in.sourcePos(), MigrationVersion.Scala2to3)
          if MigrationVersion.Scala2to3.needsPatch then
            patch(source, t.span.startPos, "(")
            patch(source, t.span.endPos, ")")
          convertToParam(t, mods) :: Nil
        case t =>
          convertToParam(t, mods) :: Nil

    /** Convert tree to formal parameter
    */
    def convertToParam(tree: Tree, mods: Modifiers): ValDef =
      def fail() =
        syntaxError(em"not a legal formal parameter for a function literal", tree.span)
        makeParameter(nme.ERROR, tree, mods)
      tree match
        case param: ValDef =>
          param.withMods(param.mods | mods.flags)
        case id @ Ident(name) =>
          makeParameter(name.asTermName, TypeTree(), mods, isBackquoted = isBackquoted(id)).withSpan(tree.span)
        // the following three cases are needed only for 2.x parameters without enclosing parentheses
        case Typed(_, tpt: TypeBoundsTree) =>
          fail()
        case Typed(id @ Ident(name), tpt) =>
          makeParameter(name.asTermName, tpt, mods, isBackquoted = isBackquoted(id)).withSpan(tree.span)
        case _ =>
          fail()

    /** Checks that tuples don't contain a parameter. */
    def checkNonParamTuple(t: Tree) = t match
      case Tuple(ts) => ts.collectFirst {
        case param: ValDef =>
          syntaxError(em"invalid parameter definition syntax in tuple value", param.span)
      }
      case _ =>


    /** Convert (qual)ident to type identifier
     */
    def convertToTypeId(tree: Tree): Tree = tree match {
      case id @ Ident(name) =>
        cpy.Ident(id)(name.toTypeName)
      case id @ Select(qual, name) =>
        cpy.Select(id)(qual, name.toTypeName)
      case _ =>
        syntaxError(IdentifierExpected(tree.show), tree.span)
        tree
    }

/* --------------- PLACEHOLDERS ------------------------------------------- */

    /** The implicit parameters introduced by `_` in the current expression.
     *  Parameters appear in reverse order.
     */
    var placeholderParams: List[ValDef] = Nil

    def checkNoEscapingPlaceholders[T](op: => T): T =
      val savedPlaceholderParams = placeholderParams
      val savedLanguageImportContext = in.languageImportContext
      placeholderParams = Nil
      try op
      finally
        placeholderParams match
          case vd :: _ => syntaxError(UnboundPlaceholderParameter(), vd.span)
          case _ =>
        placeholderParams = savedPlaceholderParams
        in.languageImportContext = savedLanguageImportContext

    def isWildcard(t: Tree): Boolean = t match {
      case Ident(name1) => placeholderParams.nonEmpty && name1 == placeholderParams.head.name
      case Typed(t1, _) => isWildcard(t1)
      case Annotated(t1, _) => isWildcard(t1)
      case Parens(t1) => isWildcard(t1)
      case _ => false
    }

    def isWildcardType(t: Tree): Boolean = t match {
      case t: TypeBoundsTree => true
      case Parens(t1) => isWildcardType(t1)
      case _ => false
    }

    def rejectWildcardType(t: Tree, fallbackTree: Tree = scalaAny): Tree =
      if (isWildcardType(t)) {
        syntaxError(UnboundWildcardType(), t.span)
        fallbackTree
      }
      else t

/* -------------- XML ---------------------------------------------------- */

    /** The markup parser.
     *  The first time this lazy val is accessed, we assume we were trying to parse an XML literal.
     *  The current position is recorded for later error reporting if it turns out
     *  that we don't have scala-xml on the compilation classpath.
     */
    lazy val xmlp: xml.MarkupParsers.MarkupParser = {
      myFirstXmlPos = source.atSpan(Span(in.offset))
      new MarkupParser(this, true)
    }

    /** The position of the first XML literal encountered while parsing,
     *  NoSourcePosition if there were no XML literals.
     */
    def firstXmlPos: SourcePosition = myFirstXmlPos
    private var myFirstXmlPos: SourcePosition = NoSourcePosition

    object symbXMLBuilder extends xml.SymbolicXMLBuilder(this, true) // DEBUG choices

    def xmlLiteral() : Tree = xmlDeprecationWarning(xmlp.xLiteral)
    def xmlLiteralPattern() : Tree = xmlDeprecationWarning(xmlp.xLiteralPattern)

    private def xmlDeprecationWarning(tree: Tree): Tree =
      report.errorOrMigrationWarning(
        em"""XML literals are no longer supported.
             |See https://docs.scala-lang.org/scala3/reference/dropped-features/xml.html""",
        tree.srcPos,
        MigrationVersion.XmlLiteral)
      tree

/* -------- COMBINATORS -------------------------------------------------------- */

    def enclosed[T](tok: Token, body: => T): T =
      accept(tok)
      try body finally accept(tok + 1)

    /** Same as enclosed, but if closing token is missing, add `,` to the expected tokens
     *  in the error message provided the next token could have followed a `,`.
     */
    def enclosedWithCommas[T](tok: Token, body: => T): T =
      accept(tok)
      val closing = tok + 1
      val isEmpty = in.token == closing
      val ts = body
      if in.token != closing then
        val followComma =
          if tok == LPAREN then canStartExprTokens3 else canStartTypeTokens
        val prefix = if !isEmpty && followComma.contains(in.token) then "',' or " else ""
        syntaxErrorOrIncomplete(ExpectedTokenButFound(closing, in.token, prefix))
      if in.token == closing then in.nextToken()
      ts

    def inParens[T](body: => T): T = enclosed(LPAREN, body)
    def inBraces[T](body: => T): T = enclosed(LBRACE, body)
    def inBrackets[T](body: => T): T = enclosed(LBRACKET, body)

    def inParensWithCommas[T](body: => T): T = enclosedWithCommas(LPAREN, body)
    def inBracketsWithCommas[T](body: => T): T = enclosedWithCommas(LBRACKET, body)

    def inBracesOrIndented[T](body: => T, rewriteWithColon: Boolean = false): T =
      if in.token == INDENT then
        val rewriteToBraces = in.rewriteNoIndent
          && !testChars(in.lastOffset - 3, " =>") // braces are always optional after `=>` so none should be inserted
        if rewriteToBraces then indentedToBraces(body)
        else enclosed(INDENT, body)
      else
        if in.rewriteToIndent then bracesToIndented(body, rewriteWithColon)
        else inBraces(body)

    def inDefScopeBraces[T](body: => T, rewriteWithColon: Boolean = false): T =
      inBracesOrIndented(body, rewriteWithColon)

    /** <part> {`,` <part>} */
    def commaSeparated[T](part: () => T): List[T] =
      in.currentRegion.withCommasExpected {
        commaSeparatedRest(part(), part)
      }

    /** {`,` <part>}
     *
     *  currentRegion.commasExpected has to be set separately.
     */
    def commaSeparatedRest[T](leading: T, part: () => T): List[T] =
      if in.token == COMMA then
        val ts = new ListBuffer[T] += leading
        while in.token == COMMA do
          in.nextToken()
          ts += part()
        ts.toList
      else leading :: Nil

    def inSepRegion[T](f: Region => Region)(op: => T): T =
      val cur = in.currentRegion
      in.currentRegion = f(cur)
      try op finally in.currentRegion = cur

    /** Parse `body` while checking (under -no-indent) that a `{` is not missing before it.
     *  This is done as follows:
     *    If the next token S is indented relative to the current region,
     *    and the end of `body` is followed by a new line and another statement,
     *    check that that other statement is indented less than S
     */
    def subPart[T](body: () => T): T = in.currentRegion match
      case r: InBraces if in.isAfterLineEnd =>
        val startIndentWidth = in.indentWidth(in.offset)
        if r.indentWidth < startIndentWidth then
          // Note: we can get here only if indentation is not significant
          // If indentation is significant, we would see an <indent> as current token
          // and the indent region would be Indented instead of InBraces.
          //
          // If indentation would be significant, an <indent> would be inserted here.
          val t = body()
          // Therefore, make sure there would be a matching <outdent>
          def nextIndentWidth = in.indentWidth(in.next.offset)
          if in.isNewLine && !(nextIndentWidth < startIndentWidth) then
            warning(
              if startIndentWidth <= nextIndentWidth then
                em"""Line is indented too far to the right, or a `{` is missing before:
                  |
                  |${t.tryToShow}"""
              else
                in.spaceTabMismatchMsg(startIndentWidth, nextIndentWidth),
              in.next.offset
            )
          t
        else body()
      case _ => body()

    /** Check that this is not the start of a statement that's indented relative to the current region.
     */
    def checkNextNotIndented(): Unit =
      if in.isNewLine then
        val nextIndentWidth = in.indentWidth(in.next.offset)
        if in.currentRegion.indentWidth < nextIndentWidth then
          warning(em"Line is indented too far to the right, or a `{` or `:` is missing", in.next.offset)

/* -------- REWRITES ----------------------------------------------------------- */

    /** The last offset where a colon at the end of line would be required if a subsequent { ... }
     *  block would be converted to an indentation region.
     */
    var possibleColonOffset: Int = -1

    def testChar(idx: Int, p: Char => Boolean): Boolean = {
      val txt = source.content
      idx < txt.length && p(txt(idx))
    }

    def testChar(idx: Int, c: Char): Boolean = {
      val txt = source.content
      idx < txt.length && txt(idx) == c
    }

    def testChars(from: Int, str: String): Boolean =
      str.isEmpty ||
      testChar(from, str.head) && testChars(from + 1, str.tail)

    def skipBlanks(idx: Int, step: Int = 1): Int =
      if (testChar(idx, c => c == ' ' || c == '\t' || c == Chars.CR)) skipBlanks(idx + step, step)
      else idx

    /** Parse indentation region `body` and rewrite it to be in braces instead */
    def indentedToBraces[T](body: => T): T =
      val enclRegion   = in.currentRegion.enclosing          // capture on entry
      def indentWidth  = enclRegion.indentWidth
      val followsColon = testChar(in.lastOffset - 1, ':')

      /** Is `expr` a tree that lacks a final `else`? Put such trees in `{...}` to make
       *  sure we don't accidentally merge them with a following `else`.
       */
      def isPartialIf(expr: Tree): Boolean = expr match {
        case If(_, _, EmptyTree) => true
        case If(_, _, e)         => isPartialIf(e)
        case _                   => false
      }

      /** Is `expr` a (possibly curried) function that has a multi-statement block
       *  as body? Put such trees in `{...}` since we don't enclose statements following
       *  a `=>` in braces.
       */
      def isBlockFunction[T](expr: T): Boolean = expr match {
        case Function(_, body)  => isBlockFunction(body)
        case Block(stats, expr) => stats.nonEmpty || isBlockFunction(expr)
        case _                  => false
      }

      /** Start of first line after in.lastOffset that does not have a comment
       *  at indent width greater than the indent width of the closing brace.
       */
      def closingOffset(lineStart: Offset): Offset =
        if in.lineOffset >= 0 && lineStart >= in.lineOffset then in.lineOffset
        else
          val commentStart = skipBlanks(lineStart)
          if testChar(commentStart, '/') && indentWidth < in.indentWidth(commentStart)
          then closingOffset(source.nextLine(lineStart))
          else lineStart

      def needsBraces(t: Any): Boolean = t match {
        case Match(EmptyTree, _) => true
        case Block(stats, expr)  => stats.nonEmpty || needsBraces(expr)
        case expr: Tree          => followsColon
                                 || isPartialIf(expr) && in.token == ELSE
                                 || isBlockFunction(expr)
        case _                   => true
      }
      // begin indentedToBraces
      val startOpening =
        if followsColon then
          if testChar(in.lastOffset - 2, ' ') then in.lastOffset - 2
          else in.lastOffset - 1
        else in.lastOffset
      val endOpening = in.lastOffset
      val t = enclosed(INDENT, body)
      if needsBraces(t) then
        patch(source, Span(startOpening, endOpening), " {")
        val next = in.next
        def closedByEndMarker =
          next.token == END && (next.offset - next.lineOffset) == indentWidth.toPrefix.size
        if closedByEndMarker then patch(source, Span(next.offset), "} // ")
        else patch(source, Span(closingOffset(source.nextLine(in.lastOffset))), indentWidth.toPrefix ++ "}\n")
      t
    end indentedToBraces

    /** The region to eliminate when replacing an opening `(` or `{` that ends a line.
     *  The `(` or `{` is at in.offset.
     */
    def startingElimRegion(colonRequired: Boolean): (Offset, Offset) = {
      val skipped = skipBlanks(in.offset + 1)
      if (in.isAfterLineEnd)
        if (testChar(skipped, Chars.LF) && !colonRequired)
          (in.lineOffset, skipped + 1) // skip the whole line
        else
          (in.offset, skipped)
      else if (testChar(in.offset - 1, ' ')) (in.offset - 1, in.offset + 1)
      else (in.offset, in.offset + 1)
    }

    /** The region to eliminate when replacing a closing `)` or `}` that starts a new line
     *  The `)` or `}` precedes in.lastOffset.
     */
    def closingElimRegion(): (Offset, Offset) = {
      val skipped = skipBlanks(in.lastOffset)
      if (testChar(skipped, Chars.LF))                    // if `)` or `}` is on a line by itself
        (source.startOfLine(in.lastOffset), skipped + 1)  //   skip the whole line
      else                                                // else
        (in.lastOffset - 1, skipped)                      //   move the following text up to where the `)` or `}` was
    }

    /** Parse brace-enclosed `body` and rewrite it to be an indentation region instead, if possible.
     *  If possible means:
     *   1. not inside (...), [...], case ... =>
     *   2. opening brace `{` is at end of line
     *   3. closing brace `}` is at start of line
     *   4. there is at least one token between the braces
     *   5. the closing brace is also at the end of the line, or it is followed by one of
     *      `then`, `else`, `do`, `catch`, `finally`, `yield`, or `match`.
     *   6. the opening brace does not follow a `=>`. The reason for this condition is that
     *      rewriting back to braces does not work after `=>` (since in most cases braces are omitted
     *      after a `=>` it would be annoying if braces were inserted).
     */
    def bracesToIndented[T](body: => T, rewriteWithColon: Boolean): T = {
      val underColonSyntax = possibleColonOffset == in.lastOffset
      val colonRequired = rewriteWithColon || underColonSyntax
      val (startOpening, endOpening) = startingElimRegion(colonRequired)
      val isOutermost = in.currentRegion.isOutermost
      def allBraces(r: Region): Boolean = r match {
        case r: Indented => r.isOutermost || allBraces(r.enclosing)
        case r: InBraces => allBraces(r.enclosing)
        case _ => false
      }
      var canRewrite = allBraces(in.currentRegion) && // test (1)
        !testChars(in.lastOffset - 3, " =>") // test(6)
      val t = enclosed(LBRACE, {
        canRewrite &= in.isAfterLineEnd // test (2)
        val curOffset = in.offset
        try body
        finally {
          canRewrite &= in.isAfterLineEnd && in.offset != curOffset // test (3)(4)
        }
      })
      canRewrite &= (in.isAfterLineEnd || statCtdTokens.contains(in.token)) // test (5)
      if canRewrite && (!underColonSyntax || Feature.fewerBracesEnabled) then
        val openingPatchStr =
          if !colonRequired then ""
          else if testChar(startOpening - 1, Chars.isOperatorPart(_)) then " :"
          else ":"
        val (startClosing, endClosing) = closingElimRegion()
        patch(source, Span(startOpening, endOpening), openingPatchStr)
        patch(source, Span(startClosing, endClosing), "")
      t
    }

    /** Drop (...) or { ... }, replacing the closing element with `endStr` */
    def dropParensOrBraces(start: Offset, endStr: String): Unit = {
      if (testChar(start + 1, Chars.isLineBreakChar))
        patch(source, Span(if (testChar(start - 1, ' ')) start - 1 else start, start + 1), "")
      else
        patch(source, Span(start, start + 1),
          if (testChar(start - 1, Chars.isIdentifierPart)) " " else "")
      val closingStartsLine = testChar(skipBlanks(in.lastOffset - 2, -1), Chars.LF)
      val preFill = if (closingStartsLine || endStr.isEmpty) "" else " "
      val postFill = if (in.lastOffset == in.offset) " " else ""
      val (startClosing, endClosing) =
        if (closingStartsLine && endStr.isEmpty) closingElimRegion()
        else (in.lastOffset - 1, in.lastOffset)
      patch(source, Span(startClosing, endClosing), s"$preFill$endStr$postFill")
    }

    /** If all other characters on the same line as `span` are blanks, widen to
     *  the whole line.
     */
    def widenIfWholeLine(span: Span): Span = {
      val start = skipBlanks(span.start - 1, -1)
      val end = skipBlanks(span.end, 1)
      if (testChar(start, Chars.LF) && testChar(end, Chars.LF)) Span(start, end)
      else span
    }

    /** Drop current token, if it is a `then` or `do`. */
    def dropTerminator(): Unit =
      if in.token == THEN || in.token == DO then
        var startOffset = in.offset
        var endOffset = in.lastCharOffset
        if (in.isAfterLineEnd) {
          if (testChar(endOffset, ' '))
            endOffset += 1
        }
        else
          if (testChar(startOffset - 1, ' ') &&
              !overlapsPatch(source, Span(startOffset - 1, endOffset)))
            startOffset -= 1
        patch(source, widenIfWholeLine(Span(startOffset, endOffset)), "")

    /** rewrite code with (...) around the source code of `t` */
    def revertToParens(t: Tree): Unit =
      if (t.span.exists) {
        patch(source, t.span.startPos, "(")
        patch(source, t.span.endPos, ")")
        dropTerminator()
      }

/* --------- LOOKAHEAD --------------------------------------- */

    /** In the tokens following the current one, does `query` precede any of the tokens that
     *   - must start a statement, or
     *   - separate two statements, or
     *   - continue a statement (e.g. `else`, catch`), or
     *   - terminate the current scope?
     */
    def followedByToken(query: Token): Boolean = {
      val lookahead = in.LookaheadScanner()
      var braces = 0
      while (true) {
        val token = lookahead.token
        if (braces == 0) {
          if (token == query) return true
          if (stopScanTokens.contains(token) || lookahead.isNestedEnd) return false
        }
        else if (token == EOF)
          return false
        else if (lookahead.isNestedEnd)
          braces -= 1
        if (lookahead.isNestedStart) braces += 1
        lookahead.nextToken()
      }
      false
    }

    /** Is the following sequence the generators of a for-expression enclosed in (...)? */
    def followingIsEnclosedGenerators(): Boolean = {
      val lookahead = in.LookaheadScanner()
      var parens = 1
      lookahead.nextToken()
      while (parens != 0 && lookahead.token != EOF) {
        val token = lookahead.token
        if (token == LPAREN) parens += 1
        else if (token == RPAREN) parens -= 1
        lookahead.nextToken()
      }
      if (lookahead.token == LARROW)
        false // it's a pattern
      else if (lookahead.isIdent)
        true // it's not a pattern since token cannot be an infix operator
      else
        followedByToken(LARROW) // `<-` comes before possible statement starts
    }

    /** Are the next token the "GivenSig" part of a given definition,
     *  i.e. an identifier followed by type and value parameters, followed by `:`?
     *  @pre  The current token is an identifier
     */
    def followingIsGivenSig() =
      val lookahead = in.LookaheadScanner()
      if lookahead.isIdent then
        lookahead.nextToken()
      def skipParams(): Unit =
        if lookahead.token == LPAREN || lookahead.token == LBRACKET then
          lookahead.skipParens()
          skipParams()
        else if lookahead.isNewLine then
          lookahead.nextToken()
          skipParams()
      skipParams()
      lookahead.isColon

    def followingIsExtension() =
      val next = in.lookahead.token
      next == LBRACKET || next == LPAREN

    def followingIsSelfType() =
      val lookahead = in.LookaheadScanner(allowIndent = true)
      lookahead.nextToken()
      lookahead.token == COLONfollow
      && {
        lookahead.observeColonEOL(inTemplate = false)
        lookahead.nextToken()
        canStartInfixTypeTokens.contains(lookahead.token)
      }

    /** Is current ident a `*`, and is it followed by a `)`, `, )`, `,EOF`? The latter two are not
        syntactically valid, but we need to include them here for error recovery. */
    def followingIsVararg(): Boolean =
      in.isIdent(nme.raw.STAR) && {
        val lookahead = in.LookaheadScanner()
        lookahead.nextToken()
        lookahead.token == RPAREN
        || lookahead.token == COMMA
           && {
             lookahead.nextToken()
             lookahead.token == RPAREN || lookahead.token == EOF
           }
      }

    /** When encountering a `:`, is that in the binding of a lambda?
     *  @pre location of the enclosing expression is `InParens`, so there is an open `(`.
     */
    def followingIsLambdaParams() =
      val lookahead = in.LookaheadScanner()
      lookahead.nextToken()
      while lookahead.token != RPAREN && lookahead.token != EOF do
        if lookahead.token == LPAREN then lookahead.skipParens()
        else lookahead.nextToken()
      lookahead.token == RPAREN
      && {
        lookahead.nextToken()
        lookahead.isArrow
      }

    /** Is the token sequence following the current `:` token classified as a lambda?
     *  This is the case if the input starts with an identifier, a wildcard, or
     *  something enclosed in (...) or [...], and this is followed by a `=>` or `?=>`
     *  and an INDENT.
     */
    def followingIsLambdaAfterColon(): Boolean =
      val lookahead = in.LookaheadScanner(allowIndent = true)
      def isArrowIndent() =
        lookahead.isArrow
        && {
          lookahead.nextToken()
          lookahead.token == INDENT || lookahead.token == EOF
        }
      lookahead.nextToken()
      if lookahead.isIdent || lookahead.token == USCORE then
        lookahead.nextToken()
        isArrowIndent()
      else if lookahead.token == LPAREN || lookahead.token == LBRACKET then
        lookahead.skipParens()
        isArrowIndent()
      else false

<<<<<<< HEAD
=======
    /** Can the next lookahead token start an operand as defined by
     *  leadingOperandTokens, or is postfix ops enabled?
     *  This is used to decide whether the current token can be an infix operator.
     */
    def nextCanFollowOperator(leadingOperandTokens: BitSet): Boolean =
      leadingOperandTokens.contains(in.lookahead.token)
      || in.postfixOpsEnabled
      || in.lookahead.token == COLONop
      || in.lookahead.token == EOF     // important for REPL completions
      || ctx.mode.is(Mode.Interactive) // in interactive mode the next tokens might be missing

>>>>>>> a92a4639
  /* --------- OPERAND/OPERATOR STACK --------------------------------------- */

    var opStack: List[OpInfo] = Nil

    def checkAssoc(offset: Token, op1: Name, op2: Name, op2LeftAssoc: Boolean): Unit =
      if (op1.isRightAssocOperatorName == op2LeftAssoc)
        syntaxError(MixedLeftAndRightAssociativeOps(op1, op2, op2LeftAssoc), offset)

    def reduceStack(base: List[OpInfo], top: Tree, prec: Int, leftAssoc: Boolean, op2: Name, isType: Boolean): Tree = {
      if (opStack != base && precedence(opStack.head.operator.name) == prec)
        checkAssoc(opStack.head.offset, opStack.head.operator.name, op2, leftAssoc)
      def recur(top: Tree): Tree =
        if (opStack == base) top
        else {
          val opInfo = opStack.head
          val opPrec = precedence(opInfo.operator.name)
          if (prec < opPrec || leftAssoc && prec == opPrec) {
            opStack = opStack.tail
            recur {
              atSpan(opInfo.operator.span union opInfo.operand.span union top.span) {
                InfixOp(opInfo.operand, opInfo.operator, top)
              }
            }
          }
          else top
        }
      recur(top)
    }

    /** True if we are seeing a lambda argument after a colon of the form:
     *    : (params) =>
     *      body
     */
    def isColonLambda =
      Feature.fewerBracesEnabled && in.token == COLONfollow && followingIsLambdaAfterColon()

    /**   operand { infixop operand | MatchClause } [postfixop],
     *
     *  respecting rules of associativity and precedence.
     *  @param isOperator    the current token counts as an operator.
     *  @param maybePostfix  postfix operators are allowed.
     */
    def infixOps(
        first: Tree, canStartOperand: Token => Boolean, operand: Location => Tree,
        location: Location,
        kind: ParseKind,
        isOperator: => Boolean): Tree =
      val base = opStack

      def recur(top: Tree): Tree =
        def isType = kind == ParseKind.Type
        def maybePostfix = kind == ParseKind.Expr && in.postfixOpsEnabled
        if isIdent && isOperator then
          val op = if isType then typeIdent() else termIdent()
          val top1 = reduceStack(base, top, precedence(op.name), !op.name.isRightAssocOperatorName, op.name, isType)
          opStack = OpInfo(top1, op, in.offset) :: opStack
          colonAtEOLOpt()
          newLineOptWhenFollowing(canStartOperand)
          if isColonLambda then
            in.nextToken()
            recur(expr(Location.InColonArg))
          else if maybePostfix && !canStartOperand(in.token) then
            val topInfo = opStack.head
            opStack = opStack.tail
            val od = reduceStack(base, topInfo.operand, 0, true, in.name, isType)
            atSpan(startOffset(od), topInfo.offset) {
              PostfixOp(od, topInfo.operator)
            }
          else recur(operand(location))
        else
          val t = reduceStack(base, top, minPrec, leftAssoc = true, in.name, isType)
          if !isType && in.token == MATCH then recurAtMinPrec(matchClause(t))
          else t

      def recurAtMinPrec(top: Tree): Tree =
        if isIdent && isOperator && precedence(in.name) == minInfixPrec
           || in.token == MATCH
        then recur(top)
        else top

      val res = recur(first)
      if isIdent(nme.raw.STAR) && !followingIsVararg() then
        syntaxError(em"spread operator `*` not allowed here; must come last in a parameter list")
        in.nextToken()
      res
    end infixOps

/* -------- IDENTIFIERS AND LITERALS ------------------------------------------- */

    /** Accept identifier and return its name as a term name. */
    def ident(): TermName =
      if (isIdent) {
        val name = in.name
        if name == nme.CONSTRUCTOR || name == nme.STATIC_CONSTRUCTOR then
          report.error(
            em"""Illegal backquoted identifier: `<init>` and `<clinit>` are forbidden""",
            in.sourcePos())
        in.nextToken()
        name
      }
      else {
        syntaxErrorOrIncomplete(ExpectedTokenButFound(IDENTIFIER, in.token))
        nme.ERROR
      }

    /** Accept identifier and return Ident with its name as a term name. */
    def termIdent(): Ident =
      makeIdent(in.token, in.offset, ident())

    /** Accept identifier and return Ident with its name as a type name. */
    def typeIdent(): Ident =
      makeIdent(in.token, in.offset, ident().toTypeName)

    private def makeIdent(tok: Token, offset: Offset, name: Name) = {
      val tree = Ident(name)
      if (tok == BACKQUOTED_IDENT) tree.pushAttachment(Backquoted, ())

      // Make sure that even trees with parsing errors have a offset that is within the offset
      val errorOffset = offset min (in.lastOffset - 1)
      if (tree.name == nme.ERROR && tree.span == NoSpan) tree.withSpan(Span(errorOffset, errorOffset))
      else atSpan(offset)(tree)
    }

    def wildcardIdent(): Ident =
      atSpan(accept(USCORE)) { Ident(nme.WILDCARD) }

    /** Accept identifier or match clause acting as a selector on given tree `t` */
    def selectorOrMatch(t: Tree): Tree =
      atSpan(startOffset(t), in.offset) {
        if in.token == MATCH then matchClause(t) else Select(t, ident())
      }

    def selector(t: Tree): Tree =
      atSpan(startOffset(t), in.offset) { Select(t, ident()) }

    /** DotSelectors ::= { `.' id } */
    def dotSelectors(t: Tree): Tree =
      if (in.token == DOT) { in.nextToken(); dotSelectors(selector(t)) }
      else t

    private val id: Tree => Tree = x => x

    /** SimpleRef  ::= id
     *              |  [id ‘.’] ‘this’
     *              |  [id ‘.’] ‘super’ [ClassQualifier] ‘.’ id
     */
    def simpleRef(): Tree =
      val start = in.offset

      def handleThis(qual: Ident) =
        in.nextToken()
        atSpan(start) { This(qual) }

      def handleSuper(qual: Ident) =
        in.nextToken()
        val mix = mixinQualifierOpt()
        val t = atSpan(start) { Super(This(qual), mix) }
        accept(DOT)
        selector(t)

      if in.token == THIS then handleThis(EmptyTypeIdent)
      else if in.token == SUPER then handleSuper(EmptyTypeIdent)
      else if in.token != INTERPOLATIONID && in.lookahead.token == DOT then
        val tok    = in.token
        val offset = in.offset
        val name   = ident()
        def qual   = makeIdent(tok, offset, name.toTypeName)
        in.lookahead.token match
          case THIS =>
            in.nextToken()
            handleThis(qual)
          case SUPER =>
            in.nextToken()
            handleSuper(qual)
          case _ =>
            makeIdent(tok, offset, name)
      else termIdent()
    end simpleRef

    /** MixinQualifier ::= `[' id `]'
    */
    def mixinQualifierOpt(): Ident =
      if (in.token == LBRACKET) inBrackets(atSpan(in.offset) { typeIdent() })
      else EmptyTypeIdent

    /** QualId ::= id {`.' id}
    */
    def qualId(): Tree = dotSelectors(termIdent())

    /** Singleton    ::=  SimpleRef
     *                 |  SimpleLiteral
     *                 |  Singleton ‘.’ id
     * -- not yet      |  Singleton ‘(’ Singletons ‘)’
     * -- not yet      |  Singleton ‘[’ Types ‘]’
     */
    def singleton(): Tree =
      if isSimpleLiteral then simpleLiteral()
      else dotSelectors(simpleRef())

    /** SimpleLiteral     ::=  [‘-’] integerLiteral
     *                      |  [‘-’] floatingPointLiteral
     *                      |  booleanLiteral
     *                      |  characterLiteral
     *                      |  stringLiteral
     */
    def simpleLiteral(): Tree =
      if isIdent(nme.raw.MINUS) then
        val start = in.offset
        in.nextToken()
        literal(negOffset = start, inTypeOrSingleton = true)
      else
        literal(inTypeOrSingleton = true)

    /** Literal           ::=  SimpleLiteral
     *                      |  processedStringLiteral
     *                      |  symbolLiteral
     *                      |  ‘null’
     *
     *  @param negOffset   The offset of a preceding `-' sign, if any.
     *                     If the literal is not negated, negOffset == in.offset.
     */
    def literal(negOffset: Int = in.offset, inPattern: Boolean = false, inTypeOrSingleton: Boolean = false, inStringInterpolation: Boolean = false): Tree = {
      def literalOf(token: Token): Tree = {
        val isNegated = negOffset < in.offset
        def digits0 = in.removeNumberSeparators(in.strVal)
        def digits = if (isNegated) "-" + digits0 else digits0
        if !inTypeOrSingleton then
          token match {
            case INTLIT  => return Number(digits, NumberKind.Whole(in.base))
            case DECILIT => return Number(digits, NumberKind.Decimal)
            case EXPOLIT => return Number(digits, NumberKind.Floating)
            case _ =>
          }
        import scala.util.FromDigits.*
        val value =
          try token match {
            case INTLIT                        => intFromDigits(digits, in.base)
            case LONGLIT                       => longFromDigits(digits, in.base)
            case FLOATLIT                      => floatFromDigits(digits)
            case DOUBLELIT | DECILIT | EXPOLIT => doubleFromDigits(digits)
            case CHARLIT                       => in.strVal.head
            case STRINGLIT | STRINGPART        => in.strVal
            case TRUE                          => true
            case FALSE                         => false
            case NULL                          => null
            case _                             =>
              syntaxErrorOrIncomplete(IllegalLiteral())
              null
          }
          catch {
            case ex: FromDigitsException => syntaxErrorOrIncomplete(ex.getMessage.toMessage)
          }
        Literal(Constant(value))
      }

      if (inStringInterpolation) {
        val t = in.token match {
          case STRINGLIT | STRINGPART =>
            val value = in.strVal
            atSpan(negOffset, negOffset, negOffset + value.length) { Literal(Constant(value)) }
          case _ =>
            syntaxErrorOrIncomplete(IllegalLiteral())
            atSpan(negOffset) { Literal(Constant(null)) }
        }
        in.nextToken()
        t
      }
      else atSpan(negOffset) {
        if (in.token == QUOTEID)
          if ((staged & StageKind.Spliced) != 0 && Chars.isIdentifierStart(in.name(0))) {
            val t = atSpan(in.offset + 1) {
              val tok = in.toToken(in.name)
              tok match {
                case TRUE | FALSE | NULL => literalOf(tok)
                case THIS => This(EmptyTypeIdent)
                case _ => Ident(in.name)
              }
            }
            in.nextToken()
            Quote(t, Nil)
          }
          else
            if !in.featureEnabled(Feature.symbolLiterals) then
              val name = in.name // capture name (not `in`) in the warning message closure
              report.errorOrMigrationWarning(
                em"""symbol literal '$name is no longer supported,
                    |use a string literal "$name" or an application Symbol("$name") instead,
                    |or enclose in braces '{$name} if you want a quoted expression.
                    |For now, you can also `import language.deprecated.symbolLiterals` to accept
                    |the idiom, but this possibility might no longer be available in the future.""",
                in.sourcePos(), MigrationVersion.Scala2to3)
              if MigrationVersion.Scala2to3.needsPatch then
                patch(source, Span(in.offset, in.offset + 1), "Symbol(\"")
                patch(source, Span(in.charOffset - 1), "\")")
            atSpan(in.skipToken()) { SymbolLit(in.strVal) }
        else if (in.token == INTERPOLATIONID) interpolatedString(inPattern)
        else {
          val t = literalOf(in.token)
          in.nextToken()
          t
        }
      }
    }

    private def interpolatedString(inPattern: Boolean = false): Tree = atSpan(in.offset) {
      val segmentBuf = new ListBuffer[Tree]
      val interpolator = in.name
      val isTripleQuoted =
        in.charOffset + 1 < in.buf.length &&
        in.buf(in.charOffset) == '"' &&
        in.buf(in.charOffset + 1) == '"'
      in.nextToken()
      def nextSegment(literalOffset: Offset) =
        segmentBuf += Thicket(
            literal(literalOffset, inPattern = inPattern, inStringInterpolation = true),
            atSpan(in.offset) {
              if (in.token == IDENTIFIER)
                termIdent()
              else if (in.token == USCORE && inPattern) {
                in.nextToken()
                Ident(nme.WILDCARD)
              }
              else if (in.token == THIS) {
                in.nextToken()
                This(EmptyTypeIdent)
              }
              else if (in.token == LBRACE)
                if (inPattern) Block(Nil, inBraces(pattern()))
                else expr()
              else {
                report.error(InterpolatedStringError(), source.atSpan(Span(in.offset)))
                EmptyTree
              }
            })

      var offsetCorrection = if isTripleQuoted then 3 else 1
      while (in.token == STRINGPART)
        nextSegment(in.offset + offsetCorrection)
        offsetCorrection = 0
      if (in.token == STRINGLIT)
        segmentBuf += literal(inPattern = inPattern, negOffset = in.offset + offsetCorrection, inStringInterpolation = true)

      InterpolatedString(interpolator, segmentBuf.toList)
    }

/* ------------- NEW LINES ------------------------------------------------- */

    def newLineOpt(): Unit =
      if (in.token == NEWLINE) in.nextToken()

    def newLinesOpt(): Unit =
      if in.isNewLine then in.nextToken()

    def newLineOptWhenFollowedBy(token: Int): Unit =
      // note: next is defined here because current == NEWLINE
      if (in.token == NEWLINE && in.next.token == token) in.nextToken()

    def newLinesOptWhenFollowedBy(token: Int): Unit =
      if in.isNewLine && in.next.token == token then in.nextToken()

    def newLinesOptWhenFollowedBy(name: Name): Unit =
      if in.isNewLine && in.next.token == IDENTIFIER && in.next.name == name then
        in.nextToken()

    def newLineOptWhenFollowing(p: Int => Boolean): Unit =
      // note: next is defined here because current == NEWLINE
      if (in.token == NEWLINE && p(in.next.token)) newLineOpt()

    def acceptIndent() =
      if in.token != INDENT then
        syntaxErrorOrIncomplete(em"indented definitions expected, ${in} found")

    def colonAtEOLOpt(): Unit =
      possibleColonOffset = in.lastOffset
      in.observeColonEOL(inTemplate = false)
      if in.token == COLONeol then
        in.nextToken()
        acceptIndent()

    def argumentStart(): Unit =
      colonAtEOLOpt()
      if migrateTo3 && in.token == NEWLINE && in.next.token == LBRACE then
        in.nextToken()
        if in.indentWidth(in.offset) == in.currentRegion.indentWidth then
          report.errorOrMigrationWarning(
            em"""This opening brace will start a new statement in Scala 3.
                |It needs to be indented to the right to keep being treated as
                |an argument to the previous expression.${rewriteNotice()}""",
<<<<<<< HEAD
            in.sourcePos(), from = `3.0`)
          patch(source, Span(in.offset), "  ")
=======
            in.sourcePos(), MigrationVersion.Scala2to3)
          if MigrationVersion.Scala2to3.needsPatch then
            patch(source, Span(in.offset), "  ")
>>>>>>> a92a4639

    def possibleTemplateStart(isNew: Boolean = false): Unit =
      in.observeColonEOL(inTemplate = true)
      if in.token == COLONeol then
        if in.lookahead.token == END then in.token = NEWLINE
        else
          in.nextToken()
          if in.token != LBRACE then acceptIndent()
      else
        newLineOptWhenFollowedBy(LBRACE)

    def checkEndMarker[T <: Tree](stats: ListBuffer[T]): Unit =

      def updateSpanOfLast(last: T): Unit =
        last match
          case last: WithEndMarker[t] => last.withEndMarker()
          case _ =>
        last.span = last.span.withEnd(in.lastCharOffset)

      def matches(stat: T): Boolean = stat match
        case stat: MemberDef if !stat.name.isEmpty =>
          if stat.name == nme.CONSTRUCTOR then in.token == THIS
          else in.isIdent && in.name == stat.name.toTermName
        case ExtMethods(_, _) =>
          in.token == IDENTIFIER && in.name == nme.extension
        case PackageDef(pid: RefTree, _) =>
          in.isIdent && in.name == pid.name
        case stat: MemberDef if stat.mods.is(Given) => in.token == GIVEN
        case _: PatDef => in.token == VAL
        case _: If => in.token == IF
        case _: WhileDo => in.token == WHILE
        case _: ParsedTry => in.token == TRY
        case _: Match => in.token == MATCH
        case _: New => in.token == NEW
        case _: (ForYield | ForDo) => in.token == FOR
        case _ => false

      def endName = if in.token == IDENTIFIER then in.name.toString else tokenString(in.token)

      def matchesAndSetEnd(last: T): Boolean =
        val didMatch = matches(last)
        if didMatch then
          updateSpanOfLast(last)
        didMatch

      if in.token == END then
        val start = in.skipToken()
        if stats.isEmpty || !matchesAndSetEnd(stats.last) then
          syntaxError(em"misaligned end marker", Span(start, in.lastCharOffset))
        in.token = IDENTIFIER // Leaving it as the original token can confuse newline insertion
        in.nextToken()
    end checkEndMarker

/* ------------- TYPES ------------------------------------------------------ */

    /** Same as [[typ]], but if this results in a wildcard it emits a syntax error and
     *  returns a tree for type `Any` instead.
     */
    def toplevelTyp(): Tree = rejectWildcardType(typ())

    private def getFunction(tree: Tree): Option[Function] = tree match {
      case Parens(tree1) => getFunction(tree1)
      case Block(Nil, tree1) => getFunction(tree1)
<<<<<<< HEAD
=======
      case Function(_, _: CapturesAndResult) =>
        // A function tree like this will be desugared
        // into a capturing type in the typer,
        // so None is returned.
        None
>>>>>>> a92a4639
      case t: Function => Some(t)
      case _ => None
    }

<<<<<<< HEAD
    private def checkFunctionNotErased(f: Function, context: String) =
      def fail(span: Span) =
        syntaxError(em"Implementation restriction: erased parameters are not supported in $context", span)
      // erased parameter in type
      val hasErasedParam = f match
        case f: FunctionWithMods => f.hasErasedParams
        case _ => false
      if hasErasedParam then
        fail(f.span)
      // erased parameter in term
      val hasErasedMods = f.args.collectFirst {
        case v: ValDef if v.mods.is(Flags.Erased) => v
      }
      hasErasedMods match
        case Some(param) => fail(param.span)
        case _ =>

    /** CaptureRef  ::=  ident | `this`
=======
    /** CaptureRef  ::=  ident | `this` | `cap` [`[` ident `]`]
>>>>>>> a92a4639
     */
    def captureRef(): Tree =
      if in.token == THIS then simpleRef()
      else
        val id = termIdent()
        if isIdent(nme.raw.STAR) then
          in.nextToken()
          atSpan(startOffset(id)):
            PostfixOp(id, Ident(nme.CC_REACH))
        else id

    /**  CaptureSet ::=  `{` CaptureRef {`,` CaptureRef} `}`    -- under captureChecking
     */
    def captureSet(): List[Tree] = inBraces {
      if in.token == RBRACE then Nil else commaSeparated(captureRef)
    }

    def capturesAndResult(core: () => Tree): Tree =
      if Feature.ccEnabled && in.token == LBRACE && in.offset == in.lastOffset
      then CapturesAndResult(captureSet(), core())
      else core()

    /** Type           ::=  FunType
     *                   |  HkTypeParamClause ‘=>>’ Type
     *                   |  FunParamClause ‘=>>’ Type
     *                   |  MatchType
     *                   |  InfixType
     *  FunType        ::=  (MonoFunType | PolyFunType)
     *  MonoFunType    ::=  FunTypeArgs (‘=>’ | ‘?=>’) Type
     *                   |  (‘->’ | ‘?->’ ) [CaptureSet] Type          -- under pureFunctions
     *  PolyFunType    ::=  HKTypeParamClause '=>' Type
     *                   |  HKTypeParamClause ‘->’ [CaptureSet] Type   -- under pureFunctions
     *  FunTypeArgs    ::=  InfixType
     *                   |  `(' [ [ ‘['erased']  FunArgType {`,' FunArgType } ] `)'
     *                   |  '(' [ ‘['erased'] TypedFunParam {',' TypedFunParam } ')'
     */
    def typ(): Tree =
      val start = in.offset
      var imods = Modifiers()
      var erasedArgs: ListBuffer[Boolean] = ListBuffer()
      def functionRest(params: List[Tree]): Tree =
        val paramSpan = Span(start, in.lastOffset)
        atSpan(start, in.offset) {
          var token = in.token
          var isPure = false
          if isPureArrow(nme.PUREARROW) then
            isPure = true
            token = ARROW
          else if isPureArrow(nme.PURECTXARROW) then
            isPure = true
            token = CTXARROW
          else if token == TLARROW then
            if !imods.flags.isEmpty || params.isEmpty then
              syntaxError(em"illegal parameter list for type lambda", start)
              token = ARROW
          else if Feature.pureFunsEnabled then
            // `=>` means impure function under pureFunctions or captureChecking
            // language imports, whereas `->` is then a regular function.
            imods |= Impure

          if token == CTXARROW then
            in.nextToken()
            imods |= Given
          else if token == ARROW || token == TLARROW then
            in.nextToken()
          else
            accept(ARROW)

          val resultType = if isPure then capturesAndResult(typ) else typ()
          if token == TLARROW then
            for case ValDef(_, tpt, _) <- params do
              if isByNameType(tpt) then
                syntaxError(em"parameter of type lambda may not be call-by-name", tpt.span)
            TermLambdaTypeTree(params.asInstanceOf[List[ValDef]], resultType)
          else if imods.isOneOf(Given | Impure) || erasedArgs.contains(true) then
            if imods.is(Given) && params.isEmpty then
<<<<<<< HEAD
=======
              imods &~= Given
>>>>>>> a92a4639
              syntaxError(em"context function types require at least one parameter", paramSpan)
            FunctionWithMods(params, resultType, imods, erasedArgs.toList)
          else if !ctx.settings.YkindProjector.isDefault then
            val (newParams :+ newResultType, tparams) = replaceKindProjectorPlaceholders(params :+ resultType): @unchecked
            lambdaAbstract(tparams, Function(newParams, newResultType))
          else
            Function(params, resultType)
        }

      var isValParamList = false

      val t =
        if (in.token == LPAREN) {
          in.nextToken()
          if (in.token == RPAREN) {
            in.nextToken()
            functionRest(Nil)
          }
          else {
            val paramStart = in.offset
            def addErased() =
              erasedArgs.addOne(isErasedKw)
              if isErasedKw then { in.skipToken(); }
            addErased()
            val ts = in.currentRegion.withCommasExpected {
              funArgType() match
                case Ident(name) if name != tpnme.WILDCARD && in.isColon =>
                  isValParamList = true
                  def funParam(start: Offset, mods: Modifiers) = {
                    atSpan(start) {
                      addErased()
                      typedFunParam(in.offset, ident(), imods)
                    }
                  }
                  commaSeparatedRest(
                    typedFunParam(paramStart, name.toTermName, imods),
                    () => funParam(in.offset, imods))
                case t =>
                  def funParam() = {
                      addErased()
                      funArgType()
                  }
                  commaSeparatedRest(t, funParam)
            }
            accept(RPAREN)
            if isValParamList || in.isArrow || isPureArrow then
              functionRest(ts)
            else {
              val ts1 = ts.mapConserve { t =>
                if isByNameType(t) then
                  syntaxError(ByNameParameterNotSupported(t), t.span)
                  stripByNameType(t)
                else
                  t
              }
              val tuple = atSpan(start) { makeTupleOrParens(ts1) }
              infixTypeRest(
                refinedTypeRest(
                  withTypeRest(
                    annotTypeRest(
                      simpleTypeRest(tuple)))))
            }
          }
        }
        else if (in.token == LBRACKET) {
          val start = in.offset
          val tparams = typeParamClause(ParamOwner.TypeParam)
          if (in.token == TLARROW)
            atSpan(start, in.skipToken())(LambdaTypeTree(tparams, toplevelTyp()))
          else if (in.token == ARROW || isPureArrow(nme.PUREARROW)) {
            val arrowOffset = in.skipToken()
            val body = toplevelTyp()
            atSpan(start, arrowOffset) {
              getFunction(body) match {
                case Some(f) =>
<<<<<<< HEAD
                  checkFunctionNotErased(f, "poly function")
=======
>>>>>>> a92a4639
                  PolyFunction(tparams, body)
                case None =>
                  syntaxError(em"Implementation restriction: polymorphic function types must have a value parameter", arrowOffset)
                  Ident(nme.ERROR.toTypeName)
              }
            }
          }
          else { accept(TLARROW); typ() }
        }
        else if (in.token == INDENT) enclosed(INDENT, typ())
        else infixType()

      in.token match
        case ARROW | CTXARROW =>
          erasedArgs.addOne(false)
          functionRest(t :: Nil)
        case MATCH => matchType(t)
        case FORSOME => syntaxError(ExistentialTypesNoLongerSupported()); t
        case _ =>
          if isPureArrow then
            erasedArgs.addOne(false)
            functionRest(t :: Nil)
          else
            if (erasedArgs.contains(true) && !t.isInstanceOf[FunctionWithMods])
              syntaxError(ErasedTypesCanOnlyBeFunctionTypes(), implicitKwPos(start))
            t
    end typ

    private def makeKindProjectorTypeDef(name: TypeName): TypeDef = {
      val isVarianceAnnotated = name.startsWith("+") || name.startsWith("-")
      // We remove the variance marker from the name without passing along the specified variance at all
      // The real variance will be inferred at a later stage but may contradict the variance specified,
      // This is ok, because `-Ykind-projector` is for cross-compiling existing Scala 2 code, not for writing new code,
      // we may assume that variance annotations have already been checked by the Scala 2 compiler.
      val unannotatedName = if (isVarianceAnnotated) name.mapLast(_.drop(1)) else name
      TypeDef(unannotatedName, WildcardTypeBoundsTree()).withFlags(Param)
    }

    /** Replaces kind-projector's `*` in a list of types arguments with synthetic names,
     *  returning the new argument list and the synthetic type definitions.
     */
    private def replaceKindProjectorPlaceholders(params: List[Tree]): (List[Tree], List[TypeDef]) = {
      val tparams = new ListBuffer[TypeDef]
      def addParam() = {
        val name = WildcardParamName.fresh().toTypeName
        tparams += makeKindProjectorTypeDef(name)
        Ident(name)
      }

      val uscores = ctx.settings.YkindProjector.value == "underscores"
      val newParams = params.mapConserve {
        case param @ Ident(tpnme.raw.STAR | tpnme.raw.MINUS_STAR | tpnme.raw.PLUS_STAR) => addParam()
        case param @ Ident(tpnme.USCOREkw | tpnme.raw.MINUS_USCORE | tpnme.raw.PLUS_USCORE) if uscores => addParam()
        case other => other
      }

      (newParams, tparams.toList)
    }

    private def implicitKwPos(start: Int): Span =
      Span(start, start + nme.IMPLICITkw.asSimpleName.length)

    /** TypedFunParam   ::= id ':' Type */
    def typedFunParam(start: Offset, name: TermName, mods: Modifiers = EmptyModifiers): ValDef =
      atSpan(start) {
        acceptColon()
        makeParameter(name, typ(), mods)
      }

    /**  FunParamClause ::=  ‘(’ TypedFunParam {‘,’ TypedFunParam } ‘)’
     */
    def funParamClause(): List[ValDef] =
      inParensWithCommas(commaSeparated(() => typedFunParam(in.offset, ident())))

    def funParamClauses(): List[List[ValDef]] =
      if in.token == LPAREN then funParamClause() :: funParamClauses() else Nil

    /** InfixType ::= RefinedType {id [nl] RefinedType}
<<<<<<< HEAD
     *             |  RefinedType `^`
=======
     *             |  RefinedType `^`   // under capture checking
>>>>>>> a92a4639
     */
    def infixType(): Tree = infixTypeRest(refinedType())

    def infixTypeRest(t: Tree): Tree =
      infixOps(t, canStartInfixTypeTokens, refinedTypeFn, Location.ElseWhere, ParseKind.Type,
        isOperator = !followingIsVararg() && !isPureArrow
                     && nextCanFollowOperator(canStartInfixTypeTokens))

    /** RefinedType   ::=  WithType {[nl] Refinement} [`^` CaptureSet]
     */
    val refinedTypeFn: Location => Tree = _ => refinedType()

    def refinedType() = refinedTypeRest(withType())

    /** Disambiguation: a `^` is treated as a postfix operator meaning `^{cap}`
     *  if followed by `{`, `->`, or `?->`,
     *  or followed by a new line (significant or not),
     *  or followed by a token that cannot start an infix type.
     *  Otherwise it is treated as an infix operator.
     */
    private def isCaptureUpArrow =
      val ahead = in.lookahead
      ahead.token == LBRACE
      || ahead.isIdent(nme.PUREARROW)
      || ahead.isIdent(nme.PURECTXARROW)
      || !canStartInfixTypeTokens.contains(ahead.token)
      || ahead.lineOffset > 0

    def refinedTypeRest(t: Tree): Tree = {
      argumentStart()
      if in.isNestedStart then
        refinedTypeRest(atSpan(startOffset(t)) {
          RefinedTypeTree(rejectWildcardType(t), refinement(indentOK = true))
        })
      else if Feature.ccEnabled && in.isIdent(nme.UPARROW) && isCaptureUpArrow then
        val upArrowStart = in.offset
        in.nextToken()
        def cs =
          if in.token == LBRACE then captureSet()
          else atSpan(upArrowStart)(captureRoot) :: Nil
        makeRetaining(t, cs, tpnme.retains)
      else
        t
    }

    /** WithType ::= AnnotType {`with' AnnotType}    (deprecated)
     */
    def withType(): Tree = withTypeRest(annotType())

    def withTypeRest(t: Tree): Tree =
      if in.token == WITH then
        val withOffset = in.offset
        in.nextToken()
        if in.token == LBRACE || in.token == INDENT then
          t
        else
          val withSpan = Span(withOffset, withOffset + 4)
          report.errorOrMigrationWarning(
            DeprecatedWithOperator(rewriteNotice(`3.4-migration`)),
            source.atSpan(withSpan),
            MigrationVersion.WithOperator)
          if MigrationVersion.WithOperator.needsPatch then
            patch(source, withSpan, "&")
          atSpan(startOffset(t)) { makeAndType(t, withType()) }
      else t

    /** AnnotType ::= SimpleType {Annotation}
     */
    def annotType(): Tree = annotTypeRest(simpleType())

    def annotTypeRest(t: Tree): Tree =
      if (in.token == AT)
        annotTypeRest(atSpan(startOffset(t)) {
          Annotated(rejectWildcardType(t), annot())
        })
      else t

    /** TypeBlock ::= {TypeBlockStat semi} Type
     */
    def typeBlock(): Tree =
      typeBlockStats() match
        case Nil => typ()
        case tdefs => Block(tdefs, typ())

    def typeBlockStats(): List[Tree] =
      val tdefs = new ListBuffer[Tree]
      while in.token == TYPE do tdefs += typeBlockStat()
      tdefs.toList

    /**  TypeBlockStat ::= ‘type’ {nl} TypeDef
     */
    def typeBlockStat(): Tree =
      val mods = defAnnotsMods(BitSet())
      val tdef = typeDefOrDcl(in.offset, in.skipToken(mods))
      if in.token == SEMI then in.nextToken()
      if in.isNewLine then in.nextToken()
      tdef

    /** Quoted ::=  ‘'’ ‘{’ Block ‘}’
     *           |  ‘'’ ‘[’ TypeBlock ‘]’
     */
    def quote(inPattern: Boolean): Tree =
      atSpan(in.skipToken()) {
        withinStaged(StageKind.Quoted | (if (inPattern) StageKind.QuotedPattern else 0)) {
          val body =
            if (in.token == LBRACKET) inBrackets(typeBlock())
            else inBraces(block(simplify = true))
          Quote(body, Nil)
        }
      }

    /** ExprSplice  ::=  ‘$’ spliceId          --     if inside quoted block
     *                |  ‘$’ ‘{’ Block ‘}’     -- unless inside quoted pattern
     *                |  ‘$’ ‘{’ Pattern ‘}’   --   when inside quoted pattern
     *  TypeSplice  ::=  ‘$’ spliceId          --    if inside quoted type
     *                |  ‘$’ ‘{’ Block ‘}’     -- unless inside quoted type pattern
     *                |  ‘$’ ‘{’ Pattern ‘}’   --   when inside quoted type pattern
     */
    def splice(isType: Boolean): Tree =
      val start = in.offset
      atSpan(in.offset) {
        val inPattern = (staged & StageKind.QuotedPattern) != 0
        val expr =
          if (in.name.length == 1) {
            in.nextToken()
<<<<<<< HEAD
            withinStaged(StageKind.Spliced)(if (inPattern) inBraces(pattern()) else stagedBlock())
=======
            val inPattern = (staged & StageKind.QuotedPattern) != 0
            withinStaged(StageKind.Spliced)(inBraces(if inPattern then pattern() else block(simplify = true)))
>>>>>>> a92a4639
          }
          else atSpan(in.offset + 1) {
            val id = Ident(in.name.drop(1))
            in.nextToken()
            id
          }
        if isType then
          val msg = "Type splicing with `$` in quotes not supported anymore"
          val inPattern = (staged & StageKind.QuotedPattern) != 0
          val hint =
            if inPattern then "Use lower cased variable name without the `$` instead"
            else "To use a given Type[T] in a quote just write T directly"
          syntaxError(em"$msg\n\nHint: $hint", Span(start, in.lastOffset))
          Ident(nme.ERROR.toTypeName)
        else if inPattern then
          SplicePattern(expr, Nil)
        else
          Splice(expr)
      }

    /**  SimpleType      ::=  SimpleLiteral
     *                     |  ‘?’ SubtypeBounds
     *                     |  SimpleType1
     *                     |  SimpleType ‘(’ Singletons ‘)’  -- under language.experimental.dependent, checked in Typer
     *   Singletons      ::=  Singleton {‘,’ Singleton}
     */
    def simpleType(): Tree =
      if isSimpleLiteral then
        SingletonTypeTree(simpleLiteral())
      else if in.token == USCORE then
        if ctx.settings.YkindProjector.value == "underscores" then
          val start = in.skipToken()
          Ident(tpnme.USCOREkw).withSpan(Span(start, in.lastOffset, start))
        else
<<<<<<< HEAD
          if sourceVersion.isAtLeast(future) then
            deprecationWarning(em"`_` is deprecated for wildcard arguments of types: use `?` instead")
            patch(source, Span(in.offset, in.offset + 1), "?")
=======
          if !inMatchPattern then
            report.errorOrMigrationWarning(
              em"`_` is deprecated for wildcard arguments of types: use `?` instead${rewriteNotice(`3.4-migration`)}",
              in.sourcePos(),
              MigrationVersion.WildcardType)
            if MigrationVersion.WildcardType.needsPatch then
              patch(source, Span(in.offset, in.offset + 1), "?")
          end if
>>>>>>> a92a4639
          val start = in.skipToken()
          typeBounds().withSpan(Span(start, in.lastOffset, start))
      // Allow symbols -_ and +_ through for compatibility with code written using kind-projector in Scala 3 underscore mode.
      // While these signify variant type parameters in Scala 2 + kind-projector, we ignore their variance markers since variance is inferred.
      else if (isIdent(nme.MINUS) || isIdent(nme.PLUS)) && in.lookahead.token == USCORE && ctx.settings.YkindProjector.value == "underscores" then
        val identName = in.name.toTypeName ++ nme.USCOREkw
        val start = in.skipToken()
        in.nextToken()
        Ident(identName).withSpan(Span(start, in.lastOffset, start))
      else if isIdent(nme.?) then
        val start = in.skipToken()
        typeBounds().withSpan(Span(start, in.lastOffset, start))
      else
        def singletonArgs(t: Tree): Tree =
          if in.token == LPAREN && in.featureEnabled(Feature.dependent)
          then singletonArgs(AppliedTypeTree(t, inParensWithCommas(commaSeparated(singleton))))
          else t
        singletonArgs(simpleType1())

    /** SimpleType1      ::=  id
     *                     |  Singleton `.' id
     *                     |  Singleton `.' type
     *                     |  ‘(’ ArgTypes ‘)’
     *                     |  Refinement
     *                     |  TypeSplice                -- deprecated syntax (since 3.0.0)
     *                     |  SimpleType1 TypeArgs
     *                     |  SimpleType1 `#' id
     */
    def simpleType1() = simpleTypeRest {
      if in.token == LPAREN then
        atSpan(in.offset) {
          makeTupleOrParens(inParensWithCommas(argTypes(namedOK = false, wildOK = true)))
        }
      else if in.token == LBRACE then
        atSpan(in.offset) { RefinedTypeTree(EmptyTree, refinement(indentOK = false)) }
      else if (isSplice)
        splice(isType = true)
      else
        def singletonCompletion(t: Tree): Tree =
          if in.token == DOT then
            in.nextToken()
            if in.token == TYPE then
              in.nextToken()
              atSpan(startOffset(t)) { SingletonTypeTree(t) }
            else
              singletonCompletion(selector(t))
          else convertToTypeId(t)
        singletonCompletion(simpleRef())
    }

    private def simpleTypeRest(t: Tree): Tree = in.token match {
      case HASH => simpleTypeRest(typeProjection(t))
      case LBRACKET => simpleTypeRest(atSpan(startOffset(t)) {
        val applied = rejectWildcardType(t)
        val args = typeArgs(namedOK = false, wildOK = true)

        if (!ctx.settings.YkindProjector.isDefault) {
          def fail(): Tree = {
            syntaxError(
              em"λ requires a single argument of the form X => ... or (X, Y) => ...",
              Span(startOffset(t), in.lastOffset)
            )
            AppliedTypeTree(applied, args)
          }

          applied match {
            case Ident(tpnme.raw.LAMBDA) =>
              args match {
                case List(Function(params, body)) =>
                  val typeDefs = params.collect {
                    case param @ Ident(name) => makeKindProjectorTypeDef(name.toTypeName).withSpan(param.span)
                  }
                  if (typeDefs.length != params.length) fail()
                  else LambdaTypeTree(typeDefs, body)
                case _ =>
                  fail()
              }
            case _ =>
              val (newArgs, tparams) = replaceKindProjectorPlaceholders(args)

              lambdaAbstract(tparams, AppliedTypeTree(applied, newArgs))
          }

        } else {
          AppliedTypeTree(applied, args)
        }
      })
      case _ =>
        if (!ctx.settings.YkindProjector.isDefault) {
          t match {
            case Tuple(params) =>
              val (newParams, tparams) = replaceKindProjectorPlaceholders(params)

              if (tparams.isEmpty) {
                t
              } else {
                LambdaTypeTree(tparams, Tuple(newParams))
              }
            case _ => t
          }
        } else {
          t
        }
    }

    private def typeProjection(t: Tree): Tree = {
      accept(HASH)
      val id = typeIdent()
      atSpan(startOffset(t), startOffset(id)) { Select(t, id.name) }
    }

    /**   ArgTypes          ::=  Type {`,' Type}
     *                        |  NamedTypeArg {`,' NamedTypeArg}
     *    NamedTypeArg      ::=  id `=' Type
     */
    def argTypes(namedOK: Boolean, wildOK: Boolean): List[Tree] = {

      def argType() = {
        val t = typ()
        if (wildOK) t else rejectWildcardType(t)
      }

      def namedTypeArg() = {
        val name = ident()
        accept(EQUALS)
        NamedArg(name.toTypeName, argType())
      }

      if (namedOK && in.token == IDENTIFIER)
        in.currentRegion.withCommasExpected {
          argType() match {
            case Ident(name) if in.token == EQUALS =>
              in.nextToken()
              commaSeparatedRest(NamedArg(name, argType()), () => namedTypeArg())
            case firstArg =>
              commaSeparatedRest(firstArg, () => argType())
          }
        }
      else commaSeparated(() => argType())
    }

    def paramTypeOf(core: () => Tree): Tree =
      if in.token == ARROW || isPureArrow(nme.PUREARROW) then
        val isImpure = in.token == ARROW
        atSpan(in.skipToken()):
          val tp = if isImpure then core() else capturesAndResult(core)
          if isImpure && Feature.pureFunsEnabled then ImpureByNameTypeTree(tp)
          else ByNameTypeTree(tp)
      else
        core()

    private def maybeInto(tp: () => Tree) =
      if in.isIdent(nme.into)
          && in.featureEnabled(Feature.into)
          && canStartTypeTokens.contains(in.lookahead.token)
      then atSpan(in.skipToken()) { Into(tp()) }
      else tp()

    /** FunArgType ::=  Type
     *               |  `=>' Type
     *               |  `->' [CaptureSet] Type
     */
    val funArgType: () => Tree = () => paramTypeOf(typ)

    /** ParamType  ::=  ParamValueType
     *               |  `=>' ParamValueType
     *               |  `->' [CaptureSet] ParamValueType
     */
    def paramType(): Tree = paramTypeOf(paramValueType)

    /** ParamValueType ::= [`into`] Type [`*']
     */
    def paramValueType(): Tree = {
      val t = maybeInto(toplevelTyp)
      if (isIdent(nme.raw.STAR)) {
        in.nextToken()
        atSpan(startOffset(t)) { PostfixOp(t, Ident(tpnme.raw.STAR)) }
      }
      else t
    }

    /** TypeArgs      ::= `[' Type {`,' Type} `]'
     *  NamedTypeArgs ::= `[' NamedTypeArg {`,' NamedTypeArg} `]'
     */
    def typeArgs(namedOK: Boolean, wildOK: Boolean): List[Tree] =
      inBracketsWithCommas(argTypes(namedOK, wildOK))

    /** Refinement ::= `{' RefineStatSeq `}'
     */
    def refinement(indentOK: Boolean): List[Tree] =
      if indentOK then
        inBracesOrIndented(refineStatSeq(), rewriteWithColon = true)
      else
        inBraces(refineStatSeq())

    /** TypeBounds ::= [`>:' Type] [`<:' Type]
     */
    def typeBounds(): TypeBoundsTree =
      atSpan(in.offset) { TypeBoundsTree(bound(SUPERTYPE), bound(SUBTYPE)) }

    private def bound(tok: Int): Tree =
      if (in.token == tok) { in.nextToken(); toplevelTyp() }
      else EmptyTree

    /** TypeParamBounds   ::=  TypeBounds {`<%' Type} {`:' Type}
     */
    def typeParamBounds(pname: TypeName): Tree = {
      val t = typeBounds()
      val cbs = contextBounds(pname)
      if (cbs.isEmpty) t
      else atSpan((t.span union cbs.head.span).start) { ContextBounds(t, cbs) }
    }

    def contextBounds(pname: TypeName): List[Tree] =
      if in.isColon then
        atSpan(in.skipToken()) {
          AppliedTypeTree(toplevelTyp(), Ident(pname))
        } :: contextBounds(pname)
      else if in.token == VIEWBOUND then
        report.errorOrMigrationWarning(
          em"view bounds `<%' are no longer supported, use a context bound `:' instead",
<<<<<<< HEAD
          in.sourcePos(), from = `3.0`)
=======
          in.sourcePos(), MigrationVersion.Scala2to3)
>>>>>>> a92a4639
        atSpan(in.skipToken()) {
          Function(Ident(pname) :: Nil, toplevelTyp())
        } :: contextBounds(pname)
      else
        Nil

    def typedOpt(): Tree =
      if in.isColon then { in.nextToken(); toplevelTyp() }
      else TypeTree().withSpan(Span(in.lastOffset))

    def typeDependingOn(location: Location): Tree =
      if location.inParens then typ()
      else if location.inPattern then rejectWildcardType(refinedType())
      else infixType()

/* ----------- EXPRESSIONS ------------------------------------------------ */

    /** Does the current conditional expression continue after
     *  the initially parsed (...) region?
     */
    def toBeContinued(altToken: Token): Boolean =
      inline def canContinue =
        !in.canStartStatTokens.contains(in.token)  // not statement, so take as continued expr
      || followedByToken(altToken)                 // scan ahead to see whether we find a `then` or `do`

      !in.isNewLine       // a newline token means the expression is finished
      && !migrateTo3      // old syntax
      && canContinue
    end toBeContinued

    def condExpr(altToken: Token): Tree =
      val t: Tree =
        if in.token == LPAREN then
          var t: Tree = atSpan(in.offset) { Parens(inParens(exprInParens())) }
          if in.token != altToken then
            if toBeContinued(altToken) then
              t = inSepRegion(InCond) {
                expr1Rest(
                  postfixExprRest(
                    simpleExprRest(t, Location.ElseWhere),
                    Location.ElseWhere),
                  Location.ElseWhere)
              }
            else
              if rewriteToNewSyntax(t.span) then
                dropParensOrBraces(t.span.start, s"${tokenString(altToken)}")
              in.observeIndented()
              return t
          t
        else if in.isNestedStart then
          try expr() finally newLinesOpt()
        else
          inSepRegion(InCond)(expr())
      if rewriteToOldSyntax(t.span.startPos) then revertToParens(t)
      accept(altToken)
      t

    /** Expr              ::=  [`implicit'] FunParams (‘=>’ | ‘?=>’) Expr
     *                      |  HkTypeParamClause ‘=>’ Expr
     *                      |  Expr1
     *  FunParams         ::=  Bindings
     *                      |  id
     *                      |  `_'
     *  ExprInParens      ::=  PostfixExpr `:' Type
     *                      |  Expr
     *  BlockResult       ::=  [‘implicit’] FunParams (‘=>’ | ‘?=>’) Block
     *                      |  HkTypeParamClause ‘=>’ Block
     *                      |  Expr1
     *  Expr1             ::=  [‘inline’] `if' `(' Expr `)' {nl} Expr [[semi] else Expr]
     *                      |  [‘inline’] `if' Expr `then' Expr [[semi] else Expr]
     *                      |  `while' `(' Expr `)' {nl} Expr
     *                      |  `while' Expr `do' Expr
     *                      |  `try' Expr Catches [`finally' Expr]
     *                      |  `try' Expr [`finally' Expr]
     *                      |  `throw' Expr
     *                      |  `return' [Expr]
     *                      |  ForExpr
     *                      |  [SimpleExpr `.'] id `=' Expr
     *                      |  PrefixOperator SimpleExpr `=' Expr
     *                      |  SimpleExpr1 ArgumentExprs `=' Expr
     *                      |  PostfixExpr [Ascription]
     *                      |  ‘inline’ InfixExpr MatchClause
     *  Bindings          ::=  `(' [Binding {`,' Binding}] `)'
     *  Binding           ::=  (id | `_') [`:' Type]
     *  Ascription        ::=  `:' InfixType
     *                      |  `:' Annotation {Annotation}
     *                      |  `:' `_' `*'
     *  Catches           ::=  ‘catch’ (Expr | ExprCaseClause)
     */
    val exprInParens: () => Tree = () => expr(Location.InParens)

    val expr: () => Tree = () => expr(Location.ElseWhere)

    def subExpr() = subPart(expr)

    def expr(location: Location): Tree = {
      val start = in.offset
      in.token match
        case IMPLICIT =>
          closure(start, location, modifiers(BitSet(IMPLICIT)))
        case LBRACKET =>
          val start = in.offset
          val tparams = typeParamClause(ParamOwner.TypeParam)
          val arrowOffset = accept(ARROW)
          val body = expr(location)
          atSpan(start, arrowOffset) {
            getFunction(body) match
              case Some(f) =>
<<<<<<< HEAD
                checkFunctionNotErased(f, "poly function")
=======
>>>>>>> a92a4639
                PolyFunction(tparams, f)
              case None =>
                syntaxError(em"Implementation restriction: polymorphic function literals must have a value parameter", arrowOffset)
                errorTermTree(arrowOffset)
          }
        case _ =>
          val saved = placeholderParams
          placeholderParams = Nil

          def wrapPlaceholders(t: Tree) = try
            if (placeholderParams.isEmpty) t
            else new WildcardFunction(placeholderParams.reverse, t)
          finally placeholderParams = saved

          val t = expr1(location)
          if in.isArrow then
            placeholderParams = Nil // don't interpret `_' to the left of `=>` as placeholder
            wrapPlaceholders(closureRest(start, location, convertToParams(t)))
          else if isWildcard(t) then
            placeholderParams = placeholderParams ::: saved
            t
          else
            checkNonParamTuple(t)
            wrapPlaceholders(t)
    }

    def expr1(location: Location = Location.ElseWhere): Tree = in.token match
      case IF =>
        ifExpr(in.offset, If)
      case WHILE =>
        atSpan(in.skipToken()) {
          val cond = condExpr(DO)
          newLinesOpt()
          val body = subExpr()
          WhileDo(cond, body)
        }
      case DO =>
        report.errorOrMigrationWarning(
          em"""`do <body> while <cond>` is no longer supported,
              |use `while <body> ; <cond> do ()` instead.${rewriteNotice()}""",
<<<<<<< HEAD
          in.sourcePos(), from = `3.0`)
=======
          in.sourcePos(), MigrationVersion.Scala2to3)
>>>>>>> a92a4639
        val start = in.skipToken()
        atSpan(start) {
          val body = expr()
          if (isStatSep) in.nextToken()
          val whileStart = in.offset
          accept(WHILE)
          val cond = expr()
          if MigrationVersion.Scala2to3.needsPatch then
            patch(source, Span(start, start + 2), "while ({")
            patch(source, Span(whileStart, whileStart + 5), ";")
            cond match {
              case Parens(_) =>
                patch(source, Span(cond.span.start, cond.span.start + 1), "")
                patch(source, Span(cond.span.end - 1, cond.span.end), "")
              case _ =>
            }
            patch(source, cond.span.endPos, "}) ()")
          WhileDo(Block(body, cond), unitLiteral)
        }
      case TRY =>
        val tryOffset = in.offset
        atSpan(in.skipToken()) {
          val body = expr()
          val (handler, handlerStart) =
            if in.token == CATCH then
              val span = in.offset
              in.nextToken()
              (if in.token == CASE then Match(EmptyTree, caseClause(exprOnly = true) :: Nil)
                else subExpr(),
                span)
            else (EmptyTree, -1)

          handler match {
            case Block(Nil, EmptyTree) =>
              assert(handlerStart != -1)
              syntaxErrorOrIncomplete(
                EmptyCatchBlock(body),
                Span(handlerStart, endOffset(handler))
              )
            case _ =>
          }

          val finalizer =
            if (in.token == FINALLY) {
              in.nextToken();
              val expr = subExpr()
              if expr.span.exists then expr
              else unitLiteral // finally without an expression
            }
            else {
              if handler.isEmpty then
                report.warning(
                  EmptyCatchAndFinallyBlock(body),
                  source.atSpan(Span(tryOffset, endOffset(body)))
                )
              EmptyTree
            }
          ParsedTry(body, handler, finalizer)
        }
      case THROW =>
        atSpan(in.skipToken()) { Throw(expr()) }
      case RETURN =>
        atSpan(in.skipToken()) {
          Return(if (isExprIntro) expr() else EmptyTree, EmptyTree)
        }
      case FOR =>
        forExpr()
      case _ =>
        if isIdent(nme.inline)
           && !in.inModifierPosition()
           && in.canStartExprTokens.contains(in.lookahead.token)
        then
          val start = in.skipToken()
          in.token match
            case IF =>
              ifExpr(start, InlineIf)
            case _ =>
              postfixExpr() match
                case t @ Match(scrut, cases) =>
                  InlineMatch(scrut, cases).withSpan(t.span)
                case t =>
                  syntaxError(em"`inline` must be followed by an `if` or a `match`", start)
                  t
        else expr1Rest(postfixExpr(location), location)
    end expr1

    def expr1Rest(t: Tree, location: Location): Tree =
      if in.token == EQUALS then
        t match
          case Ident(_) | Select(_, _) | Apply(_, _) | PrefixOp(_, _) =>
            atSpan(startOffset(t), in.skipToken()) {
              val loc = if location.inArgs then location else Location.ElseWhere
              Assign(t, subPart(() => expr(loc)))
            }
          case _ =>
            t
      else if in.isColon then
        in.nextToken()
        ascription(t, location)
      else
        t

    def ascription(t: Tree, location: Location): Tree = atSpan(startOffset(t)) {
      in.token match {
        case USCORE if in.lookahead.isIdent(nme.raw.STAR) =>
          val uscoreStart = in.skipToken()
          val isVarargSplice = location.inArgs && followingIsVararg()
          in.nextToken()
          if isVarargSplice then
            report.errorOrMigrationWarning(
              em"The syntax `x: _*` is no longer supported for vararg splices; use `x*` instead${rewriteNotice(`3.4-migration`)}",
              in.sourcePos(uscoreStart),
              MigrationVersion.VarargSpliceAscription)
            if MigrationVersion.VarargSpliceAscription.needsPatch then
              patch(source, Span(t.span.end, in.lastOffset), "*")
          else if opStack.nonEmpty then
            report.errorOrMigrationWarning(
              em"""`_*` can be used only for last argument of method application.
                  |It is no longer allowed in operands of infix operations.""",
              in.sourcePos(uscoreStart), MigrationVersion.Scala2to3)
          else
            syntaxError(SeqWildcardPatternPos(), uscoreStart)
          Typed(t, atSpan(uscoreStart) { Ident(tpnme.WILDCARD_STAR) })
        case AT if !location.inPattern =>
          annotations().foldLeft(t)(Annotated)
        case _ =>
          val tpt = typeDependingOn(location)
          if (isWildcard(t) && !location.inPattern) {
            val vd :: rest = placeholderParams: @unchecked
            placeholderParams =
              cpy.ValDef(vd)(tpt = tpt).withSpan(vd.span.union(tpt.span)) :: rest
          }
          Typed(t, tpt)
      }
    }

    /**    `if' `(' Expr `)' {nl} Expr [[semi] else Expr]
     *     `if' Expr `then' Expr [[semi] else Expr]
     */
    def ifExpr(start: Offset, mkIf: (Tree, Tree, Tree) => If): If =
      atSpan(start, in.skipToken()) {
        val cond = condExpr(THEN)
        newLinesOpt()
        val thenp = subExpr()
        val elsep = if (in.token == ELSE) { in.nextToken(); subExpr() }
                    else EmptyTree
        mkIf(cond, thenp, elsep)
      }

    /**    MatchClause ::= `match' `{' CaseClauses `}'
     */
    def matchClause(t: Tree): Match =
      atSpan(startOffset(t), in.skipToken()) {
        Match(t, inBracesOrIndented(caseClauses(() => caseClause())))
      }

    /**    `match' `{' TypeCaseClauses `}'
     */
    def matchType(t: Tree): MatchTypeTree =
      atSpan(startOffset(t), accept(MATCH)) {
        MatchTypeTree(EmptyTree, t, inBracesOrIndented(caseClauses(typeCaseClause)))
      }

    /** FunParams         ::=  Bindings
     *                     |   id
     *                     |   `_'
     *  Bindings          ::=  `(' [[‘erased’] Binding {`,' Binding}] `)'
     */
    def funParams(mods: Modifiers, location: Location): List[Tree] =
      if in.token == LPAREN then
        in.nextToken()
        if in.token == RPAREN then
          Nil
        else
          try
            commaSeparated(() => binding(mods))
          finally
            accept(RPAREN)
      else {
        val start = in.offset
        val name = bindingName()
        val t =
          if ((in.token == COLONop || in.token == COLONfollow) && location == Location.InBlock) {
            report.errorOrMigrationWarning(
              em"This syntax is no longer supported; parameter needs to be enclosed in (...)${rewriteNotice(`future-migration`)}",
              source.atSpan(Span(start, in.lastOffset)),
              MigrationVersion.ParameterEnclosedByParenthesis)
            in.nextToken()
            val t = infixType()
            if MigrationVersion.ParameterEnclosedByParenthesis.needsPatch then
              patch(source, Span(start), "(")
              patch(source, Span(in.lastOffset), ")")
            t
          }
          else TypeTree()
        (atSpan(start) { makeParameter(name, t, mods) }) :: Nil
      }

    /**  Binding           ::= [`erased`] (id | `_') [`:' Type]
     */
    def binding(mods: Modifiers): Tree =
      atSpan(in.offset) {
        val mods1 = if isErasedKw then addModifier(mods) else mods
        makeParameter(bindingName(), typedOpt(), mods1)
      }

    def bindingName(): TermName =
      if (in.token == USCORE) {
        in.nextToken()
        WildcardParamName.fresh()
      }
      else ident()

    /** Expr         ::= [‘implicit’] FunParams `=>' Expr
     *  BlockResult  ::= implicit id [`:' InfixType] `=>' Block // Scala2 only
     */
    def closure(start: Int, location: Location, implicitMods: Modifiers): Tree =
      closureRest(start, location, funParams(implicitMods, location))

    def closureRest(start: Int, location: Location, params: List[Tree]): Tree =
      atSpan(start, in.offset) {
        if in.token == CTXARROW then
          if params.isEmpty then
            syntaxError(em"context function literals require at least one formal parameter", Span(start, in.lastOffset))
          in.nextToken()
        else
          accept(ARROW)
        val body =
          if location == Location.InBlock then block()
          else if location == Location.InColonArg && in.token == INDENT then blockExpr()
          else expr()
        Function(params, body)
      }

    /** PostfixExpr   ::= InfixExpr [id [nl]]
     *  InfixExpr     ::= PrefixExpr
     *                  | InfixExpr id [nl] InfixExpr
     *                  | InfixExpr id ColonArgument
     *                  | InfixExpr MatchClause
     */
    def postfixExpr(location: Location = Location.ElseWhere): Tree =
      val t = postfixExprRest(prefixExpr(location), location)
      if location.inArgs && followingIsVararg() then
        Typed(t, atSpan(in.skipToken()) { Ident(tpnme.WILDCARD_STAR) })
      else
        t

    def postfixExprRest(t: Tree, location: Location): Tree =
      infixOps(t, in.canStartExprTokens, prefixExpr, location, ParseKind.Expr,
        isOperator = !(location.inArgs && followingIsVararg())
                     && nextCanFollowOperator(canStartInfixExprTokens))

    /** PrefixExpr       ::= [PrefixOperator'] SimpleExpr
     *  PrefixOperator   ::=  ‘-’ | ‘+’ | ‘~’ | ‘!’ (if not backquoted)
     */
    val prefixExpr: Location => Tree = location =>
      if in.token == IDENTIFIER && nme.raw.isUnary(in.name)
         && in.canStartExprTokens.contains(in.lookahead.token)
      then
        val start = in.offset
        val op = termIdent()
        if (op.name == nme.raw.MINUS && isNumericLit)
          simpleExprRest(literal(start), location, canApply = true)
        else
          atSpan(start) { PrefixOp(op, simpleExpr(location)) }
      else simpleExpr(location)

    /** SimpleExpr    ::= ‘new’ ConstrApp {`with` ConstrApp} [TemplateBody]
     *                 |  ‘new’ TemplateBody
     *                 |  BlockExpr
     *                 |  ExprSplice
     *                 |  Quoted
     *                 |  quoteId
     *                 |  SimpleExpr1 [`_`]
     *  SimpleExpr1   ::= literal
     *                 |  xmlLiteral
     *                 |  SimpleRef
     *                 |  `(` [ExprsInParens] `)`
     *                 |  SimpleExpr `.` id
     *                 |  SimpleExpr `.` MatchClause
     *                 |  SimpleExpr (TypeArgs | NamedTypeArgs)
     *                 |  SimpleExpr1 ArgumentExprs
     *                 |  SimpleExpr1 ColonArgument
     *  ColonArgument ::= colon [LambdaStart]
     *                    indent (CaseClauses | Block) outdent
     *  LambdaStart   ::= FunParams (‘=>’ | ‘?=>’)
     *                 |  HkTypeParamClause ‘=>’
     *  ColonArgBody  ::= indent (CaseClauses | Block) outdent
     *  Quoted        ::= ‘'’ ‘{’ Block ‘}’
     *                 |  ‘'’ ‘[’ Type ‘]’
     */
    def simpleExpr(location: Location): Tree = {
      var canApply = true
      val t = in.token match {
        case XMLSTART =>
          xmlLiteral()
        case IDENTIFIER =>
          if (isSplice) splice(isType = false)
          else simpleRef()
        case BACKQUOTED_IDENT | THIS | SUPER =>
          simpleRef()
        case USCORE =>
          val start = in.skipToken()
          val pname = WildcardParamName.fresh()
          val param = ValDef(pname, TypeTree(), EmptyTree).withFlags(SyntheticTermParam)
            .withSpan(Span(start))
          placeholderParams = param :: placeholderParams
          atSpan(start) { Ident(pname) }
        case LPAREN =>
          atSpan(in.offset) { makeTupleOrParens(inParensWithCommas(exprsInParensOrBindings())) }
        case LBRACE | INDENT =>
          canApply = false
          blockExpr()
        case QUOTE =>
<<<<<<< HEAD
          atSpan(in.skipToken()) {
            withinStaged(StageKind.Quoted | (if (location.inPattern) StageKind.QuotedPattern else 0)) {
              val body =
                if (in.token == LBRACKET) inBrackets(typ())
                else stagedBlock()
              Quote(body, Nil)
            }
          }
=======
          quote(location.inPattern)
>>>>>>> a92a4639
        case NEW =>
          canApply = false
          newExpr()
        case MACRO =>
          val start = in.skipToken()
          MacroTree(simpleExpr(Location.ElseWhere))
        case _ =>
          if isLiteral then
            literal()
          else if in.isColon then
            syntaxError(IllegalStartSimpleExpr(tokenString(in.token)))
            in.nextToken()
            simpleExpr(location)
          else
            val start = in.lastOffset
            syntaxErrorOrIncomplete(IllegalStartSimpleExpr(tokenString(in.token)), expectedOffset)
            errorTermTree(start)
      }
      simpleExprRest(t, location, canApply)
    }

    def simpleExprRest(t: Tree, location: Location, canApply: Boolean = true): Tree =
      if (canApply) argumentStart()
      in.token match
        case DOT =>
          in.nextToken()
          simpleExprRest(selectorOrMatch(t), location, canApply = true)
        case LBRACKET =>
          val tapp = atSpan(startOffset(t), in.offset) { TypeApply(t, typeArgs(namedOK = true, wildOK = false)) }
          simpleExprRest(tapp, location, canApply = true)
        case LPAREN | LBRACE | INDENT if canApply =>
          val app = atSpan(startOffset(t), in.offset) { mkApply(t, argumentExprs()) }
          simpleExprRest(app, location, canApply = true)
        case USCORE =>
          atSpan(startOffset(t), in.skipToken()) { PostfixOp(t, Ident(nme.WILDCARD)) }
        case _ =>
          if in.isColon && location == Location.InParens && followingIsLambdaParams() then
            t match
              case id @ Ident(name) =>
                if name.is(WildcardParamName) then
                  assert(name == placeholderParams.head.name)
                  placeholderParams = placeholderParams.tail
                atSpan(startOffset(id)) {
                  makeParameter(name.asTermName, typedOpt(), Modifiers(), isBackquoted = isBackquoted(id))
                }
              case _ => t
          else if isColonLambda then
            val app = atSpan(startOffset(t), in.skipToken()) {
              Apply(t, expr(Location.InColonArg) :: Nil)
            }
            simpleExprRest(app, location, canApply = true)
          else t
    end simpleExprRest

    /** SimpleExpr    ::=  ‘new’ ConstrApp {`with` ConstrApp} [TemplateBody]
     *                  |  ‘new’ TemplateBody
     */
    def newExpr(): Tree =
      val start = in.skipToken()
      def reposition(t: Tree) = t.withSpan(Span(start, in.lastOffset))
      possibleTemplateStart()
      val parents =
        if in.isNestedStart then Nil
        else constrApps(exclude = COMMA)
      possibleTemplateStart(isNew = true)
      parents match {
        case parent :: Nil if !in.isNestedStart =>
          reposition(if (parent.isType) ensureApplied(wrapNew(parent)) else parent)
        case _ =>
          New(reposition(templateBodyOpt(emptyConstructor, parents, Nil)))
      }

    /**   ExprsInParens     ::=  ExprInParens {`,' ExprInParens}
     *    Bindings          ::=  Binding {`,' Binding}
     */
    def exprsInParensOrBindings(): List[Tree] =
      if in.token == RPAREN then Nil
      else in.currentRegion.withCommasExpected {
        var isFormalParams = false
        def exprOrBinding() =
          if isErasedKw then isFormalParams = true
          if isFormalParams then binding(Modifiers())
          else
            val t = exprInParens()
            if t.isInstanceOf[ValDef] then isFormalParams = true
            t
        commaSeparatedRest(exprOrBinding(), exprOrBinding)
      }

    /** ParArgumentExprs ::= `(' [‘using’] [ExprsInParens] `)'
     *                    |  `(' [ExprsInParens `,'] PostfixExpr `*' ')'
     */
    def parArgumentExprs(): (List[Tree], Boolean) =
      inParensWithCommas:
        if in.token == RPAREN then
          (Nil, false)
        else if isIdent(nme.using) then
          in.nextToken()
          (commaSeparated(argumentExpr), true)
        else
          (commaSeparated(argumentExpr), false)

    /** ArgumentExprs ::= ParArgumentExprs
     *                 |  [nl] BlockExpr
     */
    def argumentExprs(): (List[Tree], Boolean) =
      if (in.isNestedStart) (blockExpr() :: Nil, false) else parArgumentExprs()

    def mkApply(fn: Tree, args: (List[Tree], Boolean)): Tree =
      val res = Apply(fn, args._1)
      if args._2 then res.setApplyKind(ApplyKind.Using)
      res

    val argumentExpr: () => Tree = () => expr(Location.InArgs) match
      case arg @ Assign(Ident(id), rhs) => cpy.NamedArg(arg)(id, rhs)
      case arg => arg

    /** ArgumentExprss ::= {ArgumentExprs}
     */
    def argumentExprss(fn: Tree): Tree = {
      argumentStart()
      if (in.token == LPAREN || in.isNestedStart) argumentExprss(mkApply(fn, argumentExprs()))
      else fn
    }

    /** ParArgumentExprss ::= {ParArgumentExprs}
     *
     *  Special treatment for arguments to primary constructor annotations.
     *  (...) is considered an argument only if it does not look like a formal
     *  parameter list, i.e. does not start with `( <annot>* <mod>* ident : `
     *  Furthermore, `()` is considered a annotation argument only if it comes first.
     */
    def parArgumentExprss(fn: Tree): Tree = {
      def isLegalAnnotArg: Boolean = {
        val lookahead = in.LookaheadScanner()
        (lookahead.token == LPAREN) && {
          lookahead.nextToken()
          if (lookahead.token == RPAREN)
            !fn.isInstanceOf[Trees.Apply[?]] // allow one () as annotation argument
          else if lookahead.token == IDENTIFIER then
            lookahead.nextToken()
            !lookahead.isColon
          else in.canStartExprTokens.contains(lookahead.token)
        }
      }
      if (in.token == LPAREN && (!inClassConstrAnnots || isLegalAnnotArg))
        parArgumentExprss(
          atSpan(startOffset(fn)) { mkApply(fn, parArgumentExprs()) }
        )
      else fn
    }

    /** BlockExpr     ::= <<< (CaseClauses | Block) >>>
     */
    def blockExpr(): Tree = atSpan(in.offset) {
      val simplify = in.token == INDENT
      inDefScopeBraces {
        if (in.token == CASE) Match(EmptyTree, caseClauses(() => caseClause()))
        else block(simplify)
      }
    }

    /** Block ::= BlockStatSeq
     *  @note  Return tree does not have a defined span.
     */
    def block(simplify: Boolean = false): Tree = {
      val stats = blockStatSeq()
      def isExpr(stat: Tree) = !(stat.isDef || stat.isInstanceOf[Import])
      if (stats.nonEmpty && isExpr(stats.last)) {
        val inits = stats.init
        val last = stats.last
        if (inits.isEmpty && (simplify || last.isInstanceOf[Block])) last
        else Block(inits, last)
      }
      else Block(stats, EmptyTree)
    }

    /** Guard ::= if PostfixExpr
     */
    def guard(): Tree =
      if (in.token == IF) { in.nextToken(); postfixExpr(Location.InGuard) }
      else EmptyTree

    /** Enumerators ::= Generator {semi Enumerator | Guard}
     */
    def enumerators(): List[Tree] = generator() :: enumeratorsRest()

    def enumeratorsRest(): List[Tree] =
      if (isStatSep) {
        in.nextToken()
        if (in.token == DO || in.token == YIELD || in.token == RBRACE) Nil
        else enumerator() :: enumeratorsRest()
      }
      else if (in.token == IF)
        guard() :: enumeratorsRest()
      else Nil

    /** Enumerator  ::=  Generator
     *                |  Guard {Guard}
     *                |  Pattern1 `=' Expr
     */
    def enumerator(): Tree =
      if (in.token == IF) guard()
      else if (in.token == CASE) generator()
      else {
        val pat = pattern1()
        if (in.token == EQUALS) atSpan(startOffset(pat), in.skipToken()) { GenAlias(pat, subExpr()) }
        else generatorRest(pat, casePat = false)
      }

    /** Generator   ::=  [‘case’] Pattern `<-' Expr
     */
    def generator(): Tree = {
      val casePat = if (in.token == CASE) { in.nextToken(); true } else false
      generatorRest(pattern1(), casePat)
    }

    def generatorRest(pat: Tree, casePat: Boolean): GenFrom =
      atSpan(startOffset(pat), accept(LARROW)) {
        val checkMode =
          if casePat then GenCheckMode.FilterAlways
          else if sourceVersion.isAtLeast(`3.4`) then GenCheckMode.Check
          else if sourceVersion.isAtLeast(`3.2`) then GenCheckMode.CheckAndFilter
          else GenCheckMode.FilterNow  // filter on source version < 3.2, for backward compat
        GenFrom(pat, subExpr(), checkMode)
      }

    /** ForExpr  ::=  ‘for’ ‘(’ Enumerators ‘)’ {nl} [‘do‘ | ‘yield’] Expr
     *             |  ‘for’ ‘{’ Enumerators ‘}’ {nl} [‘do‘ | ‘yield’] Expr
     *             |  ‘for’     Enumerators          (‘do‘ | ‘yield’) Expr
     */
    def forExpr(): Tree =
      atSpan(in.skipToken()) {
        var wrappedEnums = true
        val start = in.offset
        val forEnd = in.lastOffset
        val leading = in.token
        val enums =
          if (leading == LBRACE || leading == LPAREN && followingIsEnclosedGenerators()) {
            in.nextToken()
            val res =
              if (leading == LBRACE || in.token == CASE)
                enumerators()
              else {
                val pats = patternsOpt()
                val pat =
                  if (in.token == RPAREN || pats.length > 1) {
                    wrappedEnums = false
                    accept(RPAREN)
                    atSpan(start) { makeTupleOrParens(pats) } // note: alternatives `|' need to be weeded out by typer.
                  }
                  else pats.head
                generatorRest(pat, casePat = false) :: enumeratorsRest()
              }
            if (wrappedEnums) {
              val closingOnNewLine = in.isAfterLineEnd
              accept(leading + 1)
              def hasMultiLineEnum =
                res.exists { t =>
                  val pos = t.sourcePos
                  pos.startLine < pos.endLine
                }
              if in.newSyntax && in.rewrite && (leading == LBRACE || !hasMultiLineEnum) then
                // Don't rewrite if that could change meaning of newlines
                newLinesOpt()
                dropParensOrBraces(start, if (in.token == YIELD || in.token == DO) "" else "do")
            }
            in.observeIndented()
            res
          }
          else {
            wrappedEnums = false

            if (in.token == INDENT)
              inBracesOrIndented(enumerators())
            else {
              val ts = inSepRegion(InFor)(enumerators())
              if (rewriteToOldSyntax(Span(start)) && ts.nonEmpty)
                if (ts.head.sourcePos.startLine != ts.last.sourcePos.startLine) {
                  patch(source, Span(forEnd), " {")
                  patch(source, Span(in.offset), "} ")
                }
                else {
                  patch(source, ts.head.span.startPos, "(")
                  patch(source, ts.last.span.endPos, ")")
                }
              ts
            }
          }
        newLinesOpt()
        if (in.token == YIELD) {
          in.nextToken()
          ForYield(enums, subExpr())
        }
        else if (in.token == DO) {
          if (rewriteToOldSyntax()) dropTerminator()
          in.nextToken()
          ForDo(enums, subExpr())
        }
        else {
          if (!wrappedEnums) syntaxErrorOrIncomplete(YieldOrDoExpectedInForComprehension())
          ForDo(enums, expr())
        }
      }

    /** CaseClauses         ::= CaseClause {CaseClause}
     *  TypeCaseClauses     ::= TypeCaseClause {TypeCaseClause}
     */
    def caseClauses(clause: () => CaseDef): List[CaseDef] = {
      val buf = new ListBuffer[CaseDef]
      buf += clause()
      while (in.token == CASE) buf += clause()
      buf.toList
    }

    /** CaseClause         ::= ‘case’ Pattern [Guard] `=>' Block
     *  ExprCaseClause    ::=  ‘case’ Pattern [Guard] ‘=>’ Expr
     */
    def caseClause(exprOnly: Boolean = false): CaseDef = atSpan(in.offset) {
      val (pat, grd) = inSepRegion(InCase) {
        accept(CASE)
        (withinMatchPattern(pattern()), guard())
      }
      CaseDef(pat, grd, atSpan(accept(ARROW)) {
        if exprOnly then
          if in.indentSyntax && in.isAfterLineEnd && in.token != INDENT then
            warning(em"""Misleading indentation: this expression forms part of the preceding catch case.
                        |If this is intended, it should be indented for clarity.
                        |Otherwise, if the handler is intended to be empty, use a multi-line catch with
                        |an indented case.""")
          expr()
        else block()
      })
    }

    /** TypeCaseClause     ::= ‘case’ (InfixType | ‘_’) ‘=>’ Type [semi]
     */
    def typeCaseClause(): CaseDef = atSpan(in.offset) {
      val pat = inSepRegion(InCase) {
        accept(CASE)
        in.token match {
          case USCORE if in.lookahead.isArrow =>
            val start = in.skipToken()
            Ident(tpnme.WILDCARD).withSpan(Span(start, in.lastOffset, start))
          case _ =>
            withinMatchPattern(rejectWildcardType(infixType()))
        }
      }
      CaseDef(pat, EmptyTree, atSpan(accept(ARROW)) {
        val t = rejectWildcardType(typ())
        if in.token == SEMI then in.nextToken()
        newLinesOptWhenFollowedBy(CASE)
        t
      })
    }

    /* -------- PATTERNS ------------------------------------------- */

    /**  Pattern           ::=  Pattern1 { `|' Pattern1 }
     */
    def pattern(location: Location = Location.InPattern): Tree =
      val pat = pattern1(location)
      if (isIdent(nme.raw.BAR))
        atSpan(startOffset(pat)) { Alternative(pat :: patternAlts(location)) }
      else pat

    def patternAlts(location: Location): List[Tree] =
      if (isIdent(nme.raw.BAR)) { in.nextToken(); pattern1(location) :: patternAlts(location) }
      else Nil

<<<<<<< HEAD
    /**  Pattern1     ::= PatVar Ascription
     *                  | [‘-’] integerLiteral Ascription
     *                  | [‘-’] floatingPointLiteral Ascription
=======
    /**  Pattern1     ::= PatVar `:` RefinedType
     *                  | [‘-’] integerLiteral `:` RefinedType
     *                  | [‘-’] floatingPointLiteral `:` RefinedType
>>>>>>> a92a4639
     *                  | Pattern2
     */
    def pattern1(location: Location = Location.InPattern): Tree =
      val p = pattern2(location)
      if in.isColon then
        val isVariableOrNumber = isVarPattern(p) || p.isInstanceOf[Number]
        if !isVariableOrNumber then
<<<<<<< HEAD
          report.gradualErrorOrMigrationWarning(
=======
          report.errorOrMigrationWarning(
>>>>>>> a92a4639
            em"""Type ascriptions after patterns other than:
                |  * variable pattern, e.g. `case x: String =>`
                |  * number literal pattern, e.g. `case 10.5: Double =>`
                |are no longer supported. Remove the type ascription or move it to a separate variable pattern.""",
            in.sourcePos(),
<<<<<<< HEAD
            warnFrom = `3.3`,
            errorFrom = future
          )
=======
            MigrationVersion.AscriptionAfterPattern)
>>>>>>> a92a4639
        in.nextToken()
        ascription(p, location)
      else p

    /**  Pattern3    ::=  InfixPattern
     */
    def pattern3(location: Location): Tree =
      val p = infixPattern()
      if followingIsVararg() then
        val start = in.skipToken()
        if location.inArgs then
          p match
            case p @ Ident(name) if name.isVarPattern =>
              Typed(p, atSpan(start) { Ident(tpnme.WILDCARD_STAR) })
            case _ =>
              syntaxError(em"`*` must follow pattern variable", start)
              p
        else
          syntaxError(em"bad use of `*` - sequence pattern not allowed here", start)
          p
      else p

    /**  Pattern2    ::=  [id `@'] Pattern3
     */
    val pattern2: Location => Tree = location => pattern3(location) match
      case p @ Ident(name) if in.token == AT =>
        val offset = in.skipToken()
        pattern3(location) match {
          case pt @ Bind(nme.WILDCARD, pt1: Typed) if pt.mods.is(Given) =>
            atSpan(startOffset(p), 0) { Bind(name, pt1).withMods(pt.mods) }
          case Typed(Ident(nme.WILDCARD), pt @ Ident(tpnme.WILDCARD_STAR)) =>
            atSpan(startOffset(p), 0) { Typed(p, pt) }
          case pt =>
            atSpan(startOffset(p), 0) { Bind(name, pt) }
        }
      case p =>
        p

    /**  InfixPattern ::= SimplePattern {id [nl] SimplePattern}
     */
    def infixPattern(): Tree =
      infixOps(
        simplePattern(), in.canStartExprTokens, simplePatternFn, Location.InPattern, ParseKind.Pattern,
        isOperator = in.name != nme.raw.BAR && !followingIsVararg()
                     && nextCanFollowOperator(canStartPatternTokens))

    /** SimplePattern    ::= PatVar
     *                    |  Literal
     *                    |  Quoted
     *                    |  XmlPattern
     *                    |  `(' [Patterns] `)'
     *                    |  SimplePattern1 [TypeArgs] [ArgumentPatterns]
     *                    |  ‘given’ RefinedType
     *  SimplePattern1   ::= SimpleRef
     *                    |  SimplePattern1 `.' id
     *  PatVar           ::= id
     *                    |  `_'
     */
    def simplePattern(): Tree = in.token match {
      case IDENTIFIER | BACKQUOTED_IDENT | THIS | SUPER =>
        simpleRef() match
          case id @ Ident(nme.raw.MINUS) if isNumericLit => literal(startOffset(id))
          case t => simplePatternRest(t)
      case USCORE =>
        wildcardIdent()
      case LPAREN =>
        atSpan(in.offset) { makeTupleOrParens(inParensWithCommas(patternsOpt())) }
      case QUOTE =>
        simpleExpr(Location.InPattern)
      case XMLSTART =>
        xmlLiteralPattern()
      case GIVEN =>
        atSpan(in.offset) {
          val givenMod = atSpan(in.skipToken())(Mod.Given())
          val typed = Typed(Ident(nme.WILDCARD), refinedType())
          Bind(nme.WILDCARD, typed).withMods(addMod(Modifiers(), givenMod))
        }
      case _ =>
        if (isLiteral) literal(inPattern = true)
        else {
          val start = in.lastOffset
          syntaxErrorOrIncomplete(IllegalStartOfSimplePattern(), expectedOffset)
          errorTermTree(start)
        }
    }

    val simplePatternFn: Location => Tree = _ => simplePattern()

    def simplePatternRest(t: Tree): Tree =
      if in.token == DOT then
        in.nextToken()
        simplePatternRest(selector(t))
      else
        var p = t
        if (in.token == LBRACKET)
          p = atSpan(startOffset(t), in.offset) { TypeApply(p, typeArgs(namedOK = false, wildOK = false)) }
        if (in.token == LPAREN)
          p = atSpan(startOffset(t), in.offset) { Apply(p, argumentPatterns()) }
        p

    /** Patterns          ::=  Pattern [`,' Pattern]
     */
    def patterns(location: Location = Location.InPattern): List[Tree] =
      commaSeparated(() => pattern(location))

    def patternsOpt(location: Location = Location.InPattern): List[Tree] =
      if (in.token == RPAREN) Nil else patterns(location)

    /** ArgumentPatterns  ::=  ‘(’ [Patterns] ‘)’
     *                      |  ‘(’ [Patterns ‘,’] PatVar ‘*’ ‘)’
     */
    def argumentPatterns(): List[Tree] =
      inParensWithCommas(patternsOpt(Location.InPatternArgs))

/* -------- MODIFIERS and ANNOTATIONS ------------------------------------------- */

    private def modOfToken(tok: Int, name: Name): Mod = tok match {
      case ABSTRACT    => Mod.Abstract()
      case FINAL       => Mod.Final()
      case IMPLICIT    => Mod.Implicit()
      case GIVEN       => Mod.Given()
      case LAZY        => Mod.Lazy()
      case OVERRIDE    => Mod.Override()
      case PRIVATE     => Mod.Private()
      case PROTECTED   => Mod.Protected()
      case SEALED      => Mod.Sealed()
      case IDENTIFIER =>
        name match {
          case nme.erased if in.erasedEnabled => Mod.Erased()
          case nme.inline => Mod.Inline()
          case nme.opaque => Mod.Opaque()
          case nme.open => Mod.Open()
          case nme.transparent => Mod.Transparent()
          case nme.infix => Mod.Infix()
        }
    }

    /** Drop `private' modifier when followed by a qualifier.
     *  Contract `abstract' and `override' to ABSOVERRIDE
     */
    private def normalize(mods: Modifiers): Modifiers =
      if (mods.is(Private) && mods.hasPrivateWithin)
        normalize(mods &~ Private)
      else if (mods.isAllOf(AbstractOverride))
        normalize(addFlag(mods &~ AbstractOverride, AbsOverride))
      else
        mods

    private def addModifier(mods: Modifiers): Modifiers = {
      val tok = in.token
      val name = in.name
      val mod = atSpan(in.skipToken()) { modOfToken(tok, name) }

      if mods.isOneOf(mod.flags) then
        syntaxError(RepeatedModifier(mod.flags.flagsString, source, mod.span), mod.span)
      addMod(mods, mod)
    }

    def addFlag(mods: Modifiers, flag: FlagSet): Modifiers =
      mods.withAddedFlags(flag, Span(in.offset))

    /** Always add the syntactic `mod`, but check and conditionally add semantic `mod.flags`
     */
    def addMod(mods: Modifiers, mod: Mod): Modifiers =
      addFlag(mods, mod.flags).withAddedMod(mod)

    /** AccessQualifier ::= "[" (id | this) "]"
     */
    def accessQualifierOpt(mods: Modifiers): Modifiers =
      if (in.token == LBRACKET) {
        if (mods.is(Local) || mods.hasPrivateWithin)
          syntaxError(DuplicatePrivateProtectedQualifier())
        val startOffset = in.offset
        val mods1 = inBrackets {
          if in.token == THIS then
<<<<<<< HEAD
            if sourceVersion.isAtLeast(future) then
              deprecationWarning(
                em"The [this] qualifier will be deprecated in the future; it should be dropped.")
=======
>>>>>>> a92a4639
            in.nextToken()
            mods | Local
          else mods.withPrivateWithin(ident().toTypeName)
        }
        if mods1.is(Local) then
          report.errorOrMigrationWarning(
              em"""The [this] qualifier will be deprecated in the future; it should be dropped.
                  |See: https://docs.scala-lang.org/scala3/reference/dropped-features/this-qualifier.html${rewriteNotice(`3.4-migration`)}""",
              in.sourcePos(),
              MigrationVersion.RemoveThisQualifier)
          if MigrationVersion.RemoveThisQualifier.needsPatch then
            patch(source, Span(startOffset, in.lastOffset), "")
        mods1
      }
      else mods

    /** {Annotation} {Modifier}
     *  Modifiers      ::= {Modifier}
     *  LocalModifiers ::= {LocalModifier}
     *  AccessModifier ::= (private | protected) [AccessQualifier]
     *  Modifier       ::= LocalModifier
     *                  |  AccessModifier
     *                  |  override
     *                  |  opaque
     *  LocalModifier  ::= abstract | final | sealed | open | implicit | lazy | erased | inline | transparent
     */
    def modifiers(allowed: BitSet = modifierTokens, start: Modifiers = Modifiers()): Modifiers = {
      @tailrec
      def loop(mods: Modifiers): Modifiers =
        if allowed.contains(in.token)
           || in.isSoftModifier
              && localModifierTokens.subsetOf(allowed) // soft modifiers are admissible everywhere local modifiers are
              && !in.lookahead.isColon
        then
          val isAccessMod = accessModifierTokens contains in.token
          val mods1 = addModifier(mods)
          loop(if (isAccessMod) accessQualifierOpt(mods1) else mods1)
        else if (in.isNewLine && (mods.hasFlags || mods.hasAnnotations)) {
          in.nextToken()
          loop(mods)
        }
        else
          mods
      normalize(loop(start))
    }

    /** Wrap annotation or constructor in New(...).<init> */
    def wrapNew(tpt: Tree): Select = Select(New(tpt), nme.CONSTRUCTOR)

    /** Adjust start of annotation or constructor to offset of preceding @ or new */
    def adjustStart(start: Offset)(tree: Tree): Tree = {
      val tree1 = tree match {
        case Apply(fn, args) => cpy.Apply(tree)(adjustStart(start)(fn), args)
        case Select(qual, name) => cpy.Select(tree)(adjustStart(start)(qual), name)
        case _ => tree
      }
      if (tree1.span.exists && start < tree1.span.start)
        tree1.withSpan(tree1.span.withStart(start))
      else tree1
    }

    /** Annotation        ::=  `@' SimpleType1 {ParArgumentExprs}
     */
    def annot(): Tree =
      adjustStart(accept(AT)) {
        ensureApplied(parArgumentExprss(wrapNew(simpleType1())))
      }

    def annotations(skipNewLines: Boolean = false): List[Tree] = {
      if (skipNewLines) newLinesOptWhenFollowedBy(AT)
      if (in.token == AT) annot() :: annotations(skipNewLines)
      else Nil
    }

    def annotsAsMods(skipNewLines: Boolean = false): Modifiers =
      Modifiers() withAnnotations annotations(skipNewLines)

    def defAnnotsMods(allowed: BitSet): Modifiers =
      modifiers(allowed, annotsAsMods(skipNewLines = true))

 /* -------- PARAMETERS ------------------------------------------- */

    /** DefParamClauses       ::= DefParamClause { DefParamClause }  -- and two DefTypeParamClause cannot be adjacent
     *  DefParamClause        ::= DefTypeParamClause
     *                          | DefTermParamClause
     *                          | UsingParamClause
     */
    def typeOrTermParamClauses(
<<<<<<< HEAD
      ownerKind: ParamOwner,
      numLeadParams: Int = 0
    ): List[List[TypeDef] | List[ValDef]] =

      def recur(firstClause: Boolean, numLeadParams: Int, prevIsTypeClause: Boolean): List[List[TypeDef] | List[ValDef]] =
=======
      paramOwner: ParamOwner, numLeadParams: Int = 0): List[List[TypeDef] | List[ValDef]] =

      def recur(numLeadParams: Int, firstClause: Boolean, prevIsTypeClause: Boolean): List[List[TypeDef] | List[ValDef]] =
>>>>>>> a92a4639
        newLineOptWhenFollowedBy(LPAREN)
        newLineOptWhenFollowedBy(LBRACKET)
        if in.token == LPAREN then
          val paramsStart = in.offset
<<<<<<< HEAD
          val params = termParamClause(
              numLeadParams,
              firstClause = firstClause)
          val lastClause = params.nonEmpty && params.head.mods.flags.is(Implicit)
          params :: (
            if lastClause then Nil
            else recur(firstClause = false, numLeadParams + params.length, prevIsTypeClause = false))
=======
          val params = termParamClause(paramOwner, numLeadParams, firstClause)
          val lastClause = params.nonEmpty && params.head.mods.flags.is(Implicit)
          params :: (
            if lastClause then Nil
            else recur(numLeadParams + params.length, firstClause = false, prevIsTypeClause = false))
>>>>>>> a92a4639
        else if in.token == LBRACKET then
          if prevIsTypeClause then
            syntaxError(
              em"Type parameter lists must be separated by a term or using parameter list",
              in.offset
            )
<<<<<<< HEAD
          typeParamClause(ownerKind) :: recur(firstClause, numLeadParams, prevIsTypeClause = true)
        else Nil
      end recur

      recur(firstClause = true, numLeadParams = numLeadParams, prevIsTypeClause = false)
=======
          typeParamClause(paramOwner) :: recur(numLeadParams, firstClause, prevIsTypeClause = true)
        else Nil
      end recur

      recur(numLeadParams, firstClause = true, prevIsTypeClause = false)
>>>>>>> a92a4639
    end typeOrTermParamClauses


    /** ClsTypeParamClause::=  ‘[’ ClsTypeParam {‘,’ ClsTypeParam} ‘]’
     *  ClsTypeParam      ::=  {Annotation} [‘+’ | ‘-’]
     *                         id [HkTypeParamClause] TypeParamBounds
     *
     *  DefTypeParamClause::=  ‘[’ DefTypeParam {‘,’ DefTypeParam} ‘]’
     *  DefTypeParam      ::=  {Annotation}
     *                         [`sealed`]                                    -- under captureChecking
     *                         id [HkTypeParamClause] TypeParamBounds
     *
     *  TypTypeParamClause::=  ‘[’ TypTypeParam {‘,’ TypTypeParam} ‘]’
     *  TypTypeParam      ::=  {Annotation} id [HkTypePamClause] TypeBounds
     *
     *  HkTypeParamClause ::=  ‘[’ HkTypeParam {‘,’ HkTypeParam} ‘]’
     *  HkTypeParam       ::=  {Annotation} [‘+’ | ‘-’] (id [HkTypePamClause] | ‘_’) TypeBounds
     */
    def typeParamClause(paramOwner: ParamOwner): List[TypeDef] = inBracketsWithCommas {

      def checkVarianceOK(): Boolean =
<<<<<<< HEAD
        val ok = ownerKind != ParamOwner.Def && ownerKind != ParamOwner.TypeParam
=======
        val ok = paramOwner.acceptsVariance
>>>>>>> a92a4639
        if !ok then syntaxError(em"no `+/-` variance annotation allowed here")
        in.nextToken()
        ok

      def typeParam(): TypeDef = {
        val isAbstractOwner = paramOwner == ParamOwner.Type || paramOwner == ParamOwner.TypeParam
        val start = in.offset
        var mods = annotsAsMods() | Param
<<<<<<< HEAD
        if ownerKind == ParamOwner.Class then mods |= PrivateLocal
        if Feature.ccEnabled && in.token == SEALED then
          if ownerKind == ParamOwner.Def then mods |= Sealed
          else syntaxError(em"`sealed` modifier only allowed for method type parameters")
          in.nextToken()
=======
        if paramOwner == ParamOwner.Class || paramOwner == ParamOwner.CaseClass then
          mods |= PrivateLocal
>>>>>>> a92a4639
        if isIdent(nme.raw.PLUS) && checkVarianceOK() then
          mods |= Covariant
        else if isIdent(nme.raw.MINUS) && checkVarianceOK() then
          mods |= Contravariant
        atSpan(start, nameStart) {
          val name =
            if (isAbstractOwner && in.token == USCORE) {
              in.nextToken()
              WildcardParamName.fresh().toTypeName
            }
            else ident().toTypeName
          val hkparams = typeParamClauseOpt(ParamOwner.Type)
          val bounds = if (isAbstractOwner) typeBounds() else typeParamBounds(name)
          TypeDef(name, lambdaAbstract(hkparams, bounds)).withMods(mods)
        }
      }
      commaSeparated(() => typeParam())
    }

    def typeParamClauseOpt(paramOwner: ParamOwner): List[TypeDef] =
      if (in.token == LBRACKET) typeParamClause(paramOwner) else Nil

    /** ContextTypes   ::=  FunArgType {‘,’ FunArgType}
     */
<<<<<<< HEAD
    def contextTypes(ofClass: Boolean, numLeadParams: Int, impliedMods: Modifiers): List[ValDef] =
=======
    def contextTypes(paramOwner: ParamOwner, numLeadParams: Int, impliedMods: Modifiers): List[ValDef] =
>>>>>>> a92a4639
      val tps = commaSeparated(funArgType)
      var counter = numLeadParams
      def nextIdx = { counter += 1; counter }
      val paramFlags = if paramOwner.isClass then LocalParamAccessor else Param
      tps.map(makeSyntheticParameter(nextIdx, _, paramFlags | Synthetic | impliedMods.flags))

    /** ClsTermParamClause    ::=  ‘(’ ClsParams ‘)’ | UsingClsTermParamClause
     *  UsingClsTermParamClause::= ‘(’ ‘using’ [‘erased’] (ClsParams | ContextTypes) ‘)’
     *  ClsParams         ::=  ClsParam {‘,’ ClsParam}
     *  ClsParam          ::=  {Annotation}
     *
     *  TypelessClause    ::= DefTermParamClause
     *                      | UsingParamClause
     *
     *  DefTermParamClause::= [nl] ‘(’ [DefTermParams] ‘)’
     *  UsingParamClause  ::=  ‘(’ ‘using’ (DefTermParams | ContextTypes) ‘)’
     *  DefImplicitClause ::=  [nl] ‘(’ ‘implicit’ DefTermParams ‘)’
     *  DefTermParams     ::=  DefTermParam {‘,’ DefTermParam}
     *  DefTermParam      ::=  {Annotation} [‘erased’] [‘inline’] Param
     *
     *  Param             ::=  id `:' ParamType [`=' Expr]
     *
     *  @return   the list of parameter definitions
     */
    def termParamClause(
<<<<<<< HEAD
      numLeadParams: Int,                      // number of parameters preceding this clause
      ofClass: Boolean = false,                // owner is a class
      ofCaseClass: Boolean = false,            // owner is a case class
      prefix: Boolean = false,                 // clause precedes name of an extension method
      givenOnly: Boolean = false,              // only given parameters allowed
=======
      paramOwner: ParamOwner,
      numLeadParams: Int,                      // number of parameters preceding this clause
>>>>>>> a92a4639
      firstClause: Boolean = false             // clause is the first in regular list of clauses
    ): List[ValDef] = {
      var impliedMods: Modifiers = EmptyModifiers

      def addParamMod(mod: () => Mod) = impliedMods = addMod(impliedMods, atSpan(in.skipToken()) { mod() })

      def paramMods() =
        if in.token == IMPLICIT then
          addParamMod(() => Mod.Implicit())
        else
          if isIdent(nme.using) then
            addParamMod(() => Mod.Given())

      def param(): ValDef = {
        val start = in.offset
        var mods = impliedMods.withAnnotations(annotations())
        if isErasedKw then
          mods = addModifier(mods)
<<<<<<< HEAD
        if (ofClass) {
=======
        if paramOwner.isClass then
>>>>>>> a92a4639
          mods = addFlag(modifiers(start = mods), ParamAccessor)
          mods =
            if in.token == VAL then
              in.nextToken()
              mods
            else if in.token == VAR then
              val mod = atSpan(in.skipToken()) { Mod.Var() }
              addMod(mods, mod)
            else
              if (!(mods.flags &~ (ParamAccessor | Inline | Erased | impliedMods.flags)).isEmpty)
                syntaxError(em"`val` or `var` expected")
<<<<<<< HEAD
              if (firstClause && ofCaseClass) mods
=======
              if firstClause && paramOwner == ParamOwner.CaseClass then mods
>>>>>>> a92a4639
              else mods | PrivateLocal
        else {
          if (isIdent(nme.inline) && in.isSoftModifierInParamModifierPosition)
            mods = addModifier(mods)
          mods |= Param
        }
        atSpan(start, nameStart) {
          val name = ident()
          acceptColon()
          if (in.token == ARROW && paramOwner.isClass && !mods.is(Local))
            syntaxError(VarValParametersMayNotBeCallByName(name, mods.is(Mutable)))
              // needed?, it's checked later anyway
          val tpt = paramType()
          val default =
            if (in.token == EQUALS) { in.nextToken(); subExpr() }
            else EmptyTree
          if (impliedMods.mods.nonEmpty)
            impliedMods = impliedMods.withMods(Nil) // keep only flags, so that parameter positions don't overlap
          ValDef(name, tpt, default).withMods(mods)
        }
      }

      def checkVarArgsRules(vparams: List[ValDef]): Unit = vparams match {
        case Nil =>
        case vparam :: rest =>
          vparam.tpt match {
            case PostfixOp(_, op) if op.name == tpnme.raw.STAR =>
              if vparam.mods.isOneOf(GivenOrImplicit) then
                syntaxError(VarArgsParamCannotBeGiven(vparam.mods.is(Given)), vparam.tpt.span)
              if rest.nonEmpty then
                syntaxError(VarArgsParamMustComeLast(), vparam.tpt.span)
            case _ =>
          }
          checkVarArgsRules(rest)
      }

      // begin termParamClause
<<<<<<< HEAD
      inParens {
        if in.token == RPAREN && !prefix && !impliedMods.is(Given) then Nil
=======
      inParensWithCommas {
        if in.token == RPAREN && paramOwner != ParamOwner.ExtensionPrefix && !impliedMods.is(Given)
        then Nil
>>>>>>> a92a4639
        else
          val clause =
            if paramOwner == ParamOwner.ExtensionPrefix
                && !isIdent(nme.using) && !isIdent(nme.erased)
            then
              param() :: Nil
            else
              paramMods()
<<<<<<< HEAD
              if givenOnly && !impliedMods.is(Given) then
=======
              if paramOwner.takesOnlyUsingClauses && !impliedMods.is(Given) then
>>>>>>> a92a4639
                syntaxError(em"`using` expected")
              val (firstParamMod, isParams) =
                var mods = EmptyModifiers
                if in.lookahead.isColon then
                  (mods, true)
                else
                  if isErased then mods = addModifier(mods)
                  val isParams =
                    !impliedMods.is(Given)
                    || startParamTokens.contains(in.token)
                    || isIdent && (in.name == nme.inline || in.lookahead.isColon)
                  (mods, isParams)
              (if isParams then commaSeparated(() => param())
<<<<<<< HEAD
              else contextTypes(ofClass, numLeadParams, impliedMods)) match {
=======
              else contextTypes(paramOwner, numLeadParams, impliedMods)) match {
>>>>>>> a92a4639
                case Nil => Nil
                case (h :: t) => h.withAddedFlags(firstParamMod.flags) :: t
              }
          checkVarArgsRules(clause)
          clause
      }
    }

    /** ClsTermParamClauses   ::=  {ClsTermParamClause} [[nl] ‘(’ [‘implicit’] ClsParams ‘)’]
     *  TypelessClauses       ::=  TypelessClause {TypelessClause}
     *
     *  @return  The parameter definitions
     */
<<<<<<< HEAD
    def termParamClauses(
      ofClass: Boolean = false,
      ofCaseClass: Boolean = false,
      givenOnly: Boolean = false,
      numLeadParams: Int = 0
    ): List[List[ValDef]] =

      def recur(firstClause: Boolean, numLeadParams: Int): List[List[ValDef]] =
        newLineOptWhenFollowedBy(LPAREN)
        if in.token == LPAREN then
          val paramsStart = in.offset
          val params = termParamClause(
              numLeadParams,
              ofClass = ofClass,
              ofCaseClass = ofCaseClass,
              givenOnly = givenOnly,
              firstClause = firstClause)
          val lastClause = params.nonEmpty && params.head.mods.flags.is(Implicit)
          params :: (
            if lastClause then Nil
            else recur(firstClause = false, numLeadParams + params.length))
        else Nil
      end recur

      recur(firstClause = true, numLeadParams)
=======
    def termParamClauses(paramOwner: ParamOwner, numLeadParams: Int = 0): List[List[ValDef]] =

      def recur(numLeadParams: Int, firstClause: Boolean): List[List[ValDef]] =
        newLineOptWhenFollowedBy(LPAREN)
        if in.token == LPAREN then
          val paramsStart = in.offset
          val params = termParamClause(paramOwner, numLeadParams, firstClause)
          val lastClause = params.nonEmpty && params.head.mods.flags.is(Implicit)
          params :: (
            if lastClause then Nil
            else recur(numLeadParams + params.length, firstClause = false))
        else Nil
      end recur

      recur(numLeadParams, firstClause = true)
>>>>>>> a92a4639
    end termParamClauses

/* -------- DEFS ------------------------------------------- */

    def finalizeDef(md: MemberDef, mods: Modifiers, start: Int): md.ThisTree[Untyped] =
      md.withMods(mods).setComment(in.getDocComment(start))

    type ImportConstr = (Tree, List[ImportSelector]) => Tree

    /** Import  ::= `import' ImportExpr {‘,’ ImportExpr}
     *  Export  ::= `export' ImportExpr {‘,’ ImportExpr}
     */
    def importOrExportClause(leading: Token, mkTree: ImportConstr): List[Tree] = {
      val offset = accept(leading)
      commaSeparated(importExpr(leading, mkTree)) match {
        case t :: rest =>
          // The first import should start at the start offset of the keyword.
          val firstPos =
            if (t.span.exists) t.span.withStart(offset)
            else Span(offset, in.lastOffset)
          t.withSpan(firstPos) :: rest
        case nil => nil
      }
    }

    def exportClause() =
      importOrExportClause(EXPORT, Export(_,_))

    def importClause(outermost: Boolean = false) =
      importOrExportClause(IMPORT, mkImport(outermost))

    /** Create an import node and handle source version imports */
    def mkImport(outermost: Boolean = false): ImportConstr = (tree, selectors) =>
      val imp = Import(tree, selectors)
      languageImport(tree) match
        case Some(prefix) =>
          in.languageImportContext = in.languageImportContext.importContext(imp, NoSymbol)
          for case ImportSelector(id @ Ident(imported), EmptyTree, _) <- selectors do
            if Feature.handleGlobalLanguageImport(prefix, imported) && !outermost then
              syntaxError(em"this language import is only allowed at the toplevel", id.span)
            if allSourceVersionNames.contains(imported) && prefix.isEmpty then
              if !outermost then
                syntaxError(em"source version import is only allowed at the toplevel", id.span)
              else if ctx.compilationUnit.sourceVersion.isDefined then
                syntaxError(em"duplicate source version import", id.span)
              else if illegalSourceVersionNames.contains(imported) then
                val candidate =
                  val nonMigration = imported.toString.replace("-migration", "")
                  validSourceVersionNames.find(_.show == nonMigration)
                val baseMsg = em"`$imported` is not a valid source version"
                val msg = candidate match
                  case Some(member) => baseMsg.append(i", did you mean language.`$member`?")
                  case _ => baseMsg
                syntaxError(msg, id.span)
              else
                ctx.compilationUnit.sourceVersion = Some(SourceVersion.valueOf(imported.toString))
        case None =>
      imp

    /** ImportExpr       ::=  SimpleRef {‘.’ id} ‘.’ ImportSpec
     *                     |  SimpleRef ‘as’ id
     *  ImportSpec       ::=  NamedSelector
     *                     |  WildcardSelector
     *                     | ‘{’ ImportSelectors ‘}’
     *  ImportSelectors  ::=  NamedSelector [‘,’ ImportSelectors]
     *                     |  WildCardSelector {‘,’ WildCardSelector}
     *  NamedSelector    ::=  id [‘as’ (id | ‘_’)]
     *  WildCardSelector ::=  ‘*' | ‘given’ [InfixType]
     */
    def importExpr(leading: Token, mkTree: ImportConstr): () => Tree =

      def exprName =
        (leading: @unchecked) match
          case EXPORT => "export"
          case IMPORT => "import"

      /** ‘*' | ‘_' */
      def wildcardSelector() =
        if in.token == USCORE then
          report.errorOrMigrationWarning(
            em"`_` is no longer supported for a wildcard $exprName; use `*` instead${rewriteNotice(`future-migration`)}",
            in.sourcePos(),
            MigrationVersion.ImportWildcard)
          if MigrationVersion.ImportWildcard.needsPatch then
            patch(source, Span(in.offset, in.offset + 1), "*")
        ImportSelector(atSpan(in.skipToken()) { Ident(nme.WILDCARD) })

      /** 'given [InfixType]' */
      def givenSelector() =
        ImportSelector(
          atSpan(in.skipToken()) { Ident(nme.EMPTY) },
          bound =
            if canStartInfixTypeTokens.contains(in.token) then rejectWildcardType(infixType())
            else EmptyTree)

      /** id [‘as’ (id | ‘_’) */
      def namedSelector(from: Ident) =
        if in.token == ARROW || isIdent(nme.as) then
          if in.token == ARROW then
            report.errorOrMigrationWarning(
              em"The $exprName renaming `a => b` is no longer supported ; use `a as b` instead${rewriteNotice(`future-migration`)}",
              in.sourcePos(),
              MigrationVersion.ImportRename)
            if MigrationVersion.ImportRename.needsPatch then
              patch(source, Span(in.offset, in.offset + 2),
                  if testChar(in.offset - 1, ' ') && testChar(in.offset + 2, ' ') then "as"
                  else " as ")
          atSpan(startOffset(from), in.skipToken()) {
            val to = if in.token == USCORE then wildcardIdent() else termIdent()
            ImportSelector(from, if to.name == nme.ERROR then EmptyTree else to)
          }
        else ImportSelector(from)

      def importSelector(idOK: Boolean): ImportSelector =
        atSpan(in.offset) {
          in.token match
            case USCORE => wildcardSelector()
            case GIVEN => givenSelector()
            case _ =>
              if isIdent(nme.raw.STAR) then wildcardSelector()
              else
<<<<<<< HEAD
                if !idOK then syntaxError(em"named imports cannot follow wildcard imports")
=======
                if !idOK then syntaxError(em"named ${exprName}s cannot follow wildcard ${exprName}s")
>>>>>>> a92a4639
                namedSelector(termIdent())
        }

      def importSelectors(): List[ImportSelector] =
        var idOK = true
        commaSeparated { () =>
          val isWildcard = in.token == USCORE || in.token == GIVEN || isIdent(nme.raw.STAR)
          try importSelector(idOK)
          finally idOK &= !isWildcard
        }

      def importSelection(qual: Tree): Tree =
        if in.isIdent(nme.as) && qual.isInstanceOf[RefTree] then
          qual match
            case Select(qual1, name) =>
              val from = Ident(name).withSpan(Span(qual.span.point, qual.span.end, 0))
              mkTree(qual1, namedSelector(from) :: Nil)
            case qual: Ident =>
              mkTree(EmptyTree, namedSelector(qual) :: Nil)
        else
          accept(DOT)
          in.token match
            case USCORE =>
              mkTree(qual, wildcardSelector() :: Nil)
            case GIVEN =>
              mkTree(qual, givenSelector() :: Nil)
            case LBRACE =>
              mkTree(qual, inBraces(importSelectors()))
            case _ =>
              if isIdent(nme.raw.STAR) then
                mkTree(qual, wildcardSelector() :: Nil)
              else
                val start = in.offset
                val name = ident()
                if in.token == DOT then
                  importSelection(atSpan(startOffset(qual), start) { Select(qual, name) })
                else
                  mkTree(qual, namedSelector(atSpan(start) { Ident(name) }) :: Nil)
      end importSelection

      () => atSpan(in.offset) { importSelection(simpleRef()) }
    end importExpr

    /** Def      ::= val PatDef
     *             | var VarDef
     *             | def DefDef
     *             | type {nl} TypeDef
     *             | TmplDef
     *  EnumCase ::= `case' (id ClassConstr [`extends' ConstrApps]] | ids)
     */
    def defOrDcl(start: Int, mods: Modifiers): Tree = in.token match {
      case VAL =>
        in.nextToken()
        patDefOrDcl(start, mods)
      case VAR =>
        val mod = atSpan(in.skipToken()) { Mod.Var() }
        val mod1 = addMod(mods, mod)
        patDefOrDcl(start, mod1)
      case DEF =>
        defDefOrDcl(start, in.skipToken(mods))
      case TYPE =>
        typeDefOrDcl(start, in.skipToken(mods))
      case CASE if inEnum =>
        enumCase(start, mods)
      case _ =>
        tmplDef(start, mods)
    }

    /** PatDef  ::=  ids [‘:’ Type] [‘=’ Expr]
     *            |  Pattern2 [‘:’ Type] [‘=’ Expr]
     *  VarDef  ::=  PatDef
     *            |  id {`,' id} `:' Type `=' `_' (deprecated in 3.x)
     */
    def patDefOrDcl(start: Offset, mods: Modifiers): Tree = atSpan(start, nameStart) {
      if in.token != USCORE && isKeyword(in.token) then
        syntaxError(ExpectedTokenButFound(IDENTIFIER, in.token), Span(in.offset))
      val first = pattern2(Location.InPattern)
      var lhs = first match {
        case id: Ident if in.token == COMMA =>
          in.nextToken()
          id :: commaSeparated(() => termIdent())
        case _ =>
          first :: Nil
      }
      val tpt = typedOpt()
      val rhs =
        if tpt.isEmpty || in.token == EQUALS then
          accept(EQUALS)
          val rhsOffset = in.offset
          subExpr() match
            case rhs0 @ Ident(name) if placeholderParams.nonEmpty && name == placeholderParams.head.name
                && !tpt.isEmpty && mods.is(Mutable) && lhs.forall(_.isInstanceOf[Ident]) =>
<<<<<<< HEAD
              if sourceVersion.isAtLeast(future) then
                deprecationWarning(
                  em"""`= _` has been deprecated; use `= uninitialized` instead.
                      |`uninitialized` can be imported with `scala.compiletime.uninitialized`.""",
                  rhsOffset)
=======
              report.errorOrMigrationWarning(
                em"""`= _` has been deprecated; use `= uninitialized` instead.
                        |`uninitialized` can be imported with `scala.compiletime.uninitialized`.${rewriteNotice(`3.4-migration`)}""",
                in.sourcePos(rhsOffset),
                MigrationVersion.UninitializedVars)
              if MigrationVersion.UninitializedVars.needsPatch then
                patch(source, Span(rhsOffset, rhsOffset + 1), "scala.compiletime.uninitialized")
>>>>>>> a92a4639
              placeholderParams = placeholderParams.tail
              atSpan(rhs0.span) { Ident(nme.WILDCARD) }
            case rhs0 => rhs0
        else EmptyTree
      lhs match {
        case IdPattern(id, t) :: Nil if t.isEmpty =>
          val vdef = ValDef(id.name.asTermName, tpt, rhs)
          if (isBackquoted(id)) vdef.pushAttachment(Backquoted, ())
          finalizeDef(vdef, mods, start)
        case _ =>
          def isAllIds = lhs.forall {
            case IdPattern(id, t) => t.isEmpty
            case _ => false
          }
          val rhs2 =
            if rhs.isEmpty && !isAllIds then
              val start = in.lastOffset
              syntaxError(ExpectedTokenButFound(EQUALS, in.token), Span(in.lastOffset))
              errorTermTree(start)
            else
              rhs
          PatDef(mods, lhs, tpt, rhs2)
      }
    }

<<<<<<< HEAD
    /** DefDef  ::=  DefSig [‘:’ Type] ‘=’ Expr
     *            |  this TypelessClauses [DefImplicitClause] `=' ConstrExpr
     *  DefDcl  ::=  DefSig `:' Type
=======
    /** DefDef  ::=  DefSig [‘:’ Type] [‘=’ Expr]
     *            |  this TypelessClauses [DefImplicitClause] `=' ConstrExpr
>>>>>>> a92a4639
     *  DefSig  ::=  id [DefTypeParamClause] DefTermParamClauses
     *
     * if clauseInterleaving is enabled:
     *  DefSig  ::=  id [DefParamClauses] [DefImplicitClause]
     */
    def defDefOrDcl(start: Offset, mods: Modifiers, numLeadParams: Int = 0): DefDef = atSpan(start, nameStart) {

      def scala2ProcedureSyntax(resultTypeStr: String) =
        def toInsert =
          if in.token == LBRACE then s"$resultTypeStr ="
          else ": Unit "  // trailing space ensures that `def f()def g()` works.
        if migrateTo3 then
          report.errorOrMigrationWarning(
<<<<<<< HEAD
            em"Procedure syntax no longer supported; `$toInsert` should be inserted here",
            in.sourcePos(), from = `3.0`)
          patch(source, Span(in.lastOffset), toInsert)
=======
            em"Procedure syntax no longer supported; `$toInsert` should be inserted here${rewriteNotice()}",
            in.sourcePos(), MigrationVersion.Scala2to3)
          if MigrationVersion.Scala2to3.needsPatch then
            patch(source, Span(in.lastOffset), toInsert)
>>>>>>> a92a4639
          true
        else
          false

      if (in.token == THIS) {
        in.nextToken()
<<<<<<< HEAD
        val vparamss = termParamClauses(numLeadParams = numLeadParams)
=======
        val vparamss = termParamClauses(ParamOwner.Def, numLeadParams)
>>>>>>> a92a4639
        if (vparamss.isEmpty || vparamss.head.take(1).exists(_.mods.isOneOf(GivenOrImplicit)))
          in.token match {
            case LBRACKET   => syntaxError(em"no type parameters allowed here")
            case EOF        => incompleteInputError(AuxConstructorNeedsNonImplicitParameter())
            case _          => syntaxError(AuxConstructorNeedsNonImplicitParameter(), nameStart)
          }
        if (migrateTo3) newLineOptWhenFollowedBy(LBRACE)
        val rhs = {
          if (!(in.token == LBRACE && scala2ProcedureSyntax(""))) accept(EQUALS)
          atSpan(in.offset) { subPart(constrExpr) }
        }
        makeConstructor(Nil, vparamss, rhs).withMods(mods).setComment(in.getDocComment(start))
      }
      else {
        val mods1 = addFlag(mods, Method)
        val ident = termIdent()
        var name = ident.name.asTermName
        val paramss =
          if in.featureEnabled(Feature.clauseInterleaving) then
            // If you are making interleaving stable manually, please refer to the PR introducing it instead, section "How to make non-experimental"
<<<<<<< HEAD
            typeOrTermParamClauses(ParamOwner.Def, numLeadParams = numLeadParams)
          else
            val tparams = typeParamClauseOpt(ParamOwner.Def)
            val vparamss = termParamClauses(numLeadParams = numLeadParams)
=======
            typeOrTermParamClauses(ParamOwner.Def, numLeadParams)
          else
            val tparams = typeParamClauseOpt(ParamOwner.Def)
            val vparamss = termParamClauses(ParamOwner.Def, numLeadParams)
>>>>>>> a92a4639

            joinParams(tparams, vparamss)

        var tpt = fromWithinReturnType { typedOpt() }

        if (migrateTo3) newLineOptWhenFollowedBy(LBRACE)
        val rhs =
          if in.token == EQUALS then
            in.nextToken()
            subExpr()
          else if !tpt.isEmpty then
            EmptyTree
          else if scala2ProcedureSyntax(": Unit") then
            tpt = scalaUnit
            if (in.token == LBRACE) expr()
            else EmptyTree
          else
            if (!isExprIntro) syntaxError(MissingReturnType(), in.lastOffset)
            accept(EQUALS)
            expr()

        val ddef = DefDef(name, paramss, tpt, rhs)
        if (isBackquoted(ident)) ddef.pushAttachment(Backquoted, ())
        finalizeDef(ddef, mods1, start)
      }
    }

    /** ConstrExpr      ::=  SelfInvocation
     *                    |  `{' SelfInvocation {semi BlockStat} `}'
     */
    val constrExpr: () => Tree = () =>
      if in.isNestedStart then
        atSpan(in.offset) {
          inBracesOrIndented {
            val stats = selfInvocation() :: (
              if (isStatSep) { in.nextToken(); blockStatSeq() }
              else Nil)
            Block(stats, unitLiteral)
          }
        }
      else Block(selfInvocation() :: Nil, unitLiteral)

    /** SelfInvocation  ::= this ArgumentExprs {ArgumentExprs}
     */
    def selfInvocation(): Tree =
      atSpan(accept(THIS)) {
        argumentStart()
        argumentExprss(mkApply(Ident(nme.CONSTRUCTOR), argumentExprs()))
      }

    /** TypeDef ::=  id [TypeParamClause] {FunParamClause} TypeBounds [‘=’ Type]
     */
    def typeDefOrDcl(start: Offset, mods: Modifiers): Tree = {
      newLinesOpt()
      atSpan(start, nameStart) {
        val nameIdent = typeIdent()
        val tparams = typeParamClauseOpt(ParamOwner.Type)
        val vparamss = funParamClauses()
        def makeTypeDef(rhs: Tree): Tree = {
          val rhs1 = lambdaAbstractAll(tparams :: vparamss, rhs)
          val tdef = TypeDef(nameIdent.name.toTypeName, rhs1)
          if (nameIdent.isBackquoted)
            tdef.pushAttachment(Backquoted, ())
          finalizeDef(tdef, mods, start)
        }
        in.token match {
          case EQUALS =>
            in.nextToken()
            makeTypeDef(toplevelTyp())
          case SUBTYPE | SUPERTYPE =>
            val bounds = typeBounds()
            if (in.token == EQUALS) {
              val eqOffset = in.skipToken()
              var rhs = toplevelTyp()
              rhs match {
                case mtt: MatchTypeTree =>
                  bounds match {
                    case TypeBoundsTree(EmptyTree, upper, _) =>
                      rhs = MatchTypeTree(upper, mtt.selector, mtt.cases)
                    case _ =>
                      syntaxError(em"cannot combine lower bound and match type alias", eqOffset)
                  }
                case _ =>
                  if mods.is(Opaque) then
                    rhs = TypeBoundsTree(bounds.lo, bounds.hi, rhs)
                  else
                    syntaxError(em"cannot combine bound and alias", eqOffset)
              }
              makeTypeDef(rhs)
            }
            else makeTypeDef(bounds)
          case SEMI | NEWLINE | NEWLINES | COMMA | RBRACE | OUTDENT | EOF =>
            makeTypeDef(typeBounds())
          case _ if (staged & StageKind.QuotedPattern) != 0 =>
            makeTypeDef(typeBounds())
          case _ =>
            syntaxErrorOrIncomplete(ExpectedTypeBoundOrEquals(in.token))
            return EmptyTree // return to avoid setting the span to EmptyTree
        }
      }
    }

    /** TmplDef ::=  ([‘case’] ‘class’ | ‘trait’) ClassDef
     *            |  [‘case’] ‘object’ ObjectDef
     *            |  ‘enum’ EnumDef
     *            |  ‘given’ GivenDef
     */
    def tmplDef(start: Int, mods: Modifiers): Tree =
      in.token match {
        case TRAIT =>
          classDef(start, in.skipToken(addFlag(mods, Trait)))
        case CLASS =>
          classDef(start, in.skipToken(mods))
        case CASECLASS =>
          classDef(start, in.skipToken(mods | Case))
        case OBJECT =>
          objectDef(start, in.skipToken(mods | Module))
        case CASEOBJECT =>
          objectDef(start, in.skipToken(mods | Case | Module))
        case ENUM =>
          enumDef(start, in.skipToken(mods | Enum))
        case GIVEN =>
          givenDef(start, mods, atSpan(in.skipToken()) { Mod.Given() })
        case _ =>
          val start = in.lastOffset
          syntaxErrorOrIncomplete(ExpectedStartOfTopLevelDefinition())
          mods.annotations match {
            case head :: Nil => head
            case Nil => EmptyTree
            case all => Block(all, errorTermTree(start))
          }
      }

    /** ClassDef ::= id ClassConstr TemplateOpt
     */
    def classDef(start: Offset, mods: Modifiers): TypeDef = atSpan(start, nameStart) {
      classDefRest(start, mods, ident().toTypeName)
    }

    def classDefRest(start: Offset, mods: Modifiers, name: TypeName): TypeDef =
      val constr = classConstr(if mods.is(Case) then ParamOwner.CaseClass else ParamOwner.Class)
      val templ = templateOpt(constr)
      finalizeDef(TypeDef(name, templ), mods, start)

    /** ClassConstr ::= [ClsTypeParamClause] [ConstrMods] ClsTermParamClauses
     */
    def classConstr(paramOwner: ParamOwner): DefDef = atSpan(in.lastOffset) {
      val tparams = typeParamClauseOpt(paramOwner)
      val cmods = fromWithinClassConstr(constrModsOpt())
<<<<<<< HEAD
      val vparamss = termParamClauses(ofClass = true, ofCaseClass = isCaseClass)
=======
      val vparamss = termParamClauses(paramOwner)
>>>>>>> a92a4639
      makeConstructor(tparams, vparamss).withMods(cmods)
    }

    /** ConstrMods        ::=  {Annotation} [AccessModifier]
     */
    def constrModsOpt(): Modifiers =
      modifiers(accessModifierTokens, annotsAsMods())

    /** ObjectDef       ::= id TemplateOpt
     */
    def objectDef(start: Offset, mods: Modifiers): ModuleDef = atSpan(start, nameStart) {
      val name = ident()
      val templ = templateOpt(emptyConstructor)
      finalizeDef(ModuleDef(name, templ), mods, start)
    }

    private def checkAccessOnly(mods: Modifiers, where: String): Modifiers =
      // We allow `infix to mark the `enum`s type as infix.
      // Syntax rules disallow the soft infix modifier on `case`s.
      val mods1 = mods & (AccessFlags | Enum | Infix)
      if mods1 ne mods then
        syntaxError(em"Only access modifiers are allowed on enum $where")
      mods1

    /**  EnumDef ::=  id ClassConstr InheritClauses EnumBody
     */
    def enumDef(start: Offset, mods: Modifiers): TypeDef = atSpan(start, nameStart) {
      val mods1 = checkAccessOnly(mods, "definitions")
      val modulName = ident()
      val clsName = modulName.toTypeName
      val constr = classConstr(ParamOwner.Class)
      val templ = template(constr, isEnum = true)
      finalizeDef(TypeDef(clsName, templ), mods1, start)
    }

    /** EnumCase = `case' (id ClassConstr [`extends' ConstrApps] | ids)
     */
    def enumCase(start: Offset, mods: Modifiers): DefTree = {
      val mods1 = checkAccessOnly(mods, "cases") | EnumCase
      accept(CASE)

      atSpan(start, nameStart) {
        val id = termIdent()
        if (in.token == COMMA) {
          in.nextToken()
          val ids = commaSeparated(() => termIdent())
          PatDef(mods1, id :: ids, TypeTree(), EmptyTree)
        }
        else {
          val caseDef =
            if (in.token == LBRACKET || in.token == LPAREN || in.token == AT || isModifier) {
              val clsName = id.name.toTypeName
              val constr = classConstr(ParamOwner.CaseClass)
              TypeDef(clsName, caseTemplate(constr))
            }
            else
              ModuleDef(id.name.toTermName, caseTemplate(emptyConstructor))
          finalizeDef(caseDef, mods1, start)
        }
      }
    }

    /** [`extends' ConstrApps] */
    def caseTemplate(constr: DefDef): Template = {
      val parents =
        if (in.token == EXTENDS) {
          in.nextToken()
          constrApps()
        }
        else Nil
      Template(constr, parents, Nil, EmptyValDef, Nil)
    }

    def checkExtensionMethod(tparams: List[Tree],
        vparamss: List[List[Tree]], stat: Tree): Unit = stat match {
      case stat: DefDef =>
        if stat.mods.is(ExtensionMethod) && vparamss.nonEmpty then
          syntaxError(em"no extension method allowed here since leading parameter was already given", stat.span)
        else if !stat.mods.is(ExtensionMethod) && vparamss.isEmpty then
          syntaxError(em"an extension method is required here", stat.span)
        else if tparams.nonEmpty && stat.leadingTypeParams.nonEmpty then
          syntaxError(em"extension method cannot have type parameters since some were already given previously",
            stat.leadingTypeParams.head.span)
        else if stat.rhs.isEmpty then
          syntaxError(em"extension method cannot be abstract", stat.span)
      case EmptyTree =>
      case stat =>
        syntaxError(em"extension clause can only define methods", stat.span)
    }

    /** GivenDef          ::=  [GivenSig] (AnnotType [‘=’ Expr] | StructuralInstance)
     *  GivenSig          ::=  [id] [DefTypeParamClause] {UsingParamClauses} ‘:’
     */
    def givenDef(start: Offset, mods: Modifiers, givenMod: Mod) = atSpan(start, nameStart) {
      var mods1 = addMod(mods, givenMod)
      val nameStart = in.offset
      val name = if isIdent && followingIsGivenSig() then ident() else EmptyTermName

      val gdef =
        val tparams = typeParamClauseOpt(ParamOwner.Given)
        newLineOpt()
        val vparamss =
          if in.token == LPAREN && in.lookahead.isIdent(nme.using)
<<<<<<< HEAD
          then termParamClauses(givenOnly = true)
=======
          then termParamClauses(ParamOwner.Given)
>>>>>>> a92a4639
          else Nil
        newLinesOpt()
        val noParams = tparams.isEmpty && vparamss.isEmpty
        if !(name.isEmpty && noParams) then acceptColon()
        val parents =
          if isSimpleLiteral then rejectWildcardType(annotType()) :: Nil
          else refinedTypeRest(constrApp()) :: withConstrApps()
        val parentsIsType = parents.length == 1 && parents.head.isType
        if in.token == EQUALS && parentsIsType then
          accept(EQUALS)
          mods1 |= Final
          if noParams && !mods.is(Inline) then
            mods1 |= Lazy
            ValDef(name, parents.head, subExpr())
          else
            DefDef(name, joinParams(tparams, vparamss), parents.head, subExpr())
        else if (isStatSep || isStatSeqEnd) && parentsIsType then
          if name.isEmpty then
            syntaxError(em"anonymous given cannot be abstract")
          DefDef(name, joinParams(tparams, vparamss), parents.head, EmptyTree)
        else
          val tparams1 = tparams.map(tparam => tparam.withMods(tparam.mods | PrivateLocal))
          val vparamss1 = vparamss.map(_.map(vparam =>
            vparam.withMods(vparam.mods &~ Param | ParamAccessor | Protected)))
          val constr = makeConstructor(tparams1, vparamss1)
          val templ =
            if isStatSep || isStatSeqEnd then Template(constr, parents, Nil, EmptyValDef, Nil)
            else withTemplate(constr, parents)
          if noParams && !mods.is(Inline) then ModuleDef(name, templ)
          else TypeDef(name.toTypeName, templ)
      end gdef
      finalizeDef(gdef, mods1, start)
    }

    /** Extension  ::=  ‘extension’ [DefTypeParamClause] {UsingParamClause} ‘(’ DefTermParam ‘)’
     *                  {UsingParamClause} ExtMethods
     */
    def extension(): ExtMethods =
      val start = in.skipToken()
      val tparams = typeParamClauseOpt(ParamOwner.ExtensionPrefix)
      val leadParamss = ListBuffer[List[ValDef]]()
      def numLeadParams = leadParamss.map(_.length).sum
      while
<<<<<<< HEAD
        val extParams = termParamClause(numLeadParams, prefix = true)
        leadParamss += extParams
        isUsingClause(extParams)
      do ()
      leadParamss ++= termParamClauses(givenOnly = true, numLeadParams = numLeadParams)
=======
        val extParams = termParamClause(ParamOwner.ExtensionPrefix, numLeadParams)
        leadParamss += extParams
        isUsingClause(extParams)
      do ()
      leadParamss ++= termParamClauses(ParamOwner.ExtensionFollow, numLeadParams)
>>>>>>> a92a4639
      if in.isColon then
        syntaxError(em"no `:` expected here")
        in.nextToken()
      val methods: List[Tree] =
        if in.token == EXPORT then
          exportClause()
        else if isDefIntro(modifierTokens) then
          extMethod(numLeadParams) :: Nil
        else
          in.observeIndented()
          newLineOptWhenFollowedBy(LBRACE)
          if in.isNestedStart then inDefScopeBraces(extMethods(numLeadParams))
          else { syntaxErrorOrIncomplete(em"Extension without extension methods") ; Nil }
      val result = atSpan(start)(ExtMethods(joinParams(tparams, leadParamss.toList), methods))
      val comment = in.getDocComment(start)
      if comment.isDefined then
        for case meth: DefDef <- methods do
          if !meth.rawComment.isDefined then meth.setComment(comment)
      result
    end extension

    /**  ExtMethod  ::=  {Annotation [nl]} {Modifier} ‘def’ DefDef
     *                |  Export
     */
    def extMethod(numLeadParams: Int): DefDef =
      val start = in.offset
      val mods = defAnnotsMods(modifierTokens)
      accept(DEF)
      defDefOrDcl(start, mods, numLeadParams)

    /** ExtMethods ::=  ExtMethod | [nl] ‘{’ ExtMethod {semi ExtMethod ‘}’
     */
    def extMethods(numLeadParams: Int): List[Tree] = checkNoEscapingPlaceholders {
      val meths = new ListBuffer[Tree]
      while
        val start = in.offset
        if in.token == EXPORT then
          meths ++= exportClause()
        else
          val mods = defAnnotsMods(modifierTokens)
          if in.token != EOF then
            accept(DEF)
            meths += defDefOrDcl(start, mods, numLeadParams)
        in.token != EOF && statSepOrEnd(meths, what = "extension method")
      do ()
      if meths.isEmpty then syntaxErrorOrIncomplete(em"`def` expected")
      meths.toList
    }

/* -------- TEMPLATES ------------------------------------------- */

    /** ConstrApp  ::=  SimpleType1 {Annotation} {ParArgumentExprs}
     */
    val constrApp: () => Tree = () =>
      val t = rejectWildcardType(annotTypeRest(simpleType1()),
        fallbackTree = Ident(tpnme.ERROR))
        // Using Ident(tpnme.ERROR) to avoid causing cascade errors on non-user-written code
      if in.token == LPAREN then parArgumentExprss(wrapNew(t)) else t

    /** ConstrApps  ::=  ConstrApp ({‘,’ ConstrApp} | {‘with’ ConstrApp})
     */
    def constrApps(exclude: Token = EMPTY): List[Tree] =
      val t = constrApp()
      val ts =
        val tok = in.token
        if (tok == WITH || tok == COMMA) && tok != exclude then
          in.nextToken()
          constrApps(exclude = if tok == WITH then COMMA else WITH)
        else Nil
      t :: ts

    /** `{`with` ConstrApp} but no EOL allowed after `with`.
     */
    def withConstrApps(): List[Tree] =
      def isTemplateStart =
        val la = in.lookahead
        la.isAfterLineEnd || la.token == LBRACE
      if in.token == WITH && !isTemplateStart then
        in.nextToken()
        constrApp() :: withConstrApps()
      else Nil

    /** Template          ::=  InheritClauses [TemplateBody]
     *  InheritClauses    ::=  [‘extends’ ConstrApps] [‘derives’ QualId {‘,’ QualId}]
     */
    def template(constr: DefDef, isEnum: Boolean = false): Template = {
      val parents =
        if (in.token == EXTENDS) {
          in.nextToken()
          if (in.token == LBRACE || in.token == COLONeol) {
            report.errorOrMigrationWarning(
              em"`extends` must be followed by at least one parent",
<<<<<<< HEAD
              in.sourcePos(), from = `3.0`)
=======
              in.sourcePos(), MigrationVersion.Scala2to3)
>>>>>>> a92a4639
            Nil
          }
          else constrApps()
        }
        else Nil
      newLinesOptWhenFollowedBy(nme.derives)
      val derived =
        if (isIdent(nme.derives)) {
          in.nextToken()
          commaSeparated(() => convertToTypeId(qualId()))
        }
        else Nil
      possibleTemplateStart()
      if isEnum then
        val (self, stats) = withinEnum(templateBody(parents))
        Template(constr, parents, derived, self, stats)
      else
        templateBodyOpt(constr, parents, derived)
    }

    /** TemplateOpt = [Template]
     */
    def templateOpt(constr: DefDef): Template =
      newLinesOptWhenFollowedBy(nme.derives)
      if in.token == EXTENDS || isIdent(nme.derives) then
        template(constr)
      else
        possibleTemplateStart()
        if in.isNestedStart then
          template(constr)
        else
          checkNextNotIndented()
          Template(constr, Nil, Nil, EmptyValDef, Nil)

    /** TemplateBody ::=  [nl] `{' TemplateStatSeq `}'
     *  EnumBody     ::=  [nl] ‘{’ [SelfType] EnumStat {semi EnumStat} ‘}’
     */
    def templateBodyOpt(constr: DefDef, parents: List[Tree], derived: List[Tree]): Template =
      val (self, stats) =
        if in.isNestedStart then
          templateBody(parents)
        else
          checkNextNotIndented()
          (EmptyValDef, Nil)
      Template(constr, parents, derived, self, stats)

    def templateBody(parents: List[Tree], rewriteWithColon: Boolean = true): (ValDef, List[Tree]) =
      val r = inDefScopeBraces(templateStatSeq(), rewriteWithColon)
      if in.token == WITH && parents.isEmpty then
        syntaxError(EarlyDefinitionsNotSupported())
        in.nextToken()
        template(emptyConstructor)
      r

    /** with Template, with EOL <indent> interpreted */
    def withTemplate(constr: DefDef, parents: List[Tree]): Template =
      accept(WITH)
      val (self, stats) = templateBody(parents, rewriteWithColon = false)
      Template(constr, parents, Nil, self, stats)
        .withSpan(Span(constr.span.orElse(parents.head.span).start, in.lastOffset))

/* -------- STATSEQS ------------------------------------------- */

    /** Create a tree representing a packaging */
    def makePackaging(start: Int, pkg: Tree, stats: List[Tree]): PackageDef = pkg match {
      case x: RefTree => atSpan(start, pointOffset(pkg))(PackageDef(x, stats))
    }

    /** Packaging ::= package QualId [nl] `{' TopStatSeq `}'
     */
    def packaging(start: Int): Tree =
      val pkg = qualId()
      possibleTemplateStart()
      val stats = inDefScopeBraces(topStatSeq(), rewriteWithColon = true)
      makePackaging(start, pkg, stats)

    /** TopStatSeq ::= TopStat {semi TopStat}
     *  TopStat ::= Import
     *            | Export
     *            | Annotations Modifiers Def
     *            | Packaging
     *            | package object objectDef
     *            | Extension
     *            |
     */
    def topStatSeq(outermost: Boolean = false): List[Tree] = {
      val stats = new ListBuffer[Tree]
      while
        var empty = false
        if (in.token == PACKAGE) {
          val start = in.skipToken()
          if (in.token == OBJECT) {
            in.nextToken()
            stats += objectDef(start, Modifiers(Package))
          }
          else stats += packaging(start)
        }
        else if (in.token == IMPORT)
          stats ++= importClause(outermost)
        else if (in.token == EXPORT)
          stats ++= exportClause()
        else if isIdent(nme.extension) && followingIsExtension() then
          stats += extension()
        else if isDefIntro(modifierTokens) then
          stats +++= defOrDcl(in.offset, defAnnotsMods(modifierTokens))
        else
          empty = true
        statSepOrEnd(stats, noPrevStat = empty, "toplevel definition")
      do ()
      stats.toList
    }

    /** SelfType ::=  id [‘:’ InfixType] ‘=>’
     *            |  ‘this’ ‘:’ InfixType ‘=>’
     */
    def selfType(): ValDef =
      if (in.isIdent || in.token == THIS)
        && (in.lookahead.isColon && followingIsSelfType()
            || in.lookahead.token == ARROW)
      then
        atSpan(in.offset) {
          val selfName =
            if in.token == THIS then
              in.nextToken()
              nme.WILDCARD
            else ident()
          val selfTpt =
            if in.isColon then
              in.nextToken()
              infixType()
            else
              if selfName == nme.WILDCARD then accept(COLONfollow)
              TypeTree()
          if in.token == ARROW then
            in.token = SELFARROW // suppresses INDENT insertion after `=>`
            in.nextToken()
          else
            syntaxError(em"`=>` expected after self type")
          makeSelfDef(selfName, selfTpt)
        }
      else EmptyValDef

    /** TemplateStatSeq  ::= [SelfType] TemplateStat {semi TemplateStat}
     *  TemplateStat     ::= Import
     *                     | Export
     *                     | Annotations Modifiers Def
     *                     | Extension
     *                     | Expr1
     *                     |
     *  EnumStat         ::= TemplateStat
     *                     | Annotations Modifiers EnumCase
     */
    def templateStatSeq(): (ValDef, List[Tree]) = checkNoEscapingPlaceholders {
      val stats = new ListBuffer[Tree]
      val self = selfType()
      while
        var empty = false
        if (in.token == IMPORT)
          stats ++= importClause()
        else if (in.token == EXPORT)
          stats ++= exportClause()
        else if isIdent(nme.extension) && followingIsExtension() then
          stats += extension()
        else if (isDefIntro(modifierTokensOrCase))
          stats +++= defOrDcl(in.offset, defAnnotsMods(modifierTokens))
        else if (isExprIntro)
          stats += expr1()
        else
          empty = true
        statSepOrEnd(stats, noPrevStat = empty)
      do ()
      (self, if stats.isEmpty then List(EmptyTree) else stats.toList)
    }

    /** RefineStatSeq    ::=  RefineStat {semi RefineStat}
     *  RefineStat       ::=  ‘val’ VarDef
     *                     |  ‘def’ DefDef
     *                     |  ‘type’ {nl} TypeDef
     *  (in reality we admit class defs and vars and filter them out afterwards in `checkLegal`)
     */
    def refineStatSeq(): List[Tree] = {
      val stats = new ListBuffer[Tree]
      def checkLegal(tree: Tree): List[Tree] =
        def ok = tree :: Nil
        def fail(msg: Message) =
          syntaxError(msg, tree.span)
          Nil
        tree match
          case tree: ValDef if tree.mods.is(Mutable) =>
            fail(em"""refinement cannot be a mutable var.
                     |You can use an explicit getter ${tree.name} and setter ${tree.name}_= instead""")
          case tree: MemberDef if !(tree.mods.flags & ModifierFlags).isEmpty =>
            fail(em"refinement cannot be ${(tree.mods.flags & ModifierFlags).flagStrings().mkString("`", "`, `", "`")}")
          case tree: DefDef if tree.termParamss.nestedExists(!_.rhs.isEmpty) =>
            fail(em"refinement cannot have default arguments")
          case tree: ValOrDefDef =>
            if tree.rhs.isEmpty then ok
            else fail(em"refinement cannot have a right-hand side")
          case tree: TypeDef =>
            if !tree.isClassDef then ok
            else fail(em"refinement cannot be a class or trait")
          case _ =>
            fail(em"this kind of definition cannot be a refinement")

      while
        val dclFound = isDclIntro
        if dclFound then
          stats ++= checkLegal(defOrDcl(in.offset, Modifiers()))
        var what = "declaration"
        if inFunReturnType then what += " (possible cause: missing `=` in front of current method body)"
        statSepOrEnd(stats, noPrevStat = !dclFound, what)
      do ()
      stats.toList
    }

    def localDef(start: Int, implicitMods: Modifiers = EmptyModifiers): Tree = {
      var mods = defAnnotsMods(localModifierTokens)
      for (imod <- implicitMods.mods) mods = addMod(mods, imod)
      if (mods.is(Final))
        // A final modifier means the local definition is "class-like".  // FIXME: Deal with modifiers separately
        tmplDef(start, mods)
      else
        defOrDcl(start, mods)
    }

    /** BlockStatSeq ::= { BlockStat semi } [Expr]
     *  BlockStat    ::= Import
     *                 | Annotations [implicit] [lazy] Def
     *                 | Annotations LocalModifiers TmplDef
     *                 | Extension
     *                 | Expr1
     *                 |
     */
    def blockStatSeq(): List[Tree] = checkNoEscapingPlaceholders {
      val stats = new ListBuffer[Tree]
      while
        var empty = false
        if (in.token == IMPORT)
          stats ++= importClause()
        else if (isExprIntro)
          stats += expr(Location.InBlock)
        else if in.token == IMPLICIT && !in.inModifierPosition() then
          stats += closure(in.offset, Location.InBlock, modifiers(BitSet(IMPLICIT)))
        else if isIdent(nme.extension) && followingIsExtension() then
          stats += extension()
        else if isDefIntro(localModifierTokens, excludedSoftModifiers = Set(nme.`opaque`)) then
          stats +++= localDef(in.offset)
        else
          empty = true
        statSepOrEnd(stats, noPrevStat = empty, altEnd = CASE)
      do ()
      stats.toList
    }

    /** CompilationUnit ::= {package QualId semi} TopStatSeq
     */
    def compilationUnit(): Tree = checkNoEscapingPlaceholders {
      def topstats(): List[Tree] = {
        val ts = new ListBuffer[Tree]
        while (in.token == SEMI) in.nextToken()
        val start = in.offset
        if (in.token == PACKAGE) {
          in.nextToken()
          if (in.token == OBJECT) {
            in.nextToken()
            ts += objectDef(start, Modifiers(Package))
            if (in.token != EOF) {
              statSepOrEnd(ts, what = "toplevel definition")
              ts ++= topStatSeq()
            }
          }
          else
            val pkg = qualId()
            var continue = false
            possibleTemplateStart()
            if in.token == EOF then
              ts += makePackaging(start, pkg, List())
            else if in.isNestedStart then
              ts += inDefScopeBraces(makePackaging(start, pkg, topStatSeq()), rewriteWithColon = true)
              continue = true
            else
              acceptStatSep()
              ts += makePackaging(start, pkg, topstats())
            if continue then
              statSepOrEnd(ts, what = "toplevel definition")
              ts ++= topStatSeq()
        }
        else
          ts ++= topStatSeq(outermost = true)

        ts.toList
      }

      topstats() match {
        case List(stat @ PackageDef(_, _)) => stat
        case Nil => EmptyTree  // without this case we'd get package defs without positions
        case stats => PackageDef(Ident(nme.EMPTY_PACKAGE), stats)
      }
    }
  }

  /** OutlineParser parses top-level declarations in `source` to find declared classes, ignoring their bodies (which
   *  must only have balanced braces). This is used to map class names to defining sources.
   */
  class OutlineParser(source: SourceFile)(using Context) extends Parser(source) with OutlineParserCommon {

    def skipBracesHook(): Option[Tree] =
      if (in.token == XMLSTART) Some(xmlLiteral()) else None

    override def blockExpr(): Tree = {
      skipBraces()
      EmptyTree
    }

    override def templateBody(parents: List[Tree], rewriteWithColon: Boolean): (ValDef, List[Thicket]) = {
      skipBraces()
      (EmptyValDef, List(EmptyTree))
    }
  }
}<|MERGE_RESOLUTION|>--- conflicted
+++ resolved
@@ -168,12 +168,6 @@
      */
     def syntaxError(msg: Message, span: Span): Unit =
       report.error(msg, source.atSpan(span))
-<<<<<<< HEAD
-
-    def unimplementedExpr(using Context): Select =
-      Select(scalaDot(nme.Predef), nme.???)
-=======
->>>>>>> a92a4639
   }
 
   trait OutlineParserCommon extends ParserCommon {
@@ -1028,8 +1022,6 @@
         isArrowIndent()
       else false
 
-<<<<<<< HEAD
-=======
     /** Can the next lookahead token start an operand as defined by
      *  leadingOperandTokens, or is postfix ops enabled?
      *  This is used to decide whether the current token can be an infix operator.
@@ -1041,7 +1033,6 @@
       || in.lookahead.token == EOF     // important for REPL completions
       || ctx.mode.is(Mode.Interactive) // in interactive mode the next tokens might be missing
 
->>>>>>> a92a4639
   /* --------- OPERAND/OPERATOR STACK --------------------------------------- */
 
     var opStack: List[OpInfo] = Nil
@@ -1430,14 +1421,9 @@
             em"""This opening brace will start a new statement in Scala 3.
                 |It needs to be indented to the right to keep being treated as
                 |an argument to the previous expression.${rewriteNotice()}""",
-<<<<<<< HEAD
-            in.sourcePos(), from = `3.0`)
-          patch(source, Span(in.offset), "  ")
-=======
             in.sourcePos(), MigrationVersion.Scala2to3)
           if MigrationVersion.Scala2to3.needsPatch then
             patch(source, Span(in.offset), "  ")
->>>>>>> a92a4639
 
     def possibleTemplateStart(isNew: Boolean = false): Unit =
       in.observeColonEOL(inTemplate = true)
@@ -1501,40 +1487,16 @@
     private def getFunction(tree: Tree): Option[Function] = tree match {
       case Parens(tree1) => getFunction(tree1)
       case Block(Nil, tree1) => getFunction(tree1)
-<<<<<<< HEAD
-=======
       case Function(_, _: CapturesAndResult) =>
         // A function tree like this will be desugared
         // into a capturing type in the typer,
         // so None is returned.
         None
->>>>>>> a92a4639
       case t: Function => Some(t)
       case _ => None
     }
 
-<<<<<<< HEAD
-    private def checkFunctionNotErased(f: Function, context: String) =
-      def fail(span: Span) =
-        syntaxError(em"Implementation restriction: erased parameters are not supported in $context", span)
-      // erased parameter in type
-      val hasErasedParam = f match
-        case f: FunctionWithMods => f.hasErasedParams
-        case _ => false
-      if hasErasedParam then
-        fail(f.span)
-      // erased parameter in term
-      val hasErasedMods = f.args.collectFirst {
-        case v: ValDef if v.mods.is(Flags.Erased) => v
-      }
-      hasErasedMods match
-        case Some(param) => fail(param.span)
-        case _ =>
-
-    /** CaptureRef  ::=  ident | `this`
-=======
     /** CaptureRef  ::=  ident | `this` | `cap` [`[` ident `]`]
->>>>>>> a92a4639
      */
     def captureRef(): Tree =
       if in.token == THIS then simpleRef()
@@ -1611,10 +1573,7 @@
             TermLambdaTypeTree(params.asInstanceOf[List[ValDef]], resultType)
           else if imods.isOneOf(Given | Impure) || erasedArgs.contains(true) then
             if imods.is(Given) && params.isEmpty then
-<<<<<<< HEAD
-=======
               imods &~= Given
->>>>>>> a92a4639
               syntaxError(em"context function types require at least one parameter", paramSpan)
             FunctionWithMods(params, resultType, imods, erasedArgs.toList)
           else if !ctx.settings.YkindProjector.isDefault then
@@ -1690,10 +1649,6 @@
             atSpan(start, arrowOffset) {
               getFunction(body) match {
                 case Some(f) =>
-<<<<<<< HEAD
-                  checkFunctionNotErased(f, "poly function")
-=======
->>>>>>> a92a4639
                   PolyFunction(tparams, body)
                 case None =>
                   syntaxError(em"Implementation restriction: polymorphic function types must have a value parameter", arrowOffset)
@@ -1772,11 +1727,7 @@
       if in.token == LPAREN then funParamClause() :: funParamClauses() else Nil
 
     /** InfixType ::= RefinedType {id [nl] RefinedType}
-<<<<<<< HEAD
-     *             |  RefinedType `^`
-=======
      *             |  RefinedType `^`   // under capture checking
->>>>>>> a92a4639
      */
     def infixType(): Tree = infixTypeRest(refinedType())
 
@@ -1902,12 +1853,8 @@
         val expr =
           if (in.name.length == 1) {
             in.nextToken()
-<<<<<<< HEAD
-            withinStaged(StageKind.Spliced)(if (inPattern) inBraces(pattern()) else stagedBlock())
-=======
             val inPattern = (staged & StageKind.QuotedPattern) != 0
             withinStaged(StageKind.Spliced)(inBraces(if inPattern then pattern() else block(simplify = true)))
->>>>>>> a92a4639
           }
           else atSpan(in.offset + 1) {
             val id = Ident(in.name.drop(1))
@@ -1942,11 +1889,6 @@
           val start = in.skipToken()
           Ident(tpnme.USCOREkw).withSpan(Span(start, in.lastOffset, start))
         else
-<<<<<<< HEAD
-          if sourceVersion.isAtLeast(future) then
-            deprecationWarning(em"`_` is deprecated for wildcard arguments of types: use `?` instead")
-            patch(source, Span(in.offset, in.offset + 1), "?")
-=======
           if !inMatchPattern then
             report.errorOrMigrationWarning(
               em"`_` is deprecated for wildcard arguments of types: use `?` instead${rewriteNotice(`3.4-migration`)}",
@@ -1955,7 +1897,6 @@
             if MigrationVersion.WildcardType.needsPatch then
               patch(source, Span(in.offset, in.offset + 1), "?")
           end if
->>>>>>> a92a4639
           val start = in.skipToken()
           typeBounds().withSpan(Span(start, in.lastOffset, start))
       // Allow symbols -_ and +_ through for compatibility with code written using kind-projector in Scala 3 underscore mode.
@@ -2177,11 +2118,7 @@
       else if in.token == VIEWBOUND then
         report.errorOrMigrationWarning(
           em"view bounds `<%' are no longer supported, use a context bound `:' instead",
-<<<<<<< HEAD
-          in.sourcePos(), from = `3.0`)
-=======
           in.sourcePos(), MigrationVersion.Scala2to3)
->>>>>>> a92a4639
         atSpan(in.skipToken()) {
           Function(Ident(pname) :: Nil, toplevelTyp())
         } :: contextBounds(pname)
@@ -2290,10 +2227,6 @@
           atSpan(start, arrowOffset) {
             getFunction(body) match
               case Some(f) =>
-<<<<<<< HEAD
-                checkFunctionNotErased(f, "poly function")
-=======
->>>>>>> a92a4639
                 PolyFunction(tparams, f)
               case None =>
                 syntaxError(em"Implementation restriction: polymorphic function literals must have a value parameter", arrowOffset)
@@ -2334,11 +2267,7 @@
         report.errorOrMigrationWarning(
           em"""`do <body> while <cond>` is no longer supported,
               |use `while <body> ; <cond> do ()` instead.${rewriteNotice()}""",
-<<<<<<< HEAD
-          in.sourcePos(), from = `3.0`)
-=======
           in.sourcePos(), MigrationVersion.Scala2to3)
->>>>>>> a92a4639
         val start = in.skipToken()
         atSpan(start) {
           val body = expr()
@@ -2653,18 +2582,7 @@
           canApply = false
           blockExpr()
         case QUOTE =>
-<<<<<<< HEAD
-          atSpan(in.skipToken()) {
-            withinStaged(StageKind.Quoted | (if (location.inPattern) StageKind.QuotedPattern else 0)) {
-              val body =
-                if (in.token == LBRACKET) inBrackets(typ())
-                else stagedBlock()
-              Quote(body, Nil)
-            }
-          }
-=======
           quote(location.inPattern)
->>>>>>> a92a4639
         case NEW =>
           canApply = false
           newExpr()
@@ -3035,15 +2953,9 @@
       if (isIdent(nme.raw.BAR)) { in.nextToken(); pattern1(location) :: patternAlts(location) }
       else Nil
 
-<<<<<<< HEAD
-    /**  Pattern1     ::= PatVar Ascription
-     *                  | [‘-’] integerLiteral Ascription
-     *                  | [‘-’] floatingPointLiteral Ascription
-=======
     /**  Pattern1     ::= PatVar `:` RefinedType
      *                  | [‘-’] integerLiteral `:` RefinedType
      *                  | [‘-’] floatingPointLiteral `:` RefinedType
->>>>>>> a92a4639
      *                  | Pattern2
      */
     def pattern1(location: Location = Location.InPattern): Tree =
@@ -3051,23 +2963,13 @@
       if in.isColon then
         val isVariableOrNumber = isVarPattern(p) || p.isInstanceOf[Number]
         if !isVariableOrNumber then
-<<<<<<< HEAD
-          report.gradualErrorOrMigrationWarning(
-=======
           report.errorOrMigrationWarning(
->>>>>>> a92a4639
             em"""Type ascriptions after patterns other than:
                 |  * variable pattern, e.g. `case x: String =>`
                 |  * number literal pattern, e.g. `case 10.5: Double =>`
                 |are no longer supported. Remove the type ascription or move it to a separate variable pattern.""",
             in.sourcePos(),
-<<<<<<< HEAD
-            warnFrom = `3.3`,
-            errorFrom = future
-          )
-=======
             MigrationVersion.AscriptionAfterPattern)
->>>>>>> a92a4639
         in.nextToken()
         ascription(p, location)
       else p
@@ -3243,12 +3145,6 @@
         val startOffset = in.offset
         val mods1 = inBrackets {
           if in.token == THIS then
-<<<<<<< HEAD
-            if sourceVersion.isAtLeast(future) then
-              deprecationWarning(
-                em"The [this] qualifier will be deprecated in the future; it should be dropped.")
-=======
->>>>>>> a92a4639
             in.nextToken()
             mods | Local
           else mods.withPrivateWithin(ident().toTypeName)
@@ -3337,55 +3233,29 @@
      *                          | UsingParamClause
      */
     def typeOrTermParamClauses(
-<<<<<<< HEAD
-      ownerKind: ParamOwner,
-      numLeadParams: Int = 0
-    ): List[List[TypeDef] | List[ValDef]] =
-
-      def recur(firstClause: Boolean, numLeadParams: Int, prevIsTypeClause: Boolean): List[List[TypeDef] | List[ValDef]] =
-=======
       paramOwner: ParamOwner, numLeadParams: Int = 0): List[List[TypeDef] | List[ValDef]] =
 
       def recur(numLeadParams: Int, firstClause: Boolean, prevIsTypeClause: Boolean): List[List[TypeDef] | List[ValDef]] =
->>>>>>> a92a4639
         newLineOptWhenFollowedBy(LPAREN)
         newLineOptWhenFollowedBy(LBRACKET)
         if in.token == LPAREN then
           val paramsStart = in.offset
-<<<<<<< HEAD
-          val params = termParamClause(
-              numLeadParams,
-              firstClause = firstClause)
-          val lastClause = params.nonEmpty && params.head.mods.flags.is(Implicit)
-          params :: (
-            if lastClause then Nil
-            else recur(firstClause = false, numLeadParams + params.length, prevIsTypeClause = false))
-=======
           val params = termParamClause(paramOwner, numLeadParams, firstClause)
           val lastClause = params.nonEmpty && params.head.mods.flags.is(Implicit)
           params :: (
             if lastClause then Nil
             else recur(numLeadParams + params.length, firstClause = false, prevIsTypeClause = false))
->>>>>>> a92a4639
         else if in.token == LBRACKET then
           if prevIsTypeClause then
             syntaxError(
               em"Type parameter lists must be separated by a term or using parameter list",
               in.offset
             )
-<<<<<<< HEAD
-          typeParamClause(ownerKind) :: recur(firstClause, numLeadParams, prevIsTypeClause = true)
-        else Nil
-      end recur
-
-      recur(firstClause = true, numLeadParams = numLeadParams, prevIsTypeClause = false)
-=======
           typeParamClause(paramOwner) :: recur(numLeadParams, firstClause, prevIsTypeClause = true)
         else Nil
       end recur
 
       recur(numLeadParams, firstClause = true, prevIsTypeClause = false)
->>>>>>> a92a4639
     end typeOrTermParamClauses
 
 
@@ -3407,11 +3277,7 @@
     def typeParamClause(paramOwner: ParamOwner): List[TypeDef] = inBracketsWithCommas {
 
       def checkVarianceOK(): Boolean =
-<<<<<<< HEAD
-        val ok = ownerKind != ParamOwner.Def && ownerKind != ParamOwner.TypeParam
-=======
         val ok = paramOwner.acceptsVariance
->>>>>>> a92a4639
         if !ok then syntaxError(em"no `+/-` variance annotation allowed here")
         in.nextToken()
         ok
@@ -3420,16 +3286,8 @@
         val isAbstractOwner = paramOwner == ParamOwner.Type || paramOwner == ParamOwner.TypeParam
         val start = in.offset
         var mods = annotsAsMods() | Param
-<<<<<<< HEAD
-        if ownerKind == ParamOwner.Class then mods |= PrivateLocal
-        if Feature.ccEnabled && in.token == SEALED then
-          if ownerKind == ParamOwner.Def then mods |= Sealed
-          else syntaxError(em"`sealed` modifier only allowed for method type parameters")
-          in.nextToken()
-=======
         if paramOwner == ParamOwner.Class || paramOwner == ParamOwner.CaseClass then
           mods |= PrivateLocal
->>>>>>> a92a4639
         if isIdent(nme.raw.PLUS) && checkVarianceOK() then
           mods |= Covariant
         else if isIdent(nme.raw.MINUS) && checkVarianceOK() then
@@ -3454,11 +3312,7 @@
 
     /** ContextTypes   ::=  FunArgType {‘,’ FunArgType}
      */
-<<<<<<< HEAD
-    def contextTypes(ofClass: Boolean, numLeadParams: Int, impliedMods: Modifiers): List[ValDef] =
-=======
     def contextTypes(paramOwner: ParamOwner, numLeadParams: Int, impliedMods: Modifiers): List[ValDef] =
->>>>>>> a92a4639
       val tps = commaSeparated(funArgType)
       var counter = numLeadParams
       def nextIdx = { counter += 1; counter }
@@ -3484,16 +3338,8 @@
      *  @return   the list of parameter definitions
      */
     def termParamClause(
-<<<<<<< HEAD
-      numLeadParams: Int,                      // number of parameters preceding this clause
-      ofClass: Boolean = false,                // owner is a class
-      ofCaseClass: Boolean = false,            // owner is a case class
-      prefix: Boolean = false,                 // clause precedes name of an extension method
-      givenOnly: Boolean = false,              // only given parameters allowed
-=======
       paramOwner: ParamOwner,
       numLeadParams: Int,                      // number of parameters preceding this clause
->>>>>>> a92a4639
       firstClause: Boolean = false             // clause is the first in regular list of clauses
     ): List[ValDef] = {
       var impliedMods: Modifiers = EmptyModifiers
@@ -3512,11 +3358,7 @@
         var mods = impliedMods.withAnnotations(annotations())
         if isErasedKw then
           mods = addModifier(mods)
-<<<<<<< HEAD
-        if (ofClass) {
-=======
         if paramOwner.isClass then
->>>>>>> a92a4639
           mods = addFlag(modifiers(start = mods), ParamAccessor)
           mods =
             if in.token == VAL then
@@ -3528,11 +3370,7 @@
             else
               if (!(mods.flags &~ (ParamAccessor | Inline | Erased | impliedMods.flags)).isEmpty)
                 syntaxError(em"`val` or `var` expected")
-<<<<<<< HEAD
-              if (firstClause && ofCaseClass) mods
-=======
               if firstClause && paramOwner == ParamOwner.CaseClass then mods
->>>>>>> a92a4639
               else mods | PrivateLocal
         else {
           if (isIdent(nme.inline) && in.isSoftModifierInParamModifierPosition)
@@ -3570,14 +3408,9 @@
       }
 
       // begin termParamClause
-<<<<<<< HEAD
-      inParens {
-        if in.token == RPAREN && !prefix && !impliedMods.is(Given) then Nil
-=======
       inParensWithCommas {
         if in.token == RPAREN && paramOwner != ParamOwner.ExtensionPrefix && !impliedMods.is(Given)
         then Nil
->>>>>>> a92a4639
         else
           val clause =
             if paramOwner == ParamOwner.ExtensionPrefix
@@ -3586,11 +3419,7 @@
               param() :: Nil
             else
               paramMods()
-<<<<<<< HEAD
-              if givenOnly && !impliedMods.is(Given) then
-=======
               if paramOwner.takesOnlyUsingClauses && !impliedMods.is(Given) then
->>>>>>> a92a4639
                 syntaxError(em"`using` expected")
               val (firstParamMod, isParams) =
                 var mods = EmptyModifiers
@@ -3604,11 +3433,7 @@
                     || isIdent && (in.name == nme.inline || in.lookahead.isColon)
                   (mods, isParams)
               (if isParams then commaSeparated(() => param())
-<<<<<<< HEAD
-              else contextTypes(ofClass, numLeadParams, impliedMods)) match {
-=======
               else contextTypes(paramOwner, numLeadParams, impliedMods)) match {
->>>>>>> a92a4639
                 case Nil => Nil
                 case (h :: t) => h.withAddedFlags(firstParamMod.flags) :: t
               }
@@ -3622,33 +3447,6 @@
      *
      *  @return  The parameter definitions
      */
-<<<<<<< HEAD
-    def termParamClauses(
-      ofClass: Boolean = false,
-      ofCaseClass: Boolean = false,
-      givenOnly: Boolean = false,
-      numLeadParams: Int = 0
-    ): List[List[ValDef]] =
-
-      def recur(firstClause: Boolean, numLeadParams: Int): List[List[ValDef]] =
-        newLineOptWhenFollowedBy(LPAREN)
-        if in.token == LPAREN then
-          val paramsStart = in.offset
-          val params = termParamClause(
-              numLeadParams,
-              ofClass = ofClass,
-              ofCaseClass = ofCaseClass,
-              givenOnly = givenOnly,
-              firstClause = firstClause)
-          val lastClause = params.nonEmpty && params.head.mods.flags.is(Implicit)
-          params :: (
-            if lastClause then Nil
-            else recur(firstClause = false, numLeadParams + params.length))
-        else Nil
-      end recur
-
-      recur(firstClause = true, numLeadParams)
-=======
     def termParamClauses(paramOwner: ParamOwner, numLeadParams: Int = 0): List[List[ValDef]] =
 
       def recur(numLeadParams: Int, firstClause: Boolean): List[List[ValDef]] =
@@ -3664,7 +3462,6 @@
       end recur
 
       recur(numLeadParams, firstClause = true)
->>>>>>> a92a4639
     end termParamClauses
 
 /* -------- DEFS ------------------------------------------- */
@@ -3786,11 +3583,7 @@
             case _ =>
               if isIdent(nme.raw.STAR) then wildcardSelector()
               else
-<<<<<<< HEAD
-                if !idOK then syntaxError(em"named imports cannot follow wildcard imports")
-=======
                 if !idOK then syntaxError(em"named ${exprName}s cannot follow wildcard ${exprName}s")
->>>>>>> a92a4639
                 namedSelector(termIdent())
         }
 
@@ -3883,13 +3676,6 @@
           subExpr() match
             case rhs0 @ Ident(name) if placeholderParams.nonEmpty && name == placeholderParams.head.name
                 && !tpt.isEmpty && mods.is(Mutable) && lhs.forall(_.isInstanceOf[Ident]) =>
-<<<<<<< HEAD
-              if sourceVersion.isAtLeast(future) then
-                deprecationWarning(
-                  em"""`= _` has been deprecated; use `= uninitialized` instead.
-                      |`uninitialized` can be imported with `scala.compiletime.uninitialized`.""",
-                  rhsOffset)
-=======
               report.errorOrMigrationWarning(
                 em"""`= _` has been deprecated; use `= uninitialized` instead.
                         |`uninitialized` can be imported with `scala.compiletime.uninitialized`.${rewriteNotice(`3.4-migration`)}""",
@@ -3897,7 +3683,6 @@
                 MigrationVersion.UninitializedVars)
               if MigrationVersion.UninitializedVars.needsPatch then
                 patch(source, Span(rhsOffset, rhsOffset + 1), "scala.compiletime.uninitialized")
->>>>>>> a92a4639
               placeholderParams = placeholderParams.tail
               atSpan(rhs0.span) { Ident(nme.WILDCARD) }
             case rhs0 => rhs0
@@ -3923,14 +3708,8 @@
       }
     }
 
-<<<<<<< HEAD
-    /** DefDef  ::=  DefSig [‘:’ Type] ‘=’ Expr
-     *            |  this TypelessClauses [DefImplicitClause] `=' ConstrExpr
-     *  DefDcl  ::=  DefSig `:' Type
-=======
     /** DefDef  ::=  DefSig [‘:’ Type] [‘=’ Expr]
      *            |  this TypelessClauses [DefImplicitClause] `=' ConstrExpr
->>>>>>> a92a4639
      *  DefSig  ::=  id [DefTypeParamClause] DefTermParamClauses
      *
      * if clauseInterleaving is enabled:
@@ -3944,27 +3723,17 @@
           else ": Unit "  // trailing space ensures that `def f()def g()` works.
         if migrateTo3 then
           report.errorOrMigrationWarning(
-<<<<<<< HEAD
-            em"Procedure syntax no longer supported; `$toInsert` should be inserted here",
-            in.sourcePos(), from = `3.0`)
-          patch(source, Span(in.lastOffset), toInsert)
-=======
             em"Procedure syntax no longer supported; `$toInsert` should be inserted here${rewriteNotice()}",
             in.sourcePos(), MigrationVersion.Scala2to3)
           if MigrationVersion.Scala2to3.needsPatch then
             patch(source, Span(in.lastOffset), toInsert)
->>>>>>> a92a4639
           true
         else
           false
 
       if (in.token == THIS) {
         in.nextToken()
-<<<<<<< HEAD
-        val vparamss = termParamClauses(numLeadParams = numLeadParams)
-=======
         val vparamss = termParamClauses(ParamOwner.Def, numLeadParams)
->>>>>>> a92a4639
         if (vparamss.isEmpty || vparamss.head.take(1).exists(_.mods.isOneOf(GivenOrImplicit)))
           in.token match {
             case LBRACKET   => syntaxError(em"no type parameters allowed here")
@@ -3985,17 +3754,10 @@
         val paramss =
           if in.featureEnabled(Feature.clauseInterleaving) then
             // If you are making interleaving stable manually, please refer to the PR introducing it instead, section "How to make non-experimental"
-<<<<<<< HEAD
-            typeOrTermParamClauses(ParamOwner.Def, numLeadParams = numLeadParams)
-          else
-            val tparams = typeParamClauseOpt(ParamOwner.Def)
-            val vparamss = termParamClauses(numLeadParams = numLeadParams)
-=======
             typeOrTermParamClauses(ParamOwner.Def, numLeadParams)
           else
             val tparams = typeParamClauseOpt(ParamOwner.Def)
             val vparamss = termParamClauses(ParamOwner.Def, numLeadParams)
->>>>>>> a92a4639
 
             joinParams(tparams, vparamss)
 
@@ -4145,11 +3907,7 @@
     def classConstr(paramOwner: ParamOwner): DefDef = atSpan(in.lastOffset) {
       val tparams = typeParamClauseOpt(paramOwner)
       val cmods = fromWithinClassConstr(constrModsOpt())
-<<<<<<< HEAD
-      val vparamss = termParamClauses(ofClass = true, ofCaseClass = isCaseClass)
-=======
       val vparamss = termParamClauses(paramOwner)
->>>>>>> a92a4639
       makeConstructor(tparams, vparamss).withMods(cmods)
     }
 
@@ -4253,11 +4011,7 @@
         newLineOpt()
         val vparamss =
           if in.token == LPAREN && in.lookahead.isIdent(nme.using)
-<<<<<<< HEAD
-          then termParamClauses(givenOnly = true)
-=======
           then termParamClauses(ParamOwner.Given)
->>>>>>> a92a4639
           else Nil
         newLinesOpt()
         val noParams = tparams.isEmpty && vparamss.isEmpty
@@ -4301,19 +4055,11 @@
       val leadParamss = ListBuffer[List[ValDef]]()
       def numLeadParams = leadParamss.map(_.length).sum
       while
-<<<<<<< HEAD
-        val extParams = termParamClause(numLeadParams, prefix = true)
-        leadParamss += extParams
-        isUsingClause(extParams)
-      do ()
-      leadParamss ++= termParamClauses(givenOnly = true, numLeadParams = numLeadParams)
-=======
         val extParams = termParamClause(ParamOwner.ExtensionPrefix, numLeadParams)
         leadParamss += extParams
         isUsingClause(extParams)
       do ()
       leadParamss ++= termParamClauses(ParamOwner.ExtensionFollow, numLeadParams)
->>>>>>> a92a4639
       if in.isColon then
         syntaxError(em"no `:` expected here")
         in.nextToken()
@@ -4406,11 +4152,7 @@
           if (in.token == LBRACE || in.token == COLONeol) {
             report.errorOrMigrationWarning(
               em"`extends` must be followed by at least one parent",
-<<<<<<< HEAD
-              in.sourcePos(), from = `3.0`)
-=======
               in.sourcePos(), MigrationVersion.Scala2to3)
->>>>>>> a92a4639
             Nil
           }
           else constrApps()
