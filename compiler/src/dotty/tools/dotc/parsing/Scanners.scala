package dotty.tools
package dotc
package parsing

import scala.language.unsafeNulls

import core.Names._, core.Contexts._, core.Decorators._, util.Spans._
import core.StdNames._, core.Comments._
import util.SourceFile
import util.Chars._
import util.{SourcePosition, CharBuffer}
import util.Spans.Span
import config.Config
import Tokens._
import scala.annotation.{switch, tailrec}
import scala.collection.mutable
import scala.collection.immutable.SortedMap
import rewrites.Rewrites.patch
import config.Feature
import config.Feature.{migrateTo3, fewerBracesEnabled}
import config.SourceVersion.`3.0`
import reporting.{NoProfile, Profile, Message}

import java.util.Objects

object Scanners {

  /** Offset into source character array */
  type Offset = Int

  /** An undefined offset */
  val NoOffset: Offset = -1

  type Token = Int

  private val identity: IndentWidth => IndentWidth = Predef.identity

  trait TokenData {

    /** the next token */
    var token: Token = EMPTY

    /** the offset of the first character of the current token */
    var offset: Offset = 0

    /** the offset of the character following the token preceding this one */
    var lastOffset: Offset = 0

    /** the offset of the newline immediately preceding the token, or -1 if
     *  token is not preceded by a newline.
     */
    var lineOffset: Offset = -1

    /** the name of an identifier */
    var name: SimpleName = null

    /** the string value of a literal */
    var strVal: String = null

    /** the base of a number */
    var base: Int = 0

    def copyFrom(td: TokenData): Unit = {
      this.token = td.token
      this.offset = td.offset
      this.lastOffset = td.lastOffset
      this.lineOffset = td.lineOffset
      this.name = td.name
      this.strVal = td.strVal
      this.base = td.base
    }

    def isNewLine = token == NEWLINE || token == NEWLINES
    def isStatSep = isNewLine || token == SEMI
    def isIdent = token == IDENTIFIER || token == BACKQUOTED_IDENT
    def isIdent(name: Name) = token == IDENTIFIER && this.name == name

    def isNestedStart = token == LBRACE || token == INDENT
    def isNestedEnd = token == RBRACE || token == OUTDENT

    def isColon =
      token == COLONop || token == COLONfollow || token == COLONeol

    /** Is current token first one after a newline? */
    def isAfterLineEnd: Boolean = lineOffset >= 0

    def isOperator =
      token == BACKQUOTED_IDENT
      || token == IDENTIFIER && isOperatorPart(name(name.length - 1))

    def isArrow =
      token == ARROW || token == CTXARROW
  }

  abstract class ScannerCommon(source: SourceFile)(using Context) extends CharArrayReader with TokenData {
    val buf: Array[Char] = source.content
    def nextToken(): Unit

    // Errors -----------------------------------------------------------------

    /** the last error offset
      */
    var errOffset: Offset = NoOffset

    /** Implements CharArrayReader's error method */
    protected def error(msg: String, off: Offset): Unit =
      error(msg.toMessage, off)

    /** Generate an error at the given offset */
    def error(msg: Message, off: Offset = offset): Unit = {
      errorButContinue(msg, off)
      token = ERROR
      errOffset = off
    }

    def errorButContinue(msg: Message, off: Offset = offset): Unit =
      report.error(msg, sourcePos(off))

    /** signal an error where the input ended in the middle of a token */
    def incompleteInputError(msg: Message): Unit = {
      report.incompleteInputError(msg, sourcePos())
      token = EOF
      errOffset = offset
    }

    def sourcePos(off: Offset = offset): SourcePosition =
      source.atSpan(Span(off))

    // Setting token data ----------------------------------------------------

    protected def initialCharBufferSize = 1024

    /** A character buffer for literals
      */
    protected val litBuf = CharBuffer(initialCharBufferSize)

    /** append Unicode character to "litBuf" buffer
      */
    protected def putChar(c: Char): Unit = litBuf.append(c)

    /** Finish an IDENTIFIER with `this.name`. */
    inline def finishNamed(): Unit = finishNamedToken(IDENTIFIER, this)

    /** Clear buffer and set name and token.
     *  If `target` is different from `this`, don't treat identifiers as end tokens.
     */
    def finishNamedToken(idtoken: Token, target: TokenData): Unit =
      target.name = termName(litBuf.chars, 0, litBuf.length)
      litBuf.clear()
      target.token = idtoken
      if idtoken == IDENTIFIER then
        val converted = toToken(target.name)
        if converted != END || (target eq this) then target.token = converted

    /** The token for given `name`. Either IDENTIFIER or a keyword. */
    def toToken(name: SimpleName): Token

    /** Clear buffer and set string */
    def setStrVal(): Unit =
      strVal = litBuf.toString
      litBuf.clear()

    @inline def isNumberSeparator(c: Char): Boolean = c == '_'

    @inline def removeNumberSeparators(s: String): String = if (s.indexOf('_') == -1) s else s.replace("_", "")

    // disallow trailing numeric separator char, but continue lexing
    def checkNoTrailingSeparator(): Unit =
      if (!litBuf.isEmpty && isNumberSeparator(litBuf.last))
        errorButContinue(em"trailing separator is not allowed", offset + litBuf.length - 1)
  }

  class Scanner(source: SourceFile, override val startFrom: Offset = 0, profile: Profile = NoProfile, allowIndent: Boolean = true)(using Context) extends ScannerCommon(source) {
    val keepComments = !ctx.settings.YdropComments.value

    /** A switch whether operators at the start of lines can be infix operators */
    private[Scanners] var allowLeadingInfixOperators = true

    var debugTokenStream = false
    val showLookAheadOnDebug = false

    val rewrite = ctx.settings.rewrite.value.isDefined
    val oldSyntax = ctx.settings.oldSyntax.value
    val newSyntax = ctx.settings.newSyntax.value

    val rewriteToIndent = ctx.settings.indent.value && rewrite
    val rewriteNoIndent = ctx.settings.noindent.value && rewrite

    val noindentSyntax =
      ctx.settings.noindent.value
      || ctx.settings.oldSyntax.value
      || (migrateTo3 && !ctx.settings.indent.value)
    val indentSyntax =
      ((if (Config.defaultIndent) !noindentSyntax else ctx.settings.indent.value)
       || rewriteNoIndent)
      && allowIndent

    if (rewrite) {
      val s = ctx.settings
      val rewriteTargets = List(s.newSyntax, s.oldSyntax, s.indent, s.noindent)
      val enabled = rewriteTargets.filter(_.value)
      if (enabled.length > 1)
        error(em"illegal combination of -rewrite targets: ${enabled(0).name} and ${enabled(1).name}")
    }

    private var myLanguageImportContext: Context = ctx
    def languageImportContext = myLanguageImportContext
    final def languageImportContext_=(c: Context) = myLanguageImportContext = c

    def featureEnabled(name: TermName) = Feature.enabled(name)(using languageImportContext)
    def erasedEnabled = featureEnabled(Feature.erasedDefinitions)

    private var postfixOpsEnabledCache = false
    private var postfixOpsEnabledCtx: Context = NoContext

    def postfixOpsEnabled =
      if postfixOpsEnabledCtx ne myLanguageImportContext then
        postfixOpsEnabledCache = featureEnabled(nme.postfixOps)
        postfixOpsEnabledCtx = myLanguageImportContext
      postfixOpsEnabledCache

    /** All doc comments kept by their end position in a `Map`.
      *
      * Note: the map is necessary since the comments are looked up after an
      * entire definition is parsed, and a definition can contain nested
      * definitions with their own docstrings.
      */
    private var docstringMap: SortedMap[Int, Comment] = SortedMap.empty

    /* A Buffer for comment positions */
    private val commentPosBuf = new mutable.ListBuffer[Span]

    /** Return a list of all the comment positions */
    def commentSpans: List[Span] = commentPosBuf.toList

    private def addComment(comment: Comment): Unit = {
      val lookahead = lookaheadReader()
      def nextPos: Int = (lookahead.getc(): @switch) match {
        case ' ' | '\t' | CR | LF | FF => nextPos
        case _ => lookahead.charOffset - 1
      }
      docstringMap = docstringMap + (nextPos -> comment)
    }

    /** Returns the closest docstring preceding the position supplied */
    def getDocComment(pos: Int): Option[Comment] = docstringMap.get(pos)

    /** A buffer for comments */
    private val commentBuf = CharBuffer(initialCharBufferSize)

    def toToken(identifier: SimpleName): Token =
      def handleMigration(keyword: Token): Token =
        if scala3keywords.contains(keyword) && migrateTo3 then
          val what = tokenString(keyword)
          report.errorOrMigrationWarning(
            em"$what is now a keyword, write `$what` instead of $what to keep it as an identifier",
            sourcePos(),
            from = `3.0`)
          patch(source, Span(offset), "`")
          patch(source, Span(offset + identifier.length), "`")
          IDENTIFIER
        else keyword
      val idx = identifier.start
      if (idx >= 0 && idx <= lastKeywordStart) handleMigration(kwArray(idx))
      else IDENTIFIER

    def newTokenData: TokenData = new TokenData {}

    /** We need one token lookahead and one token history
     */
    val next = newTokenData
    private val prev = newTokenData

    /** The current region. This is initially an Indented region with zero indentation width. */
    var currentRegion: Region = Indented(IndentWidth.Zero, EMPTY, null)

// Error recovery ------------------------------------------------------------

    private def lastKnownIndentWidth: IndentWidth =
      def recur(r: Region): IndentWidth =
        if r.knownWidth == null then recur(r.enclosing) else r.knownWidth
      recur(currentRegion)

    private var skipping = false

    /** Skip on error to next safe point.
     */
    def skip(): Unit =
      val lastRegion = currentRegion
      skipping = true
      def atStop =
        token == EOF
        || (currentRegion eq lastRegion)
            && (isStatSep
                || closingParens.contains(token) && lastRegion.toList.exists(_.closedBy == token)
                || token == COMMA && lastRegion.toList.exists(_.commasExpected)
                || token == OUTDENT && indentWidth(offset) < lastKnownIndentWidth)
          // stop at OUTDENT if the new indentwidth is smaller than the indent width of
          // currentRegion. This corrects for the problem that sometimes we don't see an INDENT
          // when skipping and therefore might erroneously end up syncing on a nested OUTDENT.
      if debugTokenStream then
        println(s"\nSTART SKIP AT ${sourcePos().line + 1}, $this in $currentRegion")
      var noProgress = 0
        // Defensive measure to ensure we always get out of the following while loop
        // even if source file is weirly formatted (i.e. we never reach EOF
      while !atStop && noProgress < 3 do
        val prevOffset = offset
        nextToken()
        if offset == prevOffset then noProgress += 1 else noProgress = 0
      if debugTokenStream then
        println(s"\nSTOP SKIP AT ${sourcePos().line + 1}, $this in $currentRegion")
      if token == OUTDENT then dropUntil(_.isInstanceOf[Indented])
      skipping = false

// Get next token ------------------------------------------------------------

    /** Are we directly in a multiline string interpolation expression?
     *  @pre inStringInterpolation
     */
    private def inMultiLineInterpolation = currentRegion match {
      case InString(multiLine, _) => multiLine
      case _ => false
    }

    /** Are we in a `${ }` block? such that RBRACE exits back into multiline string. */
    private def inMultiLineInterpolatedExpression =
      currentRegion match {
        case InBraces(InString(true, _)) => true
        case _ => false
      }

    /** read next token and return last offset
     */
    def skipToken(): Offset = {
      val off = offset
      nextToken()
      off
    }

    def skipToken[T](result: T): T =
      nextToken()
      result

    private inline def dropUntil(inline matches: Region => Boolean): Unit =
      while !matches(currentRegion) && !currentRegion.isOutermost do
        currentRegion = currentRegion.enclosing

    def adjustSepRegions(lastToken: Token): Unit = (lastToken: @switch) match {
      case LPAREN | LBRACKET =>
        currentRegion = InParens(lastToken, currentRegion)
      case LBRACE =>
        currentRegion = InBraces(currentRegion)
      case RBRACE =>
        dropUntil(_.isInstanceOf[InBraces])
        if !currentRegion.isOutermost then currentRegion = currentRegion.enclosing
      case RPAREN | RBRACKET =>
        currentRegion match {
          case InParens(prefix, outer) if prefix + 1 == lastToken => currentRegion = outer
          case _ =>
        }
      case OUTDENT =>
        currentRegion match
          case r: Indented => currentRegion = r.enclosing
          case _ =>
      case STRINGLIT =>
        currentRegion match {
          case InString(_, outer) => currentRegion = outer
          case _ =>
        }
      case _ =>
    }

    /** Read a token or copy it from `next` tokenData */
    private def getNextToken(lastToken: Token): Unit =
      if next.token == EMPTY then
        lastOffset = lastCharOffset
        currentRegion match
          case InString(multiLine, _) if lastToken != STRINGPART => fetchStringPart(multiLine)
          case _ => fetchToken()
        if token == ERROR then adjustSepRegions(STRINGLIT) // make sure we exit enclosing string literal
      else
        this.copyFrom(next)
        next.token = EMPTY

    /** Produce next token, filling TokenData fields of Scanner.
     */
    def nextToken(): Unit =
      val lastToken = token
      val lastName = name
      adjustSepRegions(lastToken)
      getNextToken(lastToken)
      if isAfterLineEnd then handleNewLine(lastToken)
      postProcessToken(lastToken, lastName)
      profile.recordNewToken()
      printState()

    final def printState() =
      if debugTokenStream && (showLookAheadOnDebug || !isInstanceOf[LookaheadScanner]) then
        print(s"[$show${if isInstanceOf[LookaheadScanner] then "(LA)" else ""}]")

    /** Insert `token` at assumed `offset` in front of current one. */
    def insert(token: Token, offset: Int) = {
      assert(next.token == EMPTY, next)
      next.copyFrom(this)
      this.offset = offset
      this.token = token
    }

    /** A leading symbolic or backquoted identifier is treated as an infix operator if
      *   - it does not follow a blank line, and
      *   - it is followed by at least one whitespace character and a
      *     token that can start an expression.
      *   - if the operator appears on its own line, the next line must have at least
      *     the same indentation width as the operator. See pos/i12395 for a test where this matters.
      *  If a leading infix operator is found and the source version is `3.0-migration`, emit a change warning.
      */
    def isLeadingInfixOperator(nextWidth: IndentWidth = indentWidth(offset), inConditional: Boolean = true) =
      allowLeadingInfixOperators
      && isOperator
      && (isWhitespace(ch) || ch == LF)
      && !pastBlankLine
      && {
        // Is current lexeme  assumed to start an expression?
        // This is the case if the lexime is one of the tokens that
        // starts an expression or it is a COLONeol. Furthermore, if
        // the previous token is in backticks, the lexeme may not be a binary operator.
        // I.e. in
        //
        //   a
        //   `x` += 1
        //
        // `+=` is not assumed to start an expression since it follows an identifier
        // in backticks and is a binary operator. Hence, `x` is not classified as a
        // leading infix operator.
        def assumeStartsExpr(lexeme: TokenData) =
          (canStartExprTokens.contains(lexeme.token) || lexeme.token == COLONeol)
          && (!lexeme.isOperator || nme.raw.isUnary(lexeme.name))
        val lookahead = LookaheadScanner()
        lookahead.allowLeadingInfixOperators = false
          // force a NEWLINE a after current token if it is on its own line
        lookahead.nextToken()
        assumeStartsExpr(lookahead)
        || lookahead.token == NEWLINE
           && assumeStartsExpr(lookahead.next)
           && indentWidth(offset) <= indentWidth(lookahead.next.offset)
      }
      && {
        currentRegion match
          case r: Indented =>
            r.width <= nextWidth
            || {
              r.outer match
                case null => true
                case ro @ Indented(outerWidth, _, _) =>
                  outerWidth < nextWidth && !ro.otherIndentWidths.contains(nextWidth)
                case outer =>
                  outer.indentWidth < nextWidth
            }
          case _ => true
      }
      && {
        if migrateTo3 then
          val (what, previous) =
            if inConditional then ("Rest of line", "previous expression in parentheses")
            else ("Line", "expression on the previous line")
          report.errorOrMigrationWarning(
            em"""$what starts with an operator;
                |it is now treated as a continuation of the $previous,
                |not as a separate statement.""",
            sourcePos(), from = `3.0`)
        true
      }

    /** The indentation width of the given offset. */
    def indentWidth(offset: Offset): IndentWidth =
      import IndentWidth.{Run, Conc}
      def recur(idx: Int, ch: Char, n: Int, k: IndentWidth => IndentWidth): IndentWidth =
        if (idx < 0) k(Run(ch, n))
        else {
          val nextChar = buf(idx)
          if (nextChar == LF) k(Run(ch, n))
          else if (nextChar == ' ' || nextChar == '\t')
            if (nextChar == ch)
              recur(idx - 1, ch, n + 1, k)
            else {
              val k1: IndentWidth => IndentWidth = if (n == 0) k else Conc(_, Run(ch, n))
              recur(idx - 1, nextChar, 1, k1)
            }
          else recur(idx - 1, ' ', 0, identity)
        }
      recur(offset - 1, ' ', 0, identity)
    end indentWidth

    /** Handle newlines, possibly inserting an INDENT, OUTDENT, NEWLINE, or NEWLINES token
     *  in front of the current token. This depends on whether indentation is significant or not.
     *
     *  Indentation is _significant_ if indentSyntax is set, and we are not inside a
     *  {...}, [...], (...), case ... => pair, nor in a if/while condition
     *  (i.e. currentRegion is empty).
     *
     *  There are three rules:
     *
     *   1. Insert NEWLINE or NEWLINES if
     *
     *      - the closest enclosing sepRegion is { ... } or for ... do/yield,
     *         or we are on the toplevel, i.e. currentRegion is empty, and
     *      - the previous token can end a statement, and
     *      - the current token can start a statement, and
     *      - the current token is not a leading infix operator, and
     *      - if indentation is significant then the current token starts at the current
     *        indentation width or to the right of it.
     *
     *      The inserted token is NEWLINES if the current token is preceded by a
     *      whitespace line, or NEWLINE otherwise.
     *
     *   2. Insert INDENT if
     *
     *      - indentation is significant, and
     *      - the last token can start an indentation region.
     *      - the indentation of the current token is strictly greater than the previous
     *        indentation width, or the two widths are the same and the current token is
     *        one of `:` or `match`.
     *
     *      The following tokens can start an indentation region:
     *
     *         :  =  =>  <-  if  then  else  while  do  try  catch  
     *         finally  for  yield  match  throw  return  with
     *
     *      Inserting an INDENT starts a new indentation region with the indentation of the current
     *      token as indentation width.
     *
     *   3. Insert OUTDENT if
     *
     *      - indentation is significant, and
     *      - the indentation of the current token is strictly less than the
     *        previous indentation width,
     *      - the current token is not a leading infix operator.
     *
     *      Inserting an OUTDENT closes an indentation region. In this case, issue an error if
     *      the indentation of the current token does not match the indentation of some previous
     *      line in an enclosing indentation region.
     *
     *      If a token is inserted and consumed, the original source token is still considered to
     *      start a new line, so the process that inserts an OUTDENT might repeat several times.
     *
     *  Indentation widths are strings consisting of spaces and tabs, ordered by the prefix relation.
     *  I.e. `a <= b` iff `b.startsWith(a)`. If indentation is significant it is considered an error
     *  if the current indentation width and the indentation of the current token are incomparable.
     */
    def handleNewLine(lastToken: Token) =
      var indentIsSignificant = false
      var newlineIsSeparating = false
      var lastWidth = IndentWidth.Zero
      var indentPrefix = EMPTY
      val nextWidth = indentWidth(offset)

      // If nextWidth is an indentation level not yet seen by enclosing indentation
      // region, invoke `handler`.
      inline def handleNewIndentWidth(r: Region, inline handler: Indented => Unit): Unit = r match
        case r @ Indented(curWidth, prefix, outer)
        if curWidth < nextWidth && !r.otherIndentWidths.contains(nextWidth) && nextWidth != lastWidth =>
          handler(r)
        case _ =>

      /** Is this line seen as a continuation of last line? We assume that
       *   - last line ended in a token that can end a statement
       *   - current line starts with a token that can start a statement
       *   - current line does not start with a leading infix operator
       *  The answer is different for Scala-2 and Scala-3.
       *   - In Scala 2: Only `{` is treated as continuing, irrespective of indentation.
       *     But this is in fact handled by Parser.argumentStart which skips a NEWLINE,
       *     so we always assume false here.
       *   - In Scala 3: Only indented statements are treated as continuing, as long as
       *     they start with `(`, `[` or `{`, or the last statement ends in a `return`.
       *   The Scala 2 rules apply under source `3.0-migration` or under `-no-indent`.
       */
      inline def isContinuing =
        lastWidth < nextWidth
        && (openParensTokens.contains(token) || lastToken == RETURN)
        && !pastBlankLine
        && !migrateTo3
        && !noindentSyntax

      currentRegion match
        case r: Indented =>
          indentIsSignificant = indentSyntax
          lastWidth = r.width
          newlineIsSeparating = lastWidth <= nextWidth || r.isOutermost
          indentPrefix = r.prefix
        case _: InString => ()
        case r =>
          indentIsSignificant = indentSyntax
          r.proposeKnownWidth(nextWidth, lastToken)
          lastWidth = r.knownWidth
          newlineIsSeparating = r.isInstanceOf[InBraces]

      if newlineIsSeparating
         && canEndStatTokens.contains(lastToken)
         && canStartStatTokens.contains(token)
         && !isLeadingInfixOperator(nextWidth)
         && !isContinuing
      then
        insert(if (pastBlankLine) NEWLINES else NEWLINE, lineOffset)
      else if indentIsSignificant then
        if nextWidth < lastWidth
           || nextWidth == lastWidth && (indentPrefix == MATCH || indentPrefix == CATCH) && token != CASE then
          if currentRegion.isOutermost then
            if nextWidth < lastWidth then currentRegion = topLevelRegion(nextWidth)
          else if !isLeadingInfixOperator(nextWidth) && !statCtdTokens.contains(lastToken) && lastToken != INDENT then
            currentRegion match
              case r: Indented =>
                insert(OUTDENT, offset)
                handleNewIndentWidth(r.enclosing, ir =>
<<<<<<< HEAD
                  val lw = lastWidth
                  errorButContinue(
                    em"""The start of this line does not match any of the previous indentation widths.
                        |Indentation width of current line : $nextWidth
                        |This falls between previous widths: ${ir.width} and $lw"""))
=======
                  if next.token == DOT
                      && !nextWidth.isClose(r.indentWidth)
                      && !nextWidth.isClose(ir.indentWidth)
                  then
                    ir.otherIndentWidths += nextWidth
                  else
                    val lw = lastWidth
                    errorButContinue(
                      em"""The start of this line does not match any of the previous indentation widths.
                          |Indentation width of current line : $nextWidth
                          |This falls between previous widths: ${ir.width} and $lw"""))
>>>>>>> 721e7c87
              case r =>
                if skipping then
                  if r.enclosing.isClosedByUndentAt(nextWidth) then
                    insert(OUTDENT, offset)
                else if r.isInstanceOf[InBraces] && !closingRegionTokens.contains(token) then
                  report.warning("Line is indented too far to the left, or a `}` is missing", sourcePos())

        else if lastWidth < nextWidth
             || lastWidth == nextWidth && (lastToken == MATCH || lastToken == CATCH) && token == CASE then
          if canStartIndentTokens.contains(lastToken) then
            currentRegion = Indented(nextWidth, lastToken, currentRegion)
            insert(INDENT, offset)
          else if lastToken == SELFARROW then
            currentRegion.knownWidth = nextWidth
        else if (lastWidth != nextWidth)
          val lw = lastWidth
          errorButContinue(spaceTabMismatchMsg(lw, nextWidth))
      if token != OUTDENT then
        handleNewIndentWidth(currentRegion, _.otherIndentWidths += nextWidth)
      if next.token == EMPTY then
        profile.recordNewLine()
    end handleNewLine

    def spaceTabMismatchMsg(lastWidth: IndentWidth, nextWidth: IndentWidth): Message =
      em"""Incompatible combinations of tabs and spaces in indentation prefixes.
          |Previous indent : $lastWidth
         |Latest indent   : $nextWidth"""

    def observeColonEOL(inTemplate: Boolean): Unit =
      val enabled =
        if token == COLONop && inTemplate then
          report.deprecationWarning(em"`:` after symbolic operator is deprecated; use backticks around operator instead", sourcePos(offset))
          true
        else token == COLONfollow && (inTemplate || fewerBracesEnabled)
      if enabled then
        peekAhead()
        val atEOL = isAfterLineEnd || token == EOF
        reset()
        if atEOL then token = COLONeol

    def observeIndented(): Unit =
      if indentSyntax && isNewLine then
        val nextWidth = indentWidth(next.offset)
        val lastWidth = currentRegion.indentWidth
        if lastWidth < nextWidth then
          currentRegion = Indented(nextWidth, COLONeol, currentRegion)
          offset = next.offset
          token = INDENT
    end observeIndented

    /** Insert an <outdent> token if next token closes an indentation region.
     *  Exception: continue if indentation region belongs to a `match` and next token is `case`.
     */
    def observeOutdented(): Unit = currentRegion match
      case r: Indented
      if !r.isOutermost
         && closingRegionTokens.contains(token)
         && !(token == CASE && r.prefix == MATCH)
         && next.token == EMPTY  // can be violated for ill-formed programs, e.g. neg/i12605.sala
      =>
        insert(OUTDENT, offset)
      case _ =>

    def peekAhead() =
      prev.copyFrom(this)
      getNextToken(token)
      if token == END && !isEndMarker then token = IDENTIFIER

    def reset() =
      next.copyFrom(this)
      this.copyFrom(prev)

    def closeIndented() = currentRegion match
      case r: Indented if !r.isOutermost => insert(OUTDENT, offset)
      case _ =>

    /** - Join CASE + CLASS => CASECLASS, CASE + OBJECT => CASEOBJECT
     *         SEMI + ELSE => ELSE, COLON following id/)/] => COLONfollow
     *  - Insert missing OUTDENTs at EOF
     */
    def postProcessToken(lastToken: Token, lastName: SimpleName): Unit = {
      def fuse(tok: Int) = {
        token = tok
        offset = prev.offset
        lastOffset = prev.lastOffset
        lineOffset = prev.lineOffset
      }
      (token: @switch) match {
        case CASE =>
          peekAhead()
          if (token == CLASS) fuse(CASECLASS)
          else if (token == OBJECT) fuse(CASEOBJECT)
          else reset()
        case SEMI =>
          peekAhead()
          if (token != ELSE) reset()
        case COMMA =>
          def isEnclosedInParens(r: Region): Boolean = r match
            case r: Indented => isEnclosedInParens(r.outer)
            case _: InParens => true
            case _ => false
          currentRegion match
            case r: Indented if isEnclosedInParens(r.outer) =>
              insert(OUTDENT, offset)
            case _ =>
              peekAhead()
              if isAfterLineEnd
                 && currentRegion.commasExpected
                 && (token == RPAREN || token == RBRACKET || token == RBRACE || token == OUTDENT)
              then
                () /* skip the trailing comma */
              else
                reset()
        case END =>
          if !isEndMarker then token = IDENTIFIER
        case COLONop =>
          if lastToken == IDENTIFIER && lastName != null && isIdentifierStart(lastName.head)
              || colonEOLPredecessors.contains(lastToken)
          then token = COLONfollow
        case RBRACE | RPAREN | RBRACKET =>
          closeIndented()
        case EOF =>
          if !source.maybeIncomplete then closeIndented()
        case _ =>
      }
    }

    protected def isEndMarker: Boolean =
      if indentSyntax && isAfterLineEnd then
        val endLine = source.offsetToLine(offset)
        val lookahead = new LookaheadScanner():
          override def isEndMarker = false
        lookahead.nextToken()
        if endMarkerTokens.contains(lookahead.token)
          && source.offsetToLine(lookahead.offset) == endLine
        then
          lookahead.nextToken()
          if lookahead.token == EOF
          || source.offsetToLine(lookahead.offset) > endLine
          then return true
      false

    /** Is there a blank line between the current token and the last one?
     *  A blank line consists only of characters <= ' '.
     *  @pre  afterLineEnd().
     */
    private def pastBlankLine: Boolean = {
      val end = offset
      def recur(idx: Offset, isBlank: Boolean): Boolean =
        idx < end && {
          val ch = buf(idx)
          if (ch == LF || ch == FF) isBlank || recur(idx + 1, true)
          else recur(idx + 1, isBlank && ch <= ' ')
        }
      recur(lastOffset, false)
    }

    import Character.{isHighSurrogate, isLowSurrogate, isUnicodeIdentifierPart, isUnicodeIdentifierStart, isValidCodePoint, toCodePoint}

    // f"\\u$c%04x" or f"${"\\"}u$c%04x"
    private def toUnicode(c: Char): String = { val s = c.toInt.toHexString; "\\u" + "0" * (4 - s.length) + s }

    // given char (ch) is high surrogate followed by low, codepoint passes predicate.
    // true means supplementary chars were put to buffer.
    // strict to require low surrogate (if not in string literal).
    private def isSupplementary(high: Char, test: Int => Boolean, strict: Boolean = true): Boolean =
      isHighSurrogate(high) && {
        var res = false
        val low = lookaheadChar()
        if isLowSurrogate(low) then
          val codepoint = toCodePoint(high, low)
          if isValidCodePoint(codepoint) then
            if test(codepoint) then
              putChar(high)
              putChar(low)
              nextChar()
              nextChar()
              res = true
          else
            error(em"illegal character '${toUnicode(high)}${toUnicode(low)}'")
        else if !strict then
          putChar(high)
          nextChar()
          res = true
        else
          error(em"illegal character '${toUnicode(high)}' missing low surrogate")
        res
      }
    private def atSupplementary(ch: Char, f: Int => Boolean): Boolean =
      isHighSurrogate(ch) && {
        val hi = ch
        val lo = lookaheadChar()
        isLowSurrogate(lo) && {
          val codepoint = toCodePoint(hi, lo)
          isValidCodePoint(codepoint) && f(codepoint)
        }
      }

    /** read next token, filling TokenData fields of Scanner.
     */
    protected final def fetchToken(): Unit = {
      offset = charOffset - 1
      lineOffset = if (lastOffset < lineStartOffset) lineStartOffset else -1
      name = null
      (ch: @switch) match {
        case ' ' | '\t' | CR | LF | FF =>
          nextChar()
          fetchToken()
        case 'A' | 'B' | 'C' | 'D' | 'E' |
             'F' | 'G' | 'H' | 'I' | 'J' |
             'K' | 'L' | 'M' | 'N' | 'O' |
             'P' | 'Q' | 'R' | 'S' | 'T' |
             'U' | 'V' | 'W' | 'X' | 'Y' |
             'Z' | '$' | '_' |
             'a' | 'b' | 'c' | 'd' | 'e' |
             'f' | 'g' | 'h' | 'i' | 'j' |
             'k' | 'l' | 'm' | 'n' | 'o' |
             'p' | 'q' | 'r' | 's' | 't' |
             'u' | 'v' | 'w' | 'x' | 'y' |
             'z' =>
          putChar(ch)
          nextChar()
          getIdentRest()
          if (ch == '"' && token == IDENTIFIER)
            token = INTERPOLATIONID
        case '<' => // is XMLSTART?
          def fetchLT() = {
            val last = if (charOffset >= 2) buf(charOffset - 2) else ' '
            nextChar()
            last match {
              case ' ' | '\t' | '\n' | '{' | '(' | '>' if xml.Utility.isNameStart(ch) || ch == '!' || ch == '?' =>
                token = XMLSTART
              case _ =>
                // Console.println("found '<', but last is '" + in.last +"'"); // DEBUG
                putChar('<')
                getOperatorRest()
            }
          }
          fetchLT()
        case '~' | '!' | '@' | '#' | '%' |
             '^' | '*' | '+' | '-' | /*'<' | */
             '>' | '?' | ':' | '=' | '&' |
             '|' | '\\' =>
          putChar(ch)
          nextChar()
          getOperatorRest()
        case '/' =>
          if (skipComment())
            fetchToken()
          else {
            putChar('/')
            getOperatorRest()
          }
        case '0' =>
          def fetchLeadingZero(): Unit = {
            nextChar()
            ch match {
              case 'x' | 'X' => base = 16 ; nextChar()
              //case 'b' | 'B' => base = 2  ; nextChar()
              case _         => base = 10 ; putChar('0')
            }
            if (base != 10 && !isNumberSeparator(ch) && digit2int(ch, base) < 0)
              error(em"invalid literal number")
          }
          fetchLeadingZero()
          getNumber()
        case '1' | '2' | '3' | '4' | '5' | '6' | '7' | '8' | '9' =>
          base = 10
          getNumber()
        case '`' =>
          getBackquotedIdent()
        case '\"' =>
          def stringPart(multiLine: Boolean) = {
            getStringPart(multiLine)
            currentRegion = InString(multiLine, currentRegion)
          }
          def fetchDoubleQuote() =
            if (token == INTERPOLATIONID) {
              nextRawChar()
              if (ch == '\"') {
                if (lookaheadChar() == '\"') {
                  nextRawChar()
                  nextRawChar()
                  stringPart(multiLine = true)
                }
                else {
                  nextChar()
                  token = STRINGLIT
                  strVal = ""
                }
              }
              else {
                stringPart(multiLine = false)
              }
            }
            else {
              nextChar()
              if (ch == '\"') {
                nextChar()
                if (ch == '\"') {
                  nextRawChar()
                  getRawStringLit()
                }
                else {
                  token = STRINGLIT
                  strVal = ""
                }
              }
              else
                getStringLit()
            }
          fetchDoubleQuote()
        case '\'' =>
          def fetchSingleQuote(): Unit = {
            nextChar()
            if isIdentifierStart(ch) then
              charLitOr { getIdentRest(); QUOTEID }
            else if isOperatorPart(ch) && ch != '\\' then
              charLitOr { getOperatorRest(); QUOTEID }
            else ch match {
              case '{' | '[' | ' ' | '\t' if lookaheadChar() != '\'' =>
                token = QUOTE
              case _ if !isAtEnd && ch != SU && ch != CR && ch != LF =>
                val isEmptyCharLit = (ch == '\'')
                getLitChar()
                if ch == '\'' then
                  if isEmptyCharLit then error(em"empty character literal (use '\\'' for single quote)")
                  else if litBuf.length != 1 then error(em"illegal codepoint in Char constant: ${litBuf.toString.map(toUnicode).mkString("'", "", "'")}")
                  else finishCharLit()
                else if isEmptyCharLit then error(em"empty character literal")
                else error(em"unclosed character literal")
              case _ =>
                error(em"unclosed character literal")
            }
          }
          fetchSingleQuote()
        case '.' =>
          nextChar()
          if ('0' <= ch && ch <= '9') {
            putChar('.'); getFraction(); setStrVal()
          }
          else
            token = DOT
        case ';' =>
          nextChar(); token = SEMI
        case ',' =>
          nextChar(); token = COMMA
        case '(' =>
          nextChar(); token = LPAREN
        case '{' =>
          nextChar(); token = LBRACE
        case ')' =>
          nextChar(); token = RPAREN
        case '}' =>
          if (inMultiLineInterpolatedExpression) nextRawChar() else nextChar()
          token = RBRACE
        case '[' =>
          nextChar(); token = LBRACKET
        case ']' =>
          nextChar(); token = RBRACKET
        case SU =>
          if (isAtEnd) token = EOF
          else {
            error(em"illegal character")
            nextChar()
          }
        case _ =>
          def fetchOther() =
            if ch == '\u21D2' then
              nextChar(); token = ARROW
              report.deprecationWarning(em"The unicode arrow `⇒` is deprecated, use `=>` instead. If you still wish to display it as one character, consider using a font with programming ligatures such as Fira Code.", sourcePos(offset))
            else if ch == '\u2190' then
              nextChar(); token = LARROW
              report.deprecationWarning(em"The unicode arrow `←` is deprecated, use `<-` instead. If you still wish to display it as one character, consider using a font with programming ligatures such as Fira Code.", sourcePos(offset))
            else if isUnicodeIdentifierStart(ch) then
              putChar(ch)
              nextChar()
              getIdentRest()
              if ch == '"' && token == IDENTIFIER then token = INTERPOLATIONID
            else if isSpecial(ch) then
              putChar(ch)
              nextChar()
              getOperatorRest()
            else if isSupplementary(ch, isUnicodeIdentifierStart) then
              getIdentRest()
              if ch == '"' && token == IDENTIFIER then token = INTERPOLATIONID
            else if isSupplementary(ch, isSpecial) then
              getOperatorRest()
            else
              error(em"illegal character '${toUnicode(ch)}'")
              nextChar()
          fetchOther()
      }
    }

    private def skipComment(): Boolean = {
      def appendToComment(ch: Char) =
        if (keepComments) commentBuf.append(ch)
      def nextChar() = {
        appendToComment(ch)
        Scanner.this.nextChar()
      }
      def skipLine(): Unit = {
        nextChar()
        if ((ch != CR) && (ch != LF) && (ch != SU)) skipLine()
      }
      @tailrec
      def skipComment(): Unit =
        if (ch == '/') {
          nextChar()
          if (ch == '*') nestedComment()
          skipComment()
        }
        else if (ch == '*') {
          while ({ nextChar() ; ch == '*' }) ()
          if (ch == '/') nextChar()
          else skipComment()
        }
        else if (ch == SU) incompleteInputError(em"unclosed comment")
        else { nextChar(); skipComment() }
      def nestedComment() = { nextChar(); skipComment() }
      val start = lastCharOffset
      def finishComment(): Boolean = {
        if (keepComments) {
          val pos = Span(start, charOffset - 1, start)
          val comment = Comment(pos, commentBuf.toString)
          commentBuf.clear()
          commentPosBuf += pos

          if (comment.isDocComment)
            addComment(comment)
          else
            // "forward" doc comments over normal ones
            getDocComment(start).foreach(addComment)
        }

        true
      }
      nextChar()
      if (ch == '/') { skipLine(); finishComment() }
      else if (ch == '*') { nextChar(); skipComment(); finishComment() }
      else {
        // This was not a comment, remove the `/` from the buffer
        commentBuf.clear()
        false
      }
    }

// Lookahead ---------------------------------------------------------------

    /** The next token after this one.
     *  The token is computed via fetchToken, so complex two word
     *  tokens such as CASECLASS are not recognized.
     *  Newlines and indent/unindent tokens are skipped.
     *  Restriction: `lookahead` is illegal if the current token is INTERPOLATIONID
     */
    def lookahead: TokenData =
      if next.token == EMPTY then
        assert(token != INTERPOLATIONID)
          // INTERPOLATONIDs are followed by a string literal, which can set next
          // in peekAhead(). In that case, the following reset() would forget that token.
        peekAhead()
        reset()
      next

    class LookaheadScanner(val allowIndent: Boolean = false) extends Scanner(source, offset, allowIndent = allowIndent) {
      override protected def initialCharBufferSize = 8
      override def languageImportContext = Scanner.this.languageImportContext
    }

    /** Skip matching pairs of `(...)` or `[...]` parentheses.
     *  @pre  The current token is `(` or `[`
     */
    final def skipParens(multiple: Boolean = true): Unit =
      val opening = token
      nextToken()
      while token != EOF && token != opening + 1 do
        if token == opening && multiple then skipParens() else nextToken()
      nextToken()

    /** Is the current token in a position where a modifier is allowed? */
    def inModifierPosition(): Boolean = {
      val lookahead = LookaheadScanner()
      while
        lookahead.nextToken()
        lookahead.isNewLine || lookahead.isSoftModifier
      do ()
      modifierFollowers.contains(lookahead.token)
    }

// Identifiers ---------------------------------------------------------------

    private def getBackquotedIdent(): Unit = {
      nextChar()
      getLitChars('`')
      if (ch == '`') {
        nextChar()
        finishNamedToken(BACKQUOTED_IDENT, target = this)
        if (name.length == 0)
          error(em"empty quoted identifier")
        else if (name == nme.WILDCARD)
          error(em"wildcard invalid as backquoted identifier")
      }
      else error(em"unclosed quoted identifier")
    }

    @tailrec private def getIdentRest(): Unit = (ch: @switch) match {
      case 'A' | 'B' | 'C' | 'D' | 'E' |
           'F' | 'G' | 'H' | 'I' | 'J' |
           'K' | 'L' | 'M' | 'N' | 'O' |
           'P' | 'Q' | 'R' | 'S' | 'T' |
           'U' | 'V' | 'W' | 'X' | 'Y' |
           'Z' | '$' |
           'a' | 'b' | 'c' | 'd' | 'e' |
           'f' | 'g' | 'h' | 'i' | 'j' |
           'k' | 'l' | 'm' | 'n' | 'o' |
           'p' | 'q' | 'r' | 's' | 't' |
           'u' | 'v' | 'w' | 'x' | 'y' |
           'z' |
           '0' | '1' | '2' | '3' | '4' |
           '5' | '6' | '7' | '8' | '9' =>
        putChar(ch)
        nextChar()
        getIdentRest()
      case '_' =>
        putChar(ch)
        nextChar()
        getIdentOrOperatorRest()
      case SU => // strangely enough, Character.isUnicodeIdentifierPart(SU) returns true!
        finishNamed()
      case _ =>
        if isUnicodeIdentifierPart(ch) then
          putChar(ch)
          nextChar()
          getIdentRest()
        else if isSupplementary(ch, isUnicodeIdentifierPart) then
          getIdentRest()
        else
          finishNamed()
    }

    @tailrec private def getOperatorRest(): Unit = (ch: @switch) match {
      case '~' | '!' | '@' | '#' | '%' |
           '^' | '*' | '+' | '-' | '<' |
           '>' | '?' | ':' | '=' | '&' |
           '|' | '\\' =>
        putChar(ch); nextChar(); getOperatorRest()
      case '/' =>
        val nxch = lookaheadChar()
        if nxch == '/' || nxch == '*' then finishNamed()
        else { putChar(ch); nextChar(); getOperatorRest() }
      case _ =>
        if isSpecial(ch) then { putChar(ch); nextChar(); getOperatorRest() }
        else if isSupplementary(ch, isSpecial) then getOperatorRest()
        else finishNamed()
    }

    private def getIdentOrOperatorRest(): Unit =
      if (isIdentifierPart(ch) || isSupplementary(ch, isIdentifierPart)) getIdentRest() else getOperatorRest()

    def isSoftModifier: Boolean =
      token == IDENTIFIER
      && (softModifierNames.contains(name) || name == nme.erased && erasedEnabled)

    def isSoftModifierInModifierPosition: Boolean =
      isSoftModifier && inModifierPosition()

    def isSoftModifierInParamModifierPosition: Boolean =
      isSoftModifier && !lookahead.isColon

    def isErased: Boolean = isIdent(nme.erased) && erasedEnabled

    def canStartStatTokens =
      if migrateTo3 then canStartStatTokens2 else canStartStatTokens3

    def canStartExprTokens =
      if migrateTo3 then canStartExprTokens2 else canStartExprTokens3

// Literals -----------------------------------------------------------------

    private def getStringLit() = {
      getLitChars('"')
      if (ch == '"') {
        setStrVal()
        nextChar()
        token = STRINGLIT
      }
      else error(em"unclosed string literal")
    }

    private def getRawStringLit(): Unit =
      if (ch == '\"') {
        nextRawChar()
        if (isTripleQuote()) {
          setStrVal()
          token = STRINGLIT
        }
        else
          getRawStringLit()
      }
      else if (ch == SU)
        incompleteInputError(em"unclosed multi-line string literal")
      else {
        putChar(ch)
        nextRawChar()
        getRawStringLit()
      }

    // for interpolated strings
    @tailrec private def getStringPart(multiLine: Boolean): Unit =
      if (ch == '"')
        if (multiLine) {
          nextRawChar()
          if (isTripleQuote()) {
            setStrVal()
            token = STRINGLIT
          }
          else
            getStringPart(multiLine)
        }
        else {
          nextChar()
          setStrVal()
          token = STRINGLIT
        }
      else if (ch == '\\' && !multiLine) {
        putChar(ch)
        nextRawChar()
        if (ch == '"' || ch == '\\')
          putChar(ch)
          nextRawChar()
        getStringPart(multiLine)
      }
      else if (ch == '$') {
        def getInterpolatedIdentRest(hasSupplement: Boolean): Unit =
          @tailrec def loopRest(): Unit =
            if ch != SU && isUnicodeIdentifierPart(ch) then
              putChar(ch) ; nextRawChar()
              loopRest()
            else if atSupplementary(ch, isUnicodeIdentifierPart) then
              putChar(ch) ; nextRawChar()
              putChar(ch) ; nextRawChar()
              loopRest()
            else
              finishNamedToken(IDENTIFIER, target = next)
          end loopRest
          setStrVal()
          token = STRINGPART
          next.lastOffset = charOffset - 1
          next.offset = charOffset - 1
          putChar(ch) ; nextRawChar()
          if hasSupplement then
            putChar(ch) ; nextRawChar()
          loopRest()
        end getInterpolatedIdentRest

        nextRawChar()
        if (ch == '$' || ch == '"') {
          putChar(ch)
          nextRawChar()
          getStringPart(multiLine)
        }
        else if (ch == '{') {
          setStrVal()
          token = STRINGPART
        }
        else if isUnicodeIdentifierStart(ch) || ch == '_' then
          getInterpolatedIdentRest(hasSupplement = false)
        else if atSupplementary(ch, isUnicodeIdentifierStart) then
          getInterpolatedIdentRest(hasSupplement = true)
        else
          error("invalid string interpolation: `$$`, `$\"`, `$`ident or `$`BlockExpr expected".toMessage, off = charOffset - 2)
          putChar('$')
          getStringPart(multiLine)
      }
      else {
        val isUnclosedLiteral = !isUnicodeEscape && (ch == SU || (!multiLine && (ch == CR || ch == LF)))
        if (isUnclosedLiteral)
          if (multiLine)
            incompleteInputError(em"unclosed multi-line string literal")
          else
            error(em"unclosed string literal")
        else {
          putChar(ch)
          nextRawChar()
          getStringPart(multiLine)
        }
      }
    end getStringPart

    private def fetchStringPart(multiLine: Boolean) = {
      offset = charOffset - 1
      getStringPart(multiLine)
    }

    private def isTripleQuote(): Boolean =
      if (ch == '"') {
        nextRawChar()
        if (ch == '"') {
          nextChar()
          while (ch == '"') {
            putChar('"')
            nextChar()
          }
          true
        }
        else {
          putChar('"')
          putChar('"')
          false
        }
      }
      else {
        putChar('"')
        false
      }

    /** Copy current character into cbuf, interpreting any escape sequences,
     *  and advance to next character. Surrogate pairs are consumed (see check
     *  at fetchSingleQuote), but orphan surrogate is allowed.
     */
    protected def getLitChar(): Unit =
      if ch == '\\' then
        nextChar()
        charEscape()
      else if !isSupplementary(ch, _ => true, strict = false) then
        putChar(ch)
        nextChar()

    private def charEscape(): Unit =
      var bump = true
      ch match
        case 'b'  => putChar('\b')
        case 't'  => putChar('\t')
        case 'n'  => putChar('\n')
        case 'f'  => putChar('\f')
        case 'r'  => putChar('\r')
        case '\"' => putChar('\"')
        case '\'' => putChar('\'')
        case '\\' => putChar('\\')
        case 'u' |
             'U'  => uEscape(); bump = false
        case x if '0' <= x && x <= '7' => octalEscape(); bump = false
        case _    => invalidEscape()
      if bump then nextChar()
    end charEscape

    private def uEscape(): Unit =
      while ch == 'u' || ch == 'U' do nextChar()
      var i  = 0
      var cp = 0
      while i < 4 do
        val digit = digit2int(ch, 16)
        if digit < 0 then
          error("invalid character in unicode escape sequence", charOffset - 1)
          putChar(ch)
          return
        val shift = (3 - i) * 4
        cp += digit << shift
        nextChar()
        i += 1
      end while
      putChar(cp.asInstanceOf[Char])
    end uEscape

    private def octalEscape(): Unit =
      val start = charOffset - 2
      val leadch: Char = ch
      var oct: Int = digit2int(ch, 8)
      nextChar()
      if '0' <= ch && ch <= '7' then
        oct = oct * 8 + digit2int(ch, 8)
        nextChar()
        if leadch <= '3' && '0' <= ch && ch <= '7' then
          oct = oct * 8 + digit2int(ch, 8)
          nextChar()
      val alt = if oct == LF then raw"\n" else toUnicode(oct.toChar)
      error(s"octal escape literals are unsupported: use $alt instead", start)
      putChar(oct.toChar)
    end octalEscape

    protected def invalidEscape(): Unit =
      error("invalid escape character", charOffset - 1)
      putChar(ch)

    private def getLitChars(delimiter: Char) =
      while (ch != delimiter && !isAtEnd && (ch != SU && ch != CR && ch != LF || isUnicodeEscape))
        getLitChar()

    /** read fractional part and exponent of floating point number
     *  if one is present.
     */
    protected def getFraction(): Unit = {
      token = DECILIT
      while ('0' <= ch && ch <= '9' || isNumberSeparator(ch)) {
        putChar(ch)
        nextChar()
      }
      checkNoTrailingSeparator()
      if (ch == 'e' || ch == 'E') {
        val lookahead = lookaheadReader()
        lookahead.nextChar()
        if (lookahead.ch == '+' || lookahead.ch == '-')
          lookahead.nextChar()
        if ('0' <= lookahead.ch && lookahead.ch <= '9' || isNumberSeparator(ch)) {
          putChar(ch)
          nextChar()
          if (ch == '+' || ch == '-') {
            putChar(ch)
            nextChar()
          }
          while ('0' <= ch && ch <= '9' || isNumberSeparator(ch)) {
            putChar(ch)
            nextChar()
          }
          checkNoTrailingSeparator()
        }
        token = EXPOLIT
      }
      if (ch == 'd' || ch == 'D') {
        putChar(ch)
        nextChar()
        token = DOUBLELIT
      }
      else if (ch == 'f' || ch == 'F') {
        putChar(ch)
        nextChar()
        token = FLOATLIT
      }
      checkNoLetter()
    }
    def checkNoLetter(): Unit =
      if (isIdentifierPart(ch) && ch >= ' ')
        error(em"Invalid literal number")

    /** Read a number into strVal and set base
    */
    protected def getNumber(): Unit = {
      while (isNumberSeparator(ch) || digit2int(ch, base) >= 0) {
        putChar(ch)
        nextChar()
      }
      checkNoTrailingSeparator()
      token = INTLIT
      if (base == 10 && ch == '.') {
        val lch = lookaheadChar()
        if ('0' <= lch && lch <= '9') {
          putChar('.')
          nextChar()
          getFraction()
        }
      }
      else (ch: @switch) match {
        case 'e' | 'E' | 'f' | 'F' | 'd' | 'D' =>
          if (base == 10) getFraction()
        case 'l' | 'L' =>
          nextChar()
          token = LONGLIT
        case _ =>
      }

      checkNoTrailingSeparator()

      setStrVal()
    }

    private def finishCharLit(): Unit = {
      nextChar()
      token = CHARLIT
      setStrVal()
    }

    /** Parse character literal if current character is followed by \',
     *  or follow with given op and return a symbol literal token
     */
    def charLitOr(op: => Token): Unit = {
      putChar(ch)
      nextChar()
      if (ch == '\'') finishCharLit()
      else {
        token = op
        strVal = Objects.toString(name)
        litBuf.clear()
      }
    }

    override def toString: String =
      showTokenDetailed(token) + {
        if identifierTokens.contains(token) then s" $name"
        else if literalTokens.contains(token) then s" $strVal"
        else ""
      }

    def show: String = token match {
      case IDENTIFIER | BACKQUOTED_IDENT => s"id($name)"
      case CHARLIT => s"char($strVal)"
      case INTLIT => s"int($strVal, base = $base)"
      case LONGLIT => s"long($strVal, base = $base)"
      case FLOATLIT => s"float($strVal)"
      case DOUBLELIT => s"double($strVal)"
      case STRINGLIT => s"string($strVal)"
      case STRINGPART => s"stringpart($strVal)"
      case INTERPOLATIONID => s"interpolationid($name)"
      case SEMI => ";"
      case NEWLINE => ";"
      case NEWLINES => ";;"
      case COMMA => ","
      case COLONfollow | COLONeol => "':'"
      case _ =>
        if debugTokenStream then showTokenDetailed(token) else showToken(token)
    }

    /* Resume normal scanning after XML */
    def resume(lastTokenData: TokenData): Unit = {
      this.copyFrom(lastTokenData)
      if (next.token != EMPTY && !ctx.reporter.hasErrors)
        error(em"unexpected end of input: possible missing '}' in XML block")

      nextToken()
    }

   /* Initialization: read first char, then first token */
    nextChar()
    nextToken()
    currentRegion = topLevelRegion(indentWidth(offset))
  }
  end Scanner

  /** A Region indicates what encloses the current token. It can be one of the following
   *
   *   InString    a string interpolation
   *   InParens    a pair of parentheses (...) or brackets [...]
   *   InBraces    a pair of braces { ... }
   *   Indented    a pair of <indent> ... <outdent> tokens
   */
  abstract class Region(val closedBy: Token):

   /** The region enclosing this one, or `null` for the outermost region */
    def outer: Region | Null

    /** Is this region the outermost region? */
    def isOutermost = outer == null

    /** The enclosing region, which is required to exist */
    def enclosing: Region = outer.asInstanceOf[Region]

    var knownWidth: IndentWidth | Null = null

    /** The indentation width, Zero if not known */
    final def indentWidth: IndentWidth =
      if knownWidth == null then IndentWidth.Zero else knownWidth

    def proposeKnownWidth(width: IndentWidth, lastToken: Token) =
      if knownWidth == null then
        this match
          case InParens(_, _) if lastToken != LPAREN =>
            useOuterWidth()
          case _ =>
            knownWidth = width

    private def useOuterWidth(): Unit =
      if enclosing.knownWidth == null then enclosing.useOuterWidth()
      knownWidth = enclosing.knownWidth

    /** Does `width` represent an undent of an enclosing indentation region?
     *  This is the case if there is an indentation region that goes deeper than `width`
     *  and that is enclosed in a region that contains `width` as an indentation width.
     */
    def isClosedByUndentAt(width: IndentWidth): Boolean = this match
      case _: Indented =>
        !isOutermost && width <= indentWidth && enclosing.coversIndent(width)
      case _ =>
        enclosing.isClosedByUndentAt(width)

    /** A region "covers" an indentation with `width` if it has `width` as known
     *  indentation width (either as primary, or in case of an Indent region as
     *  alternate width).
     */
    protected def coversIndent(w: IndentWidth): Boolean =
      knownWidth != null && w == indentWidth

    private var myCommasExpected: Boolean = false

    inline def withCommasExpected[T](inline op: => T): T =
      val saved = myCommasExpected
      myCommasExpected = true
      val res = op
      myCommasExpected = false
      res

    def commasExpected = myCommasExpected

    def toList: List[Region] =
      this :: (if outer == null then Nil else outer.toList)

    private def delimiter = this match
      case _: InString => "}(in string)"
      case InParens(LPAREN, _) => ")"
      case InParens(LBRACKET, _) => "]"
      case _: InBraces => "}"
      case _: InCase => "=>"
      case _: Indented => "UNDENT"

    /** Show open regions as list of lines with decreasing indentations */
    def visualize: String =
      toList.map(r => s"${r.indentWidth.toPrefix}${r.delimiter}").mkString("\n")

    override def toString: String =
      toList.map(r => s"(${r.indentWidth}, ${r.delimiter})").mkString(" in ")
  end Region

  case class InString(multiLine: Boolean, outer: Region) extends Region(RBRACE)
  case class InParens(prefix: Token, outer: Region) extends Region(prefix + 1)
  case class InBraces(outer: Region) extends Region(RBRACE)
  case class InCase(outer: Region) extends Region(OUTDENT)

  /** A class describing an indentation region.
   *  @param width   The principal indendation width
   *  @param prefix  The token before the initial <indent> of the region
   */
  case class Indented(width: IndentWidth, prefix: Token, outer: Region | Null) extends Region(OUTDENT):
    knownWidth = width

    /** Other indendation widths > width of lines in the same region */
    var otherIndentWidths: Set[IndentWidth] = Set()

    override def coversIndent(w: IndentWidth) = width == w || otherIndentWidths.contains(w)
  end Indented

  def topLevelRegion(width: IndentWidth) = Indented(width, EMPTY, null)

  enum IndentWidth {
    case Run(ch: Char, n: Int)
    case Conc(l: IndentWidth, r: Run)

    def <= (that: IndentWidth): Boolean = this match {
      case Run(ch1, n1) =>
        that match {
          case Run(ch2, n2) => n1 <= n2 && (ch1 == ch2 || n1 == 0)
          case Conc(l, r) => this <= l
        }
      case Conc(l1, r1) =>
        that match {
          case Conc(l2, r2) => l1 == l2 && r1 <= r2
          case _ => false
        }
    }

    def < (that: IndentWidth): Boolean = this <= that && !(that <= this)

    /** Does `this` differ from `that` by not more than a single space? */
    def isClose(that: IndentWidth): Boolean = this match
      case Run(ch1, n1) =>
        that match
          case Run(ch2, n2) => ch1 == ch2 && ch1 != '\t' && (n1 - n2).abs <= 1
          case Conc(l, r) => false
      case Conc(l1, r1) =>
        that match
          case Conc(l2, r2) => l1 == l2 && r1.isClose(r2)
          case _ => false

    def toPrefix: String = this match {
      case Run(ch, n) => ch.toString * n
      case Conc(l, r) => l.toPrefix ++ r.toPrefix
    }

    override def toString: String = {
      def kind(ch: Char) = ch match {
        case ' ' => "space"
        case '\t' => "tab"
        case _ => s"'$ch'-character"
      }
      this match {
        case Run(ch, n) => s"$n ${kind(ch)}${if (n == 1) "" else "s"}"
        case Conc(l, r) => s"$l, $r"
      }
    }
  }

  object IndentWidth {
    private inline val MaxCached = 40
    private val spaces = Array.tabulate(MaxCached + 1)(new Run(' ', _))
    private val tabs = Array.tabulate(MaxCached + 1)(new Run('\t', _))

    def Run(ch: Char, n: Int): Run =
      if (n <= MaxCached && ch == ' ') spaces(n)
      else if (n <= MaxCached && ch == '\t') tabs(n)
      else new Run(ch, n)

    val Zero = Run(' ', 0)
  }

  // ------------- keyword configuration -----------------------------------

  private val (lastKeywordStart, kwArray) = buildKeywordArray(keywords)
}<|MERGE_RESOLUTION|>--- conflicted
+++ resolved
@@ -611,13 +611,6 @@
               case r: Indented =>
                 insert(OUTDENT, offset)
                 handleNewIndentWidth(r.enclosing, ir =>
-<<<<<<< HEAD
-                  val lw = lastWidth
-                  errorButContinue(
-                    em"""The start of this line does not match any of the previous indentation widths.
-                        |Indentation width of current line : $nextWidth
-                        |This falls between previous widths: ${ir.width} and $lw"""))
-=======
                   if next.token == DOT
                       && !nextWidth.isClose(r.indentWidth)
                       && !nextWidth.isClose(ir.indentWidth)
@@ -629,7 +622,6 @@
                       em"""The start of this line does not match any of the previous indentation widths.
                           |Indentation width of current line : $nextWidth
                           |This falls between previous widths: ${ir.width} and $lw"""))
->>>>>>> 721e7c87
               case r =>
                 if skipping then
                   if r.enclosing.isClosedByUndentAt(nextWidth) then
