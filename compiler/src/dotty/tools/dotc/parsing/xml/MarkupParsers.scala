package dotty.tools
package dotc
package parsing
package xml

import scala.language.unsafeNulls

import scala.collection.mutable
import core.Contexts.Context
import mutable.{ Buffer, ArrayBuffer, ListBuffer }
import scala.util.control.ControlThrowable
import util.Chars.SU
import Parsers._
import util.Spans._
import core._
import Constants._
<<<<<<< HEAD
import Decorators.toMessage
=======
import Decorators.{em, toMessage}
>>>>>>> d6cc1010
import util.SourceFile
import Utility._


// XXX/Note: many/most of the functions in here are almost direct cut and pastes
// from another file - scala.xml.parsing.MarkupParser, it looks like.
// (It was like that when I got here.) They used to be commented "[Duplicate]" butx
// since approximately all of them were, I snipped it as noise.  As far as I can
// tell this wasn't for any particularly good reason, but slightly different
// compiler and library parser interfaces meant it would take some setup.
//
// I rewrote most of these, but not as yet the library versions: so if you are
// tempted to touch any of these, please be aware of that situation and try not
// to let it get any worse.  -- paulp

/** This trait ...
 *
 *  @author  Burak Emir
 *  @version 1.0
 */
object MarkupParsers {

  import ast.untpd._

  case object MissingEndTagControl extends ControlThrowable {
    override def getMessage: String = "start tag was here: "
  }

  case object ConfusedAboutBracesControl extends ControlThrowable {
    override def getMessage: String = " I encountered a '}' where I didn't expect one, maybe this tag isn't closed <"
  }

  case object TruncatedXMLControl extends ControlThrowable {
    override def getMessage: String = "input ended while parsing XML"
  }

  class MarkupParser(parser: Parser, final val preserveWS: Boolean)(using Context) extends MarkupParserCommon {

    import Tokens.{ LBRACE, RBRACE }

    type PositionType = Span
    type InputType    = CharArrayReader
    type ElementType  = Tree
    type AttributesType = mutable.Map[String, Tree]
    type NamespaceType = Any  // namespaces ignored

    def mkAttributes(name: String, other: NamespaceType): AttributesType = xAttributes

    def eof: Boolean = false

    def truncatedError(msg: String): Nothing = throw TruncatedXMLControl
    def xHandleError(that: Char, msg: String): Unit =
      if (ch == SU) throw TruncatedXMLControl
      else reportSyntaxError(msg)

    var input : CharArrayReader = _
    def lookahead(): BufferedIterator[Char] =
      (input.buf drop input.charOffset).iterator.buffered

    import parser.{ symbXMLBuilder => handle }

    def curOffset : Int = input.charOffset - 1
    var tmppos : Span = NoSpan
    def ch: Char = input.ch
    /** this method assign the next character to ch and advances in input */
    def nextch(): Unit = { input.nextChar() }

    protected def ch_returning_nextch: Char = {
      val result = ch; input.nextChar(); result
    }

    def mkProcInstr(position: Span, name: String, text: String): ElementType =
      parser.symbXMLBuilder.procInstr(position, name, text)

    var xEmbeddedBlock: Boolean = false

    private var debugLastStartElement = List.empty[(Int, String)]
    private def debugLastPos = debugLastStartElement.head._1
    private def debugLastElem = debugLastStartElement.head._2

    private def errorBraces() = {
      reportSyntaxError("in XML content, please use '}}' to express '}'")
      throw ConfusedAboutBracesControl
    }
    def errorNoEnd(tag: String): Nothing = {
      reportSyntaxError("expected closing tag of " + tag)
      throw MissingEndTagControl
    }

    /** checks whether next character starts a Scala block, if yes, skip it.
     * @return true if next character starts a scala block
     */
    def xCheckEmbeddedBlock: Boolean = {
      // attentions, side-effect, used in xText
      xEmbeddedBlock = (ch == '{') && { nextch(); (ch != '{') }
      xEmbeddedBlock
    }

    /** parse attribute and add it to listmap
     *  [41] Attributes   ::= { S Name Eq AttValue }
     *       AttValue     ::= `'` { _  } `'`
     *                      | `"` { _ } `"`
     *                      | `{` scalablock `}`
     */
    def xAttributes: mutable.LinkedHashMap[String, Tree] = {
      val aMap = mutable.LinkedHashMap[String, Tree]()

      while (isNameStart(ch)) {
        val start = curOffset
        val key = xName
        xEQ()
        val delim = ch
        val mid = curOffset
        val value: Tree = ch match {
          case '"' | '\'' =>
            val tmp = xAttributeValue(ch_returning_nextch)

            try handle.parseAttribute(Span(start, curOffset, mid), tmp)
            catch {
              case e: RuntimeException =>
                errorAndResult("error parsing attribute value", parser.errorTermTree(parser.in.offset))
            }

          case '{'  =>
            nextch()
            xEmbeddedExpr
          case SU =>
            throw TruncatedXMLControl
          case _ =>
            errorAndResult("' or \" delimited attribute value or '{' scala-expr '}' expected", Literal(Constant("<syntax-error>")))
        }
        // well-formedness constraint: unique attribute names
        if (aMap contains key)
          reportSyntaxError("attribute %s may only be defined once" format key)

        aMap(key) = value
        if (ch != '/' && ch != '>')
          xSpace()
      }
      aMap
    }

    /** '<! CharData ::= [CDATA[ ( {char} - {char}"]]>"{char} ) ']]>'
     *
     * see [15]
     */
    def xCharData: Tree = {
      val start = curOffset
      xToken("[CDATA[")
      val mid = curOffset
      xTakeUntil(handle.charData, () => Span(start, curOffset, mid), "]]>")
    }

    def xUnparsed: Tree = {
      val start = curOffset
      xTakeUntil(handle.unparsed, () => Span(start, curOffset, start), "</xml:unparsed>")
    }

    /** Comment ::= '<!--' ((Char - '-') | ('-' (Char - '-')))* '-->'
     *
     * see [15]
     */
    def xComment: Tree = {
      val start = curOffset - 2   // Rewinding to include "<!"
      xToken("--")
      xTakeUntil(handle.comment, () => Span(start, curOffset, start), "-->")
    }

    def appendText(span: Span, ts: Buffer[Tree], txt: String): Unit = {
      def append(t: String) = ts append handle.text(span, t)

      if (preserveWS) append(txt)
      else {
        val sb = new StringBuilder()

        txt foreach { c =>
          if (!isSpace(c)) sb append c
          else if (sb.isEmpty || !isSpace(sb.last)) sb append ' '
        }

        val trimmed = sb.toString.trim
        if (!trimmed.isEmpty) append(trimmed)
      }
    }

    /** adds entity/character to ts as side-effect
     *  @precond ch == '&'
     */
    def content_AMP(ts: ArrayBuffer[Tree]): Unit = {
      nextch()
      val toAppend = ch match {
        case '#' => // CharacterRef
          nextch()
          val theChar = handle.text(tmppos, xCharRef)
          xToken(';')
          theChar
        case _ =>   // EntityRef
          val n = xName
          xToken(';')
          handle.entityRef(tmppos, n)
      }

      ts append toAppend
    }

    /**
     *  @precond ch == '{'
     *  @postcond: xEmbeddedBlock == false!
     */
    def content_BRACE(p: Span, ts: ArrayBuffer[Tree]): Unit =
      if (xCheckEmbeddedBlock) ts append xEmbeddedExpr
      else appendText(p, ts, xText)

    /** Returns true if it encounters an end tag (without consuming it),
     *  appends trees to ts as side-effect.
     *
     *  @param ts ...
     *  @return   ...
     */
    private def content_LT(ts: ArrayBuffer[Tree]): Boolean = {
      if (ch == '/')
        return true   // end tag

      val toAppend = ch match {
        case '!'    => nextch() ; if (ch =='[') xCharData else xComment // CDATA or Comment
        case '?'    => nextch() ; xProcInstr                            // PI
        case _      => element                                          // child node
      }

      ts append toAppend
      false
    }

    def content: Buffer[Tree] = {
      val ts = new ArrayBuffer[Tree]
      while (true) {
        if (xEmbeddedBlock)
          ts append xEmbeddedExpr
        else {
          tmppos = Span(curOffset)
          ch match {
            // end tag, cdata, comment, pi or child node
            case '<'  => nextch() ; if (content_LT(ts)) return ts
            // either the character '{' or an embedded scala block }
            case '{'  => content_BRACE(tmppos, ts)  // }
            // EntityRef or CharRef
            case '&'  => content_AMP(ts)
            case SU   => return ts
            // text content - here xEmbeddedBlock might be true
            case _    => appendText(tmppos, ts, xText)
          }
        }
      }
      unreachable
    }

    /** '<' element ::= xmlTag1 '>'  { xmlExpr | '{' simpleExpr '}' } ETag
     *                | xmlTag1 '/' '>'
     */
    def element: Tree = {
      val start = curOffset
      val (qname, attrMap) = xTag(())
      if (ch == '/') { // empty element
        xToken("/>")
        handle.element(Span(start, curOffset, start), qname, attrMap, true, new ListBuffer[Tree])
      }
      else { // handle content
        xToken('>')
        if (qname == "xml:unparsed")
          return xUnparsed

        debugLastStartElement = (start, qname) :: debugLastStartElement
        val ts = content
        xEndTag(qname)
        debugLastStartElement = debugLastStartElement.tail
        val span = Span(start, curOffset, start)
        qname match {
          case "xml:group" => handle.group(span, ts)
          case _ => handle.element(span, qname, attrMap, false, ts)
        }
      }
    }

    /** parse character data.
     *  precondition: xEmbeddedBlock == false (we are not in a scala block)
     */
    private def xText: String = {
      assert(!xEmbeddedBlock, "internal error: encountered embedded block")
      val buf = new StringBuilder
      def done = buf.toString

      while (ch != SU) {
        if (ch == '}') {
          if (charComingAfter(nextch()) == '}') nextch()
          else errorBraces()
        }

        buf append ch
        nextch()
        if (xCheckEmbeddedBlock || ch == '<' ||  ch == '&')
          return done
      }
      done
    }

    /** Some try/catch/finally logic used by xLiteral and xLiteralPattern.  */
    inline private def xLiteralCommon(f: () => Tree, ifTruncated: String => Unit): Tree = {
      assert(parser.in.token == Tokens.XMLSTART)
      val saved = parser.in.newTokenData
      saved.copyFrom(parser.in)
      var output: Tree = null.asInstanceOf[Tree]
      try output = f()
      catch {
        case c @ TruncatedXMLControl  =>
          ifTruncated(c.getMessage)
        case c @ (MissingEndTagControl | ConfusedAboutBracesControl) =>
          parser.syntaxError(em"${c.getMessage}$debugLastElem>", debugLastPos)
        case _: ArrayIndexOutOfBoundsException =>
          parser.syntaxError(em"missing end tag in XML literal for <$debugLastElem>", debugLastPos)
      }
      finally parser.in.resume(saved)

      if (output == null)
        parser.errorTermTree(parser.in.offset)
      else
        output
    }

    /** Use a lookahead parser to run speculative body, and return the first char afterward. */
    private def charComingAfter(body: => Unit): Char = {
      try {
        input = input.lookaheadReader()
        body
        ch
      }
      finally input = parser.in
    }

    /** xLiteral = element { element }
     *  @return Scala representation of this xml literal
     */
    def xLiteral: Tree = xLiteralCommon(
      () => {
        input = parser.in
        handle.isPattern = false

        val ts = new ArrayBuffer[Tree]
        val start = curOffset
        tmppos = Span(curOffset)    // Iuli: added this line, as it seems content_LT uses tmppos when creating trees
        content_LT(ts)

        // parse more XML?
        if (charComingAfter(xSpaceOpt()) == '<') {
          while {
            xSpaceOpt()
            nextch()
            ts.append(element)
            charComingAfter(xSpaceOpt()) == '<'
          } do ()
          handle.makeXMLseq(Span(start, curOffset, start), ts)
        }
        else {
          assert(ts.length == 1, "Require one tree")
          ts(0)
        }
      },
      msg => parser.incompleteInputError(msg.toMessage)
    )

    /** @see xmlPattern. resynchronizes after successful parse
     *  @return this xml pattern
     */
    def xLiteralPattern: Tree = xLiteralCommon(
      () => {
        input = parser.in
        saving[Boolean, Tree](handle.isPattern, handle.isPattern = _) {
          handle.isPattern = true
          val tree = xPattern
          xSpaceOpt()
          tree
        }
      },
      msg => parser.syntaxError(msg.toMessage, curOffset)
    )

    def escapeToScala[A](op: => A, kind: String): A = {
      xEmbeddedBlock = false
      val res = saving(parser.in.currentRegion, parser.in.currentRegion = _) {
        val lbrace = parser.in.newTokenData
        lbrace.token = LBRACE
        lbrace.offset = parser.in.charOffset - 1
        lbrace.lastOffset = parser.in.lastOffset
        lbrace.lineOffset = parser.in.lineOffset
        parser.in.resume(lbrace)
        op
      }
      if (parser.in.token != RBRACE)
        reportSyntaxError(" expected end of Scala " + kind)

      res
    }

    def xEmbeddedExpr: Tree = escapeToScala(parser.block(), "block")

    /** xScalaPatterns  ::= patterns
     */
    def xScalaPatterns: List[Tree] = escapeToScala(parser.patterns(), "pattern")

    def reportSyntaxError(offset: Int, str: String): Unit = parser.syntaxError(str.toMessage, offset)
    def reportSyntaxError(str: String): Unit = {
      reportSyntaxError(curOffset, "in XML literal: " + str)
      nextch()
    }

    /** '<' xPattern  ::= Name [S] { xmlPattern | '{' pattern3 '}' } ETag
     *                  | Name [S] '/' '>'
     */
    def xPattern: Tree = {
      var start = curOffset
      val qname = xName
      debugLastStartElement = (start, qname) :: debugLastStartElement
      xSpaceOpt()

      val ts = new ArrayBuffer[Tree]

      val isEmptyTag = ch == '/'
      if (isEmptyTag) nextch()
      xToken('>')

      if (!isEmptyTag) {
        // recurses until it hits a termination condition, then returns
        def doPattern: Boolean = {
          val start1 = curOffset
          if (xEmbeddedBlock) ts ++= xScalaPatterns
          else ch match {
            case '<'  => // tag
              nextch()
              if (ch != '/') ts append xPattern   // child
              else return false                   // terminate

            case '{'  => // embedded Scala patterns
              while (ch == '{') {
                nextch()
                ts ++= xScalaPatterns
              }
              assert(!xEmbeddedBlock, "problem with embedded block")

            case SU   =>
              throw TruncatedXMLControl

            case _    => // text
              appendText(Span(start1, curOffset, start1), ts, xText)
              // here xEmbeddedBlock might be true:
              // if (xEmbeddedBlock) throw new ApplicationError("after:" + text); // assert
          }
          true
        }

        while (doPattern) { }  // call until false
        xEndTag(qname)
        debugLastStartElement = debugLastStartElement.tail
      }

      handle.makeXMLpat(Span(start, curOffset, start), qname, ts)
    }
  } /* class MarkupParser */
}<|MERGE_RESOLUTION|>--- conflicted
+++ resolved
@@ -14,11 +14,7 @@
 import util.Spans._
 import core._
 import Constants._
-<<<<<<< HEAD
-import Decorators.toMessage
-=======
 import Decorators.{em, toMessage}
->>>>>>> d6cc1010
 import util.SourceFile
 import Utility._
 
