package dotty.tools
package dotc
package parsing

import collection.immutable.BitSet
import core.Decorators._

abstract class TokensCommon {
  def maxToken: Int

  type Token = Int
  type TokenSet = BitSet

  def tokenRange(lo: Int, hi: Int): TokenSet = BitSet(lo to hi: _*)

  def showTokenDetailed(token: Int) = debugString(token)

  def showToken(token: Int) = {
    val str = tokenString(token)
    if (isKeyword(token)) s"'$str'" else str
  }

  val tokenString, debugString = new Array[String](maxToken + 1)

  def enter(token: Int, str: String, debugStr: String = ""): Unit = {
    assert(tokenString(token) == null)
    tokenString(token) = str
    debugString(token) = if (debugStr.isEmpty) str else debugStr
  }

  /** special tokens */
  final val EMPTY = 0;             enter(EMPTY, "<empty>") // a missing token, used in lookahead
  final val ERROR = 1;             enter(ERROR, "erroneous token") // an erroneous token
  final val EOF = 2;               enter(EOF, "eof")

  /** literals */
  final val CHARLIT = 3;           enter(CHARLIT, "character literal")
  final val INTLIT = 4;            enter(INTLIT, "integer literal")
  final val LONGLIT = 5;           enter(LONGLIT, "long literal")
  final val FLOATLIT = 6;          enter(FLOATLIT, "float literal")
  final val DOUBLELIT = 7;         enter(DOUBLELIT, "double literal")
  final val STRINGLIT = 8;         enter(STRINGLIT, "string literal")
  final val STRINGPART = 9;        enter(STRINGPART, "string literal", "string literal part")
  //final val INTERPOLATIONID = 10;  enter(INTERPOLATIONID, "string interpolator")
  //final val SYMBOLLIT = 11;        enter(SYMBOLLIT, "symbol literal") // TODO: deprecate

  /** identifiers */
  final val IDENTIFIER = 12;       enter(IDENTIFIER, "identifier")
  //final val BACKQUOTED_IDENT = 13; enter(BACKQUOTED_IDENT, "identifier", "backquoted ident")

  /** alphabetic keywords */
  final val IF = 20;               enter(IF, "if")
  final val FOR = 21;              enter(FOR, "for")
  final val ELSE = 22;             enter(ELSE, "else")
  final val THIS = 23;             enter(THIS, "this")
  final val NULL = 24;             enter(NULL, "null")
  final val NEW = 25;              enter(NEW, "new")
  //final val WITH = 26;             enter(WITH, "with")
  final val SUPER = 27;            enter(SUPER, "super")
  //final val CASE = 28;             enter(CASE, "case")
  //final val CASECLASS = 29;        enter(CASECLASS, "case class")
  //final val CASEOBJECT = 30;       enter(CASEOBJECT, "case object")
  //final val VAL = 31;              enter(VAL, "val")
  final val ABSTRACT = 32;         enter(ABSTRACT, "abstract")
  final val FINAL = 33;            enter(FINAL, "final")
  final val PRIVATE = 34;          enter(PRIVATE, "private")
  final val PROTECTED = 35;        enter(PROTECTED, "protected")
  final val OVERRIDE = 36;         enter(OVERRIDE, "override")
  //final val IMPLICIT = 37;         enter(IMPLICIT, "implicit")
  //final val VAR = 38;              enter(VAR, "var")
  //final val DEF = 39;              enter(DEF, "def")
  //final val TYPE = 40;             enter(TYPE, "type")
  final val EXTENDS = 41;          enter(EXTENDS, "extends")
  final val TRUE = 42;             enter(TRUE, "true")
  final val FALSE = 43;            enter(FALSE, "false")
  //final val OBJECT = 44;           enter(OBJECT, "object")
  final val CLASS = 45;            enter(CLASS, "class")
  final val IMPORT = 46;           enter(IMPORT, "import")
  final val PACKAGE = 47;          enter(PACKAGE, "package")
  //final val YIELD = 48;            enter(YIELD, "yield")
  final val DO = 49;               enter(DO, "do")
  //final val TRAIT = 50;            enter(TRAIT, "trait")
  //final val SEALED = 51;           enter(SEALED, "sealed")
  final val THROW = 52;            enter(THROW, "throw")
  final val TRY = 53;              enter(TRY, "try")
  final val CATCH = 54;            enter(CATCH, "catch")
  final val FINALLY = 55;          enter(FINALLY, "finally")
  final val WHILE = 56;            enter(WHILE, "while")
  final val RETURN = 57;           enter(RETURN, "return")
  //final val MATCH = 58;            enter(MATCH, "match")
  //final val LAZY = 59;             enter(LAZY, "lazy")
  //final val THEN = 60;             enter(THEN, "then")
  //final val FORSOME = 61;          enter(FORSOME, "forSome") // TODO: deprecate
  //final val REWRITE = 62;          enter(REWRITE, "rewrite")
  //final val TRANSPARENT = 63;      enter(TRANSPARENT, "transparent")
  //final val ENUM = 64;             enter(ENUM, "enum")
  //final val ERASED = 65;           enter(ERASED, "erased")

  /** special symbols */
  final val COMMA = 70;            enter(COMMA, "','")
  final val SEMI = 71;             enter(SEMI, "';'")
  final val DOT = 72;              enter(DOT, "'.'")
  //final val NEWLINE = 78;          enter(NEWLINE, "end of statement", "new line")
  //final val NEWLINES = 79;         enter(NEWLINES, "end of statement", "new lines")

  /** special keywords */
  //final val USCORE = 73;           enter(USCORE, "_")
  final val COLON = 74;            enter(COLON, ":")
  final val EQUALS = 75;           enter(EQUALS, "=")
  //final val LARROW = 76;           enter(LARROW, "<-")
  //final val ARROW = 77;            enter(ARROW, "=>")
  //final val SUBTYPE = 80;          enter(SUBTYPE, "<:")
  //final val SUPERTYPE = 81;        enter(SUPERTYPE, ">:")
  //final val HASH = 82;             enter(HASH, "#")
  final val AT = 83;               enter(AT, "@")
  //final val VIEWBOUND = 84;        enter(VIEWBOUND, "<%") // TODO: deprecate

  val keywords: TokenSet

  def isKeyword(token: Token): Boolean = keywords contains token

  /** parentheses */
  final val LPAREN = 90;           enter(LPAREN, "'('")
  final val RPAREN = 91;           enter(RPAREN, "')'")
  final val LBRACKET = 92;         enter(LBRACKET, "'['")
  final val RBRACKET = 93;         enter(RBRACKET, "']'")
  final val LBRACE = 94;           enter(LBRACE, "'{'")
  final val RBRACE = 95;           enter(RBRACE, "'}'")

  final val firstParen = LPAREN
  final val lastParen = RBRACE

  def buildKeywordArray(keywords: TokenSet) = {
    def start(tok: Token) = tokenString(tok).toTermName.asSimpleName.start
    def sourceKeywords = keywords.toList.filter { (kw: Token) =>
      val ts = tokenString(kw)
      (ts != null) && !ts.contains(' ')
    }

    val lastKeywordStart = sourceKeywords.map(start).max

    val arr = Array.fill(lastKeywordStart + 1)(IDENTIFIER)
    for (kw <- sourceKeywords) arr(start(kw)) = kw
    (lastKeywordStart, arr)
  }
}

object Tokens extends TokensCommon {
  final val minToken = EMPTY
  final def maxToken = XMLSTART

  final val INTERPOLATIONID = 10;  enter(INTERPOLATIONID, "string interpolator")
  final val SYMBOLLIT = 11;        enter(SYMBOLLIT, "symbol literal") // TODO: deprecate

  final val BACKQUOTED_IDENT = 13; enter(BACKQUOTED_IDENT, "identifier", "backquoted ident")

  final val identifierTokens = BitSet(IDENTIFIER, BACKQUOTED_IDENT)

  def isIdentifier(token : Int) =
    token >= IDENTIFIER && token <= BACKQUOTED_IDENT

  /** alphabetic keywords */
  final val WITH = 26;             enter(WITH, "with")
  final val CASE = 28;             enter(CASE, "case")
  final val CASECLASS = 29;        enter(CASECLASS, "case class")
  final val CASEOBJECT = 30;       enter(CASEOBJECT, "case object")
  final val VAL = 31;              enter(VAL, "val")
  final val IMPLICIT = 37;         enter(IMPLICIT, "implicit")
  final val VAR = 38;              enter(VAR, "var")
  final val DEF = 39;              enter(DEF, "def")
  final val TYPE = 40;             enter(TYPE, "type")
  final val OBJECT = 44;           enter(OBJECT, "object")
  final val YIELD = 48;            enter(YIELD, "yield")
  final val TRAIT = 50;            enter(TRAIT, "trait")
  final val SEALED = 51;           enter(SEALED, "sealed")
  final val MATCH = 58;            enter(MATCH, "match")
  final val LAZY = 59;             enter(LAZY, "lazy")
  final val THEN = 60;             enter(THEN, "then")
  final val FORSOME = 61;          enter(FORSOME, "forSome") // TODO: deprecate
<<<<<<< HEAD
  final val TRANSPARENT = 62;      enter(TRANSPARENT, "transparent")
  final val ENUM = 63;             enter(ENUM, "enum")
  final val ERASED = 64;           enter(ERASED, "erased")
  final val DEPENDENT = 65;        enter(DEPENDENT, "dependent")
=======
  final val REWRITE = 62;          enter(REWRITE, "rewrite")
  final val TRANSPARENT = 63;      enter(TRANSPARENT, "transparent")
  final val ENUM = 64;             enter(ENUM, "enum")
  final val ERASED = 65;           enter(ERASED, "erased")
>>>>>>> 45ef4467

  /** special symbols */
  final val NEWLINE = 78;          enter(NEWLINE, "end of statement", "new line")
  final val NEWLINES = 79;         enter(NEWLINES, "end of statement", "new lines")

  /** special keywords */
  final val USCORE = 73;           enter(USCORE, "_")
  final val LARROW = 76;           enter(LARROW, "<-")
  final val ARROW = 77;            enter(ARROW, "=>")
  final val SUBTYPE = 80;          enter(SUBTYPE, "<:")
  final val SUPERTYPE = 81;        enter(SUPERTYPE, ">:")
  final val HASH = 82;             enter(HASH, "#")
  final val VIEWBOUND = 84;        enter(VIEWBOUND, "<%") // TODO: deprecate
  final val QPAREN = 85;           enter(QPAREN, "'(")
  final val QBRACE = 86;           enter(QBRACE, "'{")
  final val QBRACKET = 87;         enter(QBRACKET, "'[")

  /** XML mode */
  final val XMLSTART = 96;         enter(XMLSTART, "$XMLSTART$<") // TODO: deprecate

  final val alphaKeywords = tokenRange(IF, DEPENDENT)
  final val symbolicKeywords = tokenRange(USCORE, VIEWBOUND)
  final val symbolicTokens = tokenRange(COMMA, VIEWBOUND)
  final val keywords = alphaKeywords | symbolicKeywords

  final val allTokens = tokenRange(minToken, maxToken)

  final val simpleLiteralTokens = tokenRange(CHARLIT, STRINGLIT) | BitSet(TRUE, FALSE, SYMBOLLIT)
  final val literalTokens = simpleLiteralTokens | BitSet(INTERPOLATIONID, NULL)

  final val atomicExprTokens = literalTokens | identifierTokens | BitSet(
    USCORE, NULL, THIS, SUPER, TRUE, FALSE, RETURN, XMLSTART)

  final val canStartExpressionTokens = atomicExprTokens | BitSet(
    LBRACE, LPAREN, QBRACE, QPAREN, IF, DO, WHILE, FOR, NEW, TRY, THROW, REWRITE)

  final val canStartTypeTokens = literalTokens | identifierTokens | BitSet(
    THIS, SUPER, USCORE, LPAREN, AT)

  final val canStartBindingTokens = identifierTokens | BitSet(USCORE, LPAREN)

  final val templateIntroTokens = BitSet(CLASS, TRAIT, OBJECT, ENUM, CASECLASS, CASEOBJECT)

  final val dclIntroTokens = BitSet(DEF, VAL, VAR, TYPE)

  final val defIntroTokens = templateIntroTokens | dclIntroTokens

  final val localModifierTokens = BitSet(
<<<<<<< HEAD
    ABSTRACT, FINAL, SEALED, IMPLICIT, TRANSPARENT, LAZY, ERASED, DEPENDENT)
=======
    ABSTRACT, FINAL, SEALED, IMPLICIT, REWRITE, TRANSPARENT, LAZY, ERASED)
>>>>>>> 45ef4467

  final val accessModifierTokens = BitSet(
    PRIVATE, PROTECTED)

  final val modifierTokens = localModifierTokens | accessModifierTokens | BitSet(
    OVERRIDE)

  final val modifierTokensOrCase = modifierTokens | BitSet(CASE)

  /** Is token only legal as start of statement (eof also included)? */
  final val mustStartStatTokens = defIntroTokens | (modifierTokens - REWRITE) | BitSet(
    IMPORT, PACKAGE)

  final val canStartStatTokens = canStartExpressionTokens | mustStartStatTokens | BitSet(
    AT, CASE)

  final val canEndStatTokens = atomicExprTokens | BitSet(
    TYPE, RPAREN, RBRACE, RBRACKET)

  final val numericLitTokens = BitSet(INTLIT, LONGLIT, FLOATLIT, DOUBLELIT)
}<|MERGE_RESOLUTION|>--- conflicted
+++ resolved
@@ -177,17 +177,11 @@
   final val LAZY = 59;             enter(LAZY, "lazy")
   final val THEN = 60;             enter(THEN, "then")
   final val FORSOME = 61;          enter(FORSOME, "forSome") // TODO: deprecate
-<<<<<<< HEAD
-  final val TRANSPARENT = 62;      enter(TRANSPARENT, "transparent")
-  final val ENUM = 63;             enter(ENUM, "enum")
-  final val ERASED = 64;           enter(ERASED, "erased")
-  final val DEPENDENT = 65;        enter(DEPENDENT, "dependent")
-=======
   final val REWRITE = 62;          enter(REWRITE, "rewrite")
   final val TRANSPARENT = 63;      enter(TRANSPARENT, "transparent")
   final val ENUM = 64;             enter(ENUM, "enum")
   final val ERASED = 65;           enter(ERASED, "erased")
->>>>>>> 45ef4467
+  final val DEPENDENT = 66;        enter(DEPENDENT, "dependent")
 
   /** special symbols */
   final val NEWLINE = 78;          enter(NEWLINE, "end of statement", "new line")
@@ -236,11 +230,7 @@
   final val defIntroTokens = templateIntroTokens | dclIntroTokens
 
   final val localModifierTokens = BitSet(
-<<<<<<< HEAD
-    ABSTRACT, FINAL, SEALED, IMPLICIT, TRANSPARENT, LAZY, ERASED, DEPENDENT)
-=======
-    ABSTRACT, FINAL, SEALED, IMPLICIT, REWRITE, TRANSPARENT, LAZY, ERASED)
->>>>>>> 45ef4467
+    ABSTRACT, FINAL, SEALED, IMPLICIT, REWRITE, TRANSPARENT, LAZY, ERASED, DEPENDENT)
 
   final val accessModifierTokens = BitSet(
     PRIVATE, PROTECTED)
