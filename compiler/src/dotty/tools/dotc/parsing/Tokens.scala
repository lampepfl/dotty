package dotty.tools
package dotc
package parsing

import collection.immutable.BitSet
import core.Decorators._

abstract class TokensCommon {
  def maxToken: Int

  type Token = Int
  type TokenSet = BitSet

  def tokenRange(lo: Int, hi: Int): TokenSet = BitSet(lo to hi: _*)

  def showTokenDetailed(token: Int) = debugString(token)

  def showToken(token: Int) = {
    val str = tokenString(token)
    if (isKeyword(token)) s"'$str'" else str
  }

  val tokenString, debugString = new Array[String](maxToken + 1)

  def enter(token: Int, str: String, debugStr: String = ""): Unit = {
    assert(tokenString(token) == null)
    tokenString(token) = str
    debugString(token) = if (debugStr.isEmpty) str else debugStr
  }

  /** special tokens */
  final val EMPTY = 0;             enter(EMPTY, "<empty>") // a missing token, used in lookahead
  final val ERROR = 1;             enter(ERROR, "erroneous token") // an erroneous token
  final val EOF = 2;               enter(EOF, "eof")

  /** literals */
  final val CHARLIT = 3;           enter(CHARLIT, "character literal")
  final val INTLIT = 4;            enter(INTLIT, "integer literal")
  final val LONGLIT = 5;           enter(LONGLIT, "long literal")
  final val FLOATLIT = 6;          enter(FLOATLIT, "float literal")
  final val DOUBLELIT = 7;         enter(DOUBLELIT, "double literal")
  final val STRINGLIT = 8;         enter(STRINGLIT, "string literal")
  final val STRINGPART = 9;        enter(STRINGPART, "string literal", "string literal part")
  //final val INTERPOLATIONID = 10;  enter(INTERPOLATIONID, "string interpolator")
  //final val SYMBOLLIT = 11;        enter(SYMBOLLIT, "symbol literal") // TODO: deprecate

  /** identifiers */
  final val IDENTIFIER = 12;       enter(IDENTIFIER, "identifier")
  //final val BACKQUOTED_IDENT = 13; enter(BACKQUOTED_IDENT, "identifier", "backquoted ident")

  /** alphabetic keywords */
  final val IF = 20;               enter(IF, "if")
  final val FOR = 21;              enter(FOR, "for")
  final val ELSE = 22;             enter(ELSE, "else")
  final val THIS = 23;             enter(THIS, "this")
  final val NULL = 24;             enter(NULL, "null")
  final val NEW = 25;              enter(NEW, "new")
  //final val WITH = 26;             enter(WITH, "with")
  final val SUPER = 27;            enter(SUPER, "super")
  //final val CASE = 28;             enter(CASE, "case")
  //final val CASECLASS = 29;        enter(CASECLASS, "case class")
  //final val CASEOBJECT = 30;       enter(CASEOBJECT, "case object")
  //final val VAL = 31;              enter(VAL, "val")
  final val ABSTRACT = 32;         enter(ABSTRACT, "abstract")
  final val FINAL = 33;            enter(FINAL, "final")
  final val PRIVATE = 34;          enter(PRIVATE, "private")
  final val PROTECTED = 35;        enter(PROTECTED, "protected")
  final val OVERRIDE = 36;         enter(OVERRIDE, "override")
  //final val IMPLICIT = 37;         enter(IMPLICIT, "implicit")
  //final val VAR = 38;              enter(VAR, "var")
  //final val DEF = 39;              enter(DEF, "def")
  //final val TYPE = 40;             enter(TYPE, "type")
  final val EXTENDS = 41;          enter(EXTENDS, "extends")
  final val TRUE = 42;             enter(TRUE, "true")
  final val FALSE = 43;            enter(FALSE, "false")
  //final val OBJECT = 44;           enter(OBJECT, "object")
  final val CLASS = 45;            enter(CLASS, "class")
  final val IMPORT = 46;           enter(IMPORT, "import")
  final val PACKAGE = 47;          enter(PACKAGE, "package")
  //final val YIELD = 48;            enter(YIELD, "yield")
  final val DO = 49;               enter(DO, "do")
  //final val TRAIT = 50;            enter(TRAIT, "trait")
  //final val SEALED = 51;           enter(SEALED, "sealed")
  final val THROW = 52;            enter(THROW, "throw")
  final val TRY = 53;              enter(TRY, "try")
  final val CATCH = 54;            enter(CATCH, "catch")
  final val FINALLY = 55;          enter(FINALLY, "finally")
  final val WHILE = 56;            enter(WHILE, "while")
  final val RETURN = 57;           enter(RETURN, "return")
  //final val MATCH = 58;            enter(MATCH, "match")
  //final val LAZY = 59;             enter(LAZY, "lazy")
  //final val THEN = 60;             enter(THEN, "then")
  //final val FORSOME = 61;          enter(FORSOME, "forSome") // TODO: deprecate
  //final val ENUM = 62;             enter(ENUM, "enum")
  //final val ERASED = 63;           enter(ERASED, "erased")

  /** special symbols */
  final val COMMA = 70;            enter(COMMA, "','")
  final val SEMI = 71;             enter(SEMI, "';'")
  final val DOT = 72;              enter(DOT, "'.'")
  //final val NEWLINE = 78;          enter(NEWLINE, "end of statement", "new line")
  //final val NEWLINES = 79;         enter(NEWLINES, "end of statement", "new lines")

  /** special keywords */
  //final val USCORE = 73;           enter(USCORE, "_")
  final val COLON = 74;            enter(COLON, ":")
  final val EQUALS = 75;           enter(EQUALS, "=")
  //final val LARROW = 76;           enter(LARROW, "<-")
  //final val ARROW = 77;            enter(ARROW, "=>")
  //final val SUBTYPE = 80;          enter(SUBTYPE, "<:")
  //final val SUPERTYPE = 81;        enter(SUPERTYPE, ">:")
  //final val HASH = 82;             enter(HASH, "#")
  final val AT = 83;               enter(AT, "@")
  //final val VIEWBOUND = 84;        enter(VIEWBOUND, "<%") // TODO: deprecate

  val keywords: TokenSet

  def isKeyword(token: Token): Boolean = keywords contains token

  /** parentheses */
  final val LPAREN = 90;           enter(LPAREN, "'('")
  final val RPAREN = 91;           enter(RPAREN, "')'")
  final val LBRACKET = 92;         enter(LBRACKET, "'['")
  final val RBRACKET = 93;         enter(RBRACKET, "']'")
  final val LBRACE = 94;           enter(LBRACE, "'{'")
  final val RBRACE = 95;           enter(RBRACE, "'}'")

  final val firstParen = LPAREN
  final val lastParen = RBRACE

  def buildKeywordArray(keywords: TokenSet) = {
    def start(tok: Token) = tokenString(tok).toTermName.asSimpleName.start
    def sourceKeywords = keywords.toList.filter { (kw: Token) =>
      val ts = tokenString(kw)
      (ts != null) && !ts.contains(' ')
    }

    val lastKeywordStart = sourceKeywords.map(start).max

    val arr = Array.fill(lastKeywordStart + 1)(IDENTIFIER)
    for (kw <- sourceKeywords) arr(start(kw)) = kw
    (lastKeywordStart, arr)
  }
}

object Tokens extends TokensCommon {
  final val minToken = EMPTY
  final def maxToken = XMLSTART

  final val INTERPOLATIONID = 10;  enter(INTERPOLATIONID, "string interpolator")
  final val SYMBOLLIT = 11;        enter(SYMBOLLIT, "symbol literal") // TODO: deprecate

  final val BACKQUOTED_IDENT = 13; enter(BACKQUOTED_IDENT, "identifier", "backquoted ident")

  final val identifierTokens = BitSet(IDENTIFIER, BACKQUOTED_IDENT)

  def isIdentifier(token : Int) =
    token >= IDENTIFIER && token <= BACKQUOTED_IDENT

  /** alphabetic keywords */
  final val WITH = 26;             enter(WITH, "with")
  final val CASE = 28;             enter(CASE, "case")
  final val CASECLASS = 29;        enter(CASECLASS, "case class")
  final val CASEOBJECT = 30;       enter(CASEOBJECT, "case object")
  final val VAL = 31;              enter(VAL, "val")
  final val IMPLICIT = 37;         enter(IMPLICIT, "implicit")
  final val VAR = 38;              enter(VAR, "var")
  final val DEF = 39;              enter(DEF, "def")
  final val TYPE = 40;             enter(TYPE, "type")
  final val OBJECT = 44;           enter(OBJECT, "object")
  final val YIELD = 48;            enter(YIELD, "yield")
  final val TRAIT = 50;            enter(TRAIT, "trait")
  final val SEALED = 51;           enter(SEALED, "sealed")
  final val MATCH = 58;            enter(MATCH, "match")
  final val LAZY = 59;             enter(LAZY, "lazy")
  final val THEN = 60;             enter(THEN, "then")
  final val FORSOME = 61;          enter(FORSOME, "forSome") // TODO: deprecate
<<<<<<< HEAD
  final val REWRITE = 62;          enter(REWRITE, "rewrite")
  final val TRANSPARENT = 63;      enter(TRANSPARENT, "transparent")
  final val ENUM = 64;             enter(ENUM, "enum")
  final val ERASED = 65;           enter(ERASED, "erased")
  final val DEPENDENT = 66;        enter(DEPENDENT, "dependent")
=======
  final val ENUM = 62;             enter(ENUM, "enum")
  final val ERASED = 63;           enter(ERASED, "erased")
>>>>>>> a0b429bb

  /** special symbols */
  final val NEWLINE = 78;          enter(NEWLINE, "end of statement", "new line")
  final val NEWLINES = 79;         enter(NEWLINES, "end of statement", "new lines")

  /** special keywords */
  final val USCORE = 73;           enter(USCORE, "_")
  final val LARROW = 76;           enter(LARROW, "<-")
  final val ARROW = 77;            enter(ARROW, "=>")
  final val SUBTYPE = 80;          enter(SUBTYPE, "<:")
  final val SUPERTYPE = 81;        enter(SUPERTYPE, ">:")
  final val HASH = 82;             enter(HASH, "#")
  final val VIEWBOUND = 84;        enter(VIEWBOUND, "<%") // TODO: deprecate
  final val QPAREN = 85;           enter(QPAREN, "'(")
  final val QBRACE = 86;           enter(QBRACE, "'{")
  final val QBRACKET = 87;         enter(QBRACKET, "'[")

  /** XML mode */
  final val XMLSTART = 96;         enter(XMLSTART, "$XMLSTART$<") // TODO: deprecate

  final val alphaKeywords = tokenRange(IF, DEPENDENT)
  final val symbolicKeywords = tokenRange(USCORE, VIEWBOUND)
  final val symbolicTokens = tokenRange(COMMA, VIEWBOUND)
  final val keywords = alphaKeywords | symbolicKeywords

  final val allTokens = tokenRange(minToken, maxToken)

  final val simpleLiteralTokens = tokenRange(CHARLIT, STRINGLIT) | BitSet(TRUE, FALSE, SYMBOLLIT)
  final val literalTokens = simpleLiteralTokens | BitSet(INTERPOLATIONID, NULL)

  final val atomicExprTokens = literalTokens | identifierTokens | BitSet(
    USCORE, NULL, THIS, SUPER, TRUE, FALSE, RETURN, XMLSTART)

  final val canStartExpressionTokens = atomicExprTokens | BitSet(
    LBRACE, LPAREN, QBRACE, QPAREN, IF, DO, WHILE, FOR, NEW, TRY, THROW)

  final val canStartTypeTokens = literalTokens | identifierTokens | BitSet(
    THIS, SUPER, USCORE, LPAREN, AT)

  final val canStartBindingTokens = identifierTokens | BitSet(USCORE, LPAREN)

  final val templateIntroTokens = BitSet(CLASS, TRAIT, OBJECT, ENUM, CASECLASS, CASEOBJECT)

  final val dclIntroTokens = BitSet(DEF, VAL, VAR, TYPE)

  final val defIntroTokens = templateIntroTokens | dclIntroTokens

  final val localModifierTokens = BitSet(
<<<<<<< HEAD
    ABSTRACT, FINAL, SEALED, IMPLICIT, REWRITE, TRANSPARENT, LAZY, ERASED, DEPENDENT)
=======
    ABSTRACT, FINAL, SEALED, IMPLICIT, LAZY, ERASED)
>>>>>>> a0b429bb

  final val accessModifierTokens = BitSet(
    PRIVATE, PROTECTED)

  final val modifierTokens = localModifierTokens | accessModifierTokens | BitSet(
    OVERRIDE)

  final val modifierTokensOrCase = modifierTokens | BitSet(CASE)

  /** Is token only legal as start of statement (eof also included)? */
  final val mustStartStatTokens = defIntroTokens | modifierTokens | BitSet(IMPORT, PACKAGE)

  final val canStartStatTokens = canStartExpressionTokens | mustStartStatTokens | BitSet(
    AT, CASE)

  final val canEndStatTokens = atomicExprTokens | BitSet(
    TYPE, RPAREN, RBRACE, RBRACKET)

  final val numericLitTokens = BitSet(INTLIT, LONGLIT, FLOATLIT, DOUBLELIT)
}<|MERGE_RESOLUTION|>--- conflicted
+++ resolved
@@ -175,16 +175,9 @@
   final val LAZY = 59;             enter(LAZY, "lazy")
   final val THEN = 60;             enter(THEN, "then")
   final val FORSOME = 61;          enter(FORSOME, "forSome") // TODO: deprecate
-<<<<<<< HEAD
-  final val REWRITE = 62;          enter(REWRITE, "rewrite")
-  final val TRANSPARENT = 63;      enter(TRANSPARENT, "transparent")
-  final val ENUM = 64;             enter(ENUM, "enum")
-  final val ERASED = 65;           enter(ERASED, "erased")
-  final val DEPENDENT = 66;        enter(DEPENDENT, "dependent")
-=======
   final val ENUM = 62;             enter(ENUM, "enum")
   final val ERASED = 63;           enter(ERASED, "erased")
->>>>>>> a0b429bb
+  final val DEPENDENT = 64;        enter(DEPENDENT, "dependent")
 
   /** special symbols */
   final val NEWLINE = 78;          enter(NEWLINE, "end of statement", "new line")
@@ -233,11 +226,7 @@
   final val defIntroTokens = templateIntroTokens | dclIntroTokens
 
   final val localModifierTokens = BitSet(
-<<<<<<< HEAD
-    ABSTRACT, FINAL, SEALED, IMPLICIT, REWRITE, TRANSPARENT, LAZY, ERASED, DEPENDENT)
-=======
-    ABSTRACT, FINAL, SEALED, IMPLICIT, LAZY, ERASED)
->>>>>>> a0b429bb
+    ABSTRACT, FINAL, SEALED, IMPLICIT, LAZY, ERASED, DEPENDENT)
 
   final val accessModifierTokens = BitSet(
     PRIVATE, PROTECTED)
