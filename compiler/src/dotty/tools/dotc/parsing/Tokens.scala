--- conflicted
+++ resolved
@@ -178,13 +178,10 @@
   final val FORSOME = 61;          enter(FORSOME, "forSome") // TODO: deprecate
   final val ENUM = 62;             enter(ENUM, "enum")
   final val ERASED = 63;           enter(ERASED, "erased")
-<<<<<<< HEAD
-  final val DEPENDENT = 64;        enter(DEPENDENT, "dependent")
-=======
   final val IMPLIED = 64;          enter(IMPLIED, "implied")
   final val GIVEN = 65;            enter(GIVEN, "given")
   final val MACRO = 66;            enter(MACRO, "macro") // TODO: remove
->>>>>>> 3185338f
+  final val DEPENDENT = 67;        enter(DEPENDENT, "dependent")
 
   /** special symbols */
   final val NEWLINE = 78;          enter(NEWLINE, "end of statement", "new line")
@@ -203,11 +200,7 @@
   /** XML mode */
   final val XMLSTART = 96;         enter(XMLSTART, "$XMLSTART$<") // TODO: deprecate
 
-<<<<<<< HEAD
   final val alphaKeywords: TokenSet = tokenRange(IF, DEPENDENT)
-=======
-  final val alphaKeywords: TokenSet = tokenRange(IF, MACRO)
->>>>>>> 3185338f
   final val symbolicKeywords: TokenSet = tokenRange(USCORE, VIEWBOUND)
   final val keywords: TokenSet = alphaKeywords | symbolicKeywords
 
@@ -234,13 +227,8 @@
 
   final val defIntroTokens: TokenSet = templateIntroTokens | dclIntroTokens
 
-<<<<<<< HEAD
-  final val localModifierTokens: BitSet = BitSet(
+  final val localModifierTokens: TokenSet = BitSet(
     ABSTRACT, FINAL, SEALED, IMPLICIT, LAZY, ERASED, DEPENDENT)
-=======
-  final val localModifierTokens: TokenSet = BitSet(
-    ABSTRACT, FINAL, SEALED, IMPLICIT, LAZY, ERASED)
->>>>>>> 3185338f
 
   final val accessModifierTokens: TokenSet = BitSet(
     PRIVATE, PROTECTED)
