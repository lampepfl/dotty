--- conflicted
+++ resolved
@@ -313,8 +313,6 @@
 
   @sharable object SingletonTypeProto extends SelectionProto(nme.WILDCARD, WildcardType, NoViewsAllowed, true, NoSpan)
 
-  @sharable object SingletonTypeProto extends SelectionProto(nme.WILDCARD, WildcardType, NoViewsAllowed, true)
-
   /** A prototype for selections in pattern constructors */
   class UnapplySelectionProto(name: Name, nameSpan: Span) extends SelectionProto(name, WildcardType, NoViewsAllowed, true, nameSpan)
 
@@ -388,11 +386,7 @@
 
     private def isUndefined(tp: Type): Boolean = tp.dealias match {
       case _: WildcardType => true
-<<<<<<< HEAD
-      case defn.FunctionOf(args, result, _) => args.exists(isUndefined) || isUndefined(result)
-=======
       case defn.FunctionNOf(args, result, _) => args.exists(isUndefined) || isUndefined(result)
->>>>>>> a92a4639
       case _ => false
     }
 
