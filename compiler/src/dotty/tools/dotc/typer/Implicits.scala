package dotty.tools
package dotc
package typer

import core._
import ast.{Trees, TreeTypeMap, untpd, tpd}
import util.Spans._
import util.Stats.{track, record, monitored}
import printing.{Showable, Printer}
import printing.Texts._
import Contexts._
import Types._
import Flags._
import TypeErasure.{erasure, hasStableErasure}
import Mode.ImplicitsEnabled
import NameOps._
import NameKinds.LazyImplicitName
import Symbols._
import Denotations._
import Types._
import Decorators._
import Names._
import StdNames._
import Constants._
import ProtoTypes._
import ErrorReporting._
import reporting.diagnostic.Message
import Inferencing.fullyDefinedType
import Trees._
import Hashable._
import util.{Property, SourceFile, NoSource}
import config.Config
import config.Printers.{implicits, implicitsDetailed}
import collection.mutable
import reporting.trace
import annotation.tailrec

import scala.annotation.internal.sharable

/** Implicit resolution */
object Implicits {
  import tpd._

  /** An implicit definition `implicitRef` that is visible under a different name, `alias`.
   *  Gets generated if an implicit ref is imported via a renaming import.
   */
  class RenamedImplicitRef(val underlyingRef: TermRef, val alias: TermName) extends ImplicitRef {
    def implicitName(implicit ctx: Context): TermName = alias
  }

  /** An eligible implicit candidate, consisting of an implicit reference and a nesting level */
  case class Candidate(implicitRef: ImplicitRef, kind: Candidate.Kind, level: Int) {
    def ref: TermRef = implicitRef.underlyingRef

    def isExtension = (kind & Candidate.Extension) != 0
    def isConversion = (kind & Candidate.Conversion) != 0
  }
  object Candidate {
    type Kind = Int
    final val None = 0
    final val Value = 1
    final val Conversion = 2
    final val Extension = 4
  }

  /** A common base class of contextual implicits and of-type implicits which
   *  represents a set of references to implicit definitions.
   */
  abstract class ImplicitRefs(initctx: Context) {
    implicit val ctx: Context =
      if (initctx == NoContext) initctx else initctx retractMode Mode.ImplicitsEnabled

    /** The nesting level of this context. Non-zero only in ContextialImplicits */
    def level: Int = 0

    /** The implicit references */
    def refs: List[ImplicitRef]

    private[this] var SingletonClass: ClassSymbol = null

    /** Widen type so that it is neither a singleton type nor a type that inherits from scala.Singleton. */
    private def widenSingleton(tp: Type)(implicit ctx: Context): Type = {
      if (SingletonClass == null) SingletonClass = defn.SingletonClass
      val wtp = tp.widenSingleton
      if (wtp.derivesFrom(SingletonClass)) defn.AnyType else wtp
    }

    /** Return those references in `refs` that are compatible with type `pt`. */
    protected def filterMatching(pt: Type)(implicit ctx: Context): List[Candidate] = track("filterMatching") {

      def candidateKind(ref: TermRef)(implicit ctx: Context): Candidate.Kind = /*trace(i"candidateKind $ref $pt")*/ {

        def viewCandidateKind(tpw: Type, argType: Type, resType: Type): Candidate.Kind = {

<<<<<<< HEAD
        def discardForValueType(tpw: Type): Boolean = tpw.stripMethodPrefix match {
          case tpw: MethodType => !tpw.isImplicitMethod
          case _ => false
=======
          def methodCandidateKind(mt: MethodType, approx: Boolean) =
            if (mt.isImplicitMethod)
              viewCandidateKind(normalize(mt, pt), argType, resType)
            else if (mt.paramInfos.lengthCompare(1) == 0 && {
                  var formal = widenSingleton(mt.paramInfos.head)
                  if (approx) formal = wildApprox(formal)
                  ctx.test(implicit ctx => argType relaxed_<:< formal.widenExpr)
                })
              Candidate.Conversion
            else
              Candidate.None

          tpw match {
            case mt: MethodType =>
              methodCandidateKind(mt, approx = false)
            case poly: PolyType =>
              // We do not need to call ProtoTypes#constrained on `poly` because
              // `candidateKind` is always called with mode TypevarsMissContext enabled.
              poly.resultType match {
                case mt: MethodType =>
                  methodCandidateKind(mt, approx = true)
                case rtp =>
                  viewCandidateKind(wildApprox(rtp), argType, resType)
              }
            case tpw: TermRef =>
              Candidate.Conversion | Candidate.Extension // can't discard overloaded refs
            case tpw =>
              // Only direct instances of Function1 and direct or indirect instances of <:< are eligible as views.
              // However, Predef.$conforms is not eligible, because it is a no-op.
              //
              // In principle, it would be cleanest if only implicit methods qualified
              // as implicit conversions. We could achieve that by having standard conversions like
              // this in Predef:
              //
              //    implicit def convertIfConforms[A, B](x: A)(implicit ev: A <:< B): B = ev(a)
              //    implicit def convertIfConverter[A, B](x: A)(implicit ev: Conversion[A, B]): B = ev(a)
              //
              // (Once `<:<` inherits from `Conversion` we only need the 2nd one.)
              // But clauses like this currently slow down implicit search a lot, because
              // they are eligible for all pairs of types, and therefore are tried too often.
              // We emulate instead these conversions directly in the search.
              // The reason for leaving out `Predef_conforms` is that we know it adds
              // nothing since it only relates subtype with supertype.
              //
              // We keep the old behavior under -language:Scala2.
              val isFunctionInS2 =
                ctx.scala2Mode && tpw.derivesFrom(defn.FunctionClass(1)) && ref.symbol != defn.Predef_conforms
              val isImplicitConversion = tpw.derivesFrom(defn.ConversionClass)
              val isConforms = // An implementation of <:< counts as a view, except that $conforms is always omitted
                  tpw.derivesFrom(defn.SubTypeClass) &&
                    (defn.isNewCollections || // In 2.13, the type of `$conforms` changed from `A <:< A` to `A => A`
                     ref.symbol != defn.Predef_conforms)
              val hasExtensions = resType match {
                case SelectionProto(name, _, _, _) =>
                  tpw.memberBasedOnFlags(name, required = ExtensionMethod).exists
                case _ => false
              }
              val conversionKind =
                if (isFunctionInS2 || isImplicitConversion || isConforms) Candidate.Conversion
                else Candidate.None
              val extensionKind =
                if (hasExtensions) Candidate.Extension
                else Candidate.None
              conversionKind | extensionKind
          }
>>>>>>> 3185338f
        }

        def valueTypeCandidateKind(tpw: Type): Candidate.Kind = tpw.stripPoly match {
          case tpw: MethodType =>
            if (tpw.isImplicitMethod) Candidate.Value else Candidate.None
          case _ =>
            Candidate.Value
        }

        /** Widen singleton arguments of implicit conversions to their underlying type.
         *  This is necessary so that they can be found eligible for the argument type.
         *  Note that we always take the underlying type of a singleton type as the argument
         *  type, so that we get a reasonable implicit cache hit ratio.
         */
        def adjustSingletonArg(tp: Type): Type = tp.widenSingleton match {
          case tp: PolyType =>
            val res = adjustSingletonArg(tp.resType)
            if (res `eq` tp.resType) tp else tp.derivedLambdaType(resType = res)
          case tp: MethodType =>
            tp.derivedLambdaType(paramInfos = tp.paramInfos.mapConserve(widenSingleton))
          case _ => tp
        }

        var ckind =
          if (!ref.symbol.isAccessibleFrom(ref.prefix)) Candidate.None
          else pt match {
            case pt: ViewProto =>
              viewCandidateKind(ref.widen, pt.argType, pt.resType)
            case _: ValueTypeOrProto =>
              if (defn.isFunctionType(pt)) Candidate.Value
              else valueTypeCandidateKind(ref.widen)
            case _ =>
              Candidate.Value
          }

        if (ckind == Candidate.None)
          record("discarded eligible")
        else {
          val ptNorm = normalize(pt, pt) // `pt` could be implicit function types, check i2749
          val refAdjusted =
            if (pt.isInstanceOf[ViewProto]) adjustSingletonArg(ref)
            else ref
          val refNorm = normalize(refAdjusted, pt)
          if (!NoViewsAllowed.isCompatible(refNorm, ptNorm))
            ckind = Candidate.None
        }
        ckind
      }


      if (refs.isEmpty) Nil
      else {
        val nestedCtx = ctx.fresh.addMode(Mode.TypevarsMissContext)

        def matchingCandidate(ref: ImplicitRef): Option[Candidate] =
          nestedCtx.test(implicit ctx => candidateKind(ref.underlyingRef)) match {
            case Candidate.None => None
            case ckind => Some(new Candidate(ref, ckind, level))
          }

        refs.flatMap(matchingCandidate)
      }
    }
  }

  /** The implicit references coming from the implicit scope of a type.
   *  @param tp              the type determining the implicit scope
   *  @param companionRefs   the companion objects in the implicit scope.
   */
  class OfTypeImplicits(tp: Type, val companionRefs: TermRefSet)(initctx: Context) extends ImplicitRefs(initctx) {
    assert(initctx.typer != null)
    lazy val refs: List[ImplicitRef] = {
      val buf = new mutable.ListBuffer[TermRef]
      for (companion <- companionRefs) buf ++= companion.implicitMembers(ImplicitOrImplied)
      buf.toList
    }

    /** The candidates that are eligible for expected type `tp` */
    lazy val eligible: List[Candidate] =
      /*>|>*/ track("eligible in tpe") /*<|<*/ {
        /*>|>*/ trace(i"eligible($tp), companions = ${companionRefs.toList}%, %", implicitsDetailed, show = true) /*<|<*/ {
          if (refs.nonEmpty && monitored) record(s"check eligible refs in tpe", refs.length)
          filterMatching(tp)
        }
      }

    override def toString: String =
      i"OfTypeImplicits($tp), companions = ${companionRefs.toList}%, %; refs = $refs%, %."
  }

  /** The implicit references coming from the context.
   *  @param refs      the implicit references made visible by the current context.
   *                   Note: The name of the reference might be different from the name of its symbol.
   *                   In the case of a renaming import a => b, the name of the reference is the renamed
   *                   name, b, whereas the name of the symbol is the original name, a.
   *  @param outerCtx  the next outer context that makes visible further implicits
   */
  class ContextualImplicits(val refs: List[ImplicitRef], val outerImplicits: ContextualImplicits)(initctx: Context) extends ImplicitRefs(initctx) {
    private val eligibleCache = new java.util.IdentityHashMap[Type, List[Candidate]]

    /** The level increases if current context has a different owner or scope than
     *  the context of the next-outer ImplicitRefs. This is however disabled under
     *  Scala2 mode, since we do not want to change the implicit disambiguation then.
     */
    override val level: Int =
      if (outerImplicits == null) 1
      else if (ctx.scala2Mode ||
               (ctx.owner eq outerImplicits.ctx.owner) &&
               (ctx.scope eq outerImplicits.ctx.scope) &&
               !refs.head.implicitName.is(LazyImplicitName)) outerImplicits.level
      else outerImplicits.level + 1

    /** Is this the outermost implicits? This is the case if it either the implicits
     *  of NoContext, or the last one before it.
     */
    private def isOuterMost = {
      val finalImplicits = NoContext.implicits
      (this eq finalImplicits) || (outerImplicits eq finalImplicits)
    }

    /** The implicit references that are eligible for type `tp`. */
    def eligible(tp: Type): List[Candidate] = /*>|>*/ track(s"eligible in ctx") /*<|<*/ {
      if (tp.hash == NotCached) computeEligible(tp)
      else {
        val eligibles = eligibleCache.get(tp)
        if (eligibles != null) {
          def elided(ci: ContextualImplicits): Int = {
            val n = ci.refs.length
            if (ci.isOuterMost) n
            else n + elided(ci.outerImplicits)
          }
          if (monitored) record(s"elided eligible refs", elided(this))
          eligibles
        }
        else if (ctx eq NoContext) Nil
        else {
          val result = computeEligible(tp)
          eligibleCache.put(tp, result)
          result
        }
      }
    }

    private def computeEligible(tp: Type): List[Candidate] = /*>|>*/ trace(i"computeEligible $tp in $refs%, %", implicitsDetailed) /*<|<*/ {
      if (monitored) record(s"check eligible refs in ctx", refs.length)
      val ownEligible = filterMatching(tp)
      if (isOuterMost) ownEligible
      else ownEligible ::: {
        val shadowed = ownEligible.map(_.ref.implicitName).toSet
        outerImplicits.eligible(tp).filterNot(cand => shadowed.contains(cand.ref.implicitName))
      }
    }

    override def toString: String = {
      val own = i"(implicits: $refs%, %)"
      if (isOuterMost) own else own + "\n " + outerImplicits
    }

    /** This context, or a copy, ensuring root import from symbol `root`
     *  is not present in outer implicits.
     */
    def exclude(root: Symbol): ContextualImplicits =
      if (this == NoContext.implicits) this
      else {
        val outerExcluded = outerImplicits exclude root
        if (ctx.importInfo.site.termSymbol == root) outerExcluded
        else if (outerExcluded eq outerImplicits) this
        else new ContextualImplicits(refs, outerExcluded)(ctx)
      }
  }

  /** The result of an implicit search */
  sealed abstract class SearchResult extends Showable {
    def tree: Tree
    def toText(printer: Printer): Text = printer.toText(this)
    def recoverWith(other: SearchFailure => SearchResult): SearchResult = this match {
      case _: SearchSuccess => this
      case fail: SearchFailure => other(fail)
    }
    def isSuccess: Boolean = isInstanceOf[SearchSuccess]
  }

  /** A successful search
   *  @param tree   The typed tree that needs to be inserted
   *  @param ref    The implicit reference that succeeded
   *  @param level  The level where the reference was found
   *  @param tstate The typer state to be committed if this alternative is chosen
   */
  case class SearchSuccess(tree: Tree, ref: TermRef, level: Int)(val tstate: TyperState, val gstate: GADTMap) extends SearchResult with Showable

  /** A failed search */
  case class SearchFailure(tree: Tree) extends SearchResult {
    final def isAmbiguous: Boolean = tree.tpe.isInstanceOf[AmbiguousImplicits]
    final def reason: SearchFailureType = tree.tpe.asInstanceOf[SearchFailureType]
  }

  object SearchFailure {
    def apply(tpe: SearchFailureType)(implicit src: SourceFile): SearchFailure = {
      val id =
        if (tpe.isInstanceOf[AmbiguousImplicits]) "/* ambiguous */"
        else "/* missing */"
      SearchFailure(untpd.SearchFailureIdent(id.toTermName).withTypeUnchecked(tpe))
    }
  }

  abstract class SearchFailureType extends ErrorType {
    def expectedType: Type
    protected def argument: Tree

    /** A "massaging" function for displayed types to give better info in error diagnostics */
    def clarify(tp: Type)(implicit ctx: Context): Type = tp

    final protected def qualify(implicit ctx: Context): String =
      if (expectedType.exists)
        if (argument.isEmpty) em"match type ${clarify(expectedType)}"
        else em"convert from ${argument.tpe} to ${clarify(expectedType)}"
      else
        if (argument.isEmpty) em"match expected type"
        else em"convert from ${argument.tpe} to expected type"

    /** An explanation of the cause of the failure as a string */
    def explanation(implicit ctx: Context): String

    def msg(implicit ctx: Context): Message = explanation

    /** If search was for an implicit conversion, a note describing the failure
     *  in more detail - this is either empty or starts with a '\n'
     */
    def whyNoConversion(implicit ctx: Context): String = ""
  }

  class NoMatchingImplicits(val expectedType: Type, val argument: Tree, constraint: Constraint = OrderingConstraint.empty) extends SearchFailureType {

    /** Replace all type parameters in constraint by their bounds, to make it clearer
     *  what was expected
     */
    override def clarify(tp: Type)(implicit ctx: Context): Type = {
      val map = new TypeMap {
        def apply(t: Type): Type = t match {
          case t: TypeParamRef =>
            constraint.entry(t) match {
              case NoType => t
              case bounds: TypeBounds => constraint.fullBounds(t)
              case t1 => t1
            }
          case t: TypeVar =>
            t.instanceOpt.orElse(apply(t.origin))
          case _ =>
            mapOver(t)
        }
      }
      map(tp)
    }

    def explanation(implicit ctx: Context): String =
      em"no implicit values were found that $qualify"
    override def toString = s"NoMatchingImplicits($expectedType, $argument)"
  }

  @sharable object NoMatchingImplicits extends NoMatchingImplicits(NoType, EmptyTree, OrderingConstraint.empty)

  @sharable val NoMatchingImplicitsFailure: SearchFailure =
    SearchFailure(NoMatchingImplicits)(NoSource)

  /** An ambiguous implicits failure */
  class AmbiguousImplicits(val alt1: SearchSuccess, val alt2: SearchSuccess, val expectedType: Type, val argument: Tree) extends SearchFailureType {
    def explanation(implicit ctx: Context): String =
      em"both ${err.refStr(alt1.ref)} and ${err.refStr(alt2.ref)} $qualify"
    override def whyNoConversion(implicit ctx: Context): String =
      "\nNote that implicit conversions cannot be applied because they are ambiguous;" +
      "\n" + explanation
  }

  class MismatchedImplicit(ref: TermRef,
                           val expectedType: Type,
                           val argument: Tree) extends SearchFailureType {
    def explanation(implicit ctx: Context): String =
      em"${err.refStr(ref)} does not $qualify"
  }

  class DivergingImplicit(ref: TermRef,
                          val expectedType: Type,
                          val argument: Tree) extends SearchFailureType {
    def explanation(implicit ctx: Context): String =
      em"${err.refStr(ref)} produces a diverging implicit search when trying to $qualify"
  }
}

import Implicits._

/** Info relating to implicits that is kept for one run */
trait ImplicitRunInfo { self: Run =>

  private val implicitScopeCache = mutable.AnyRefMap[Type, OfTypeImplicits]()

  private val EmptyTermRefSet = new TermRefSet()(NoContext)

  /** The implicit scope of a type `tp`
   *  @param liftingCtx   A context to be used when computing the class symbols of
   *                      a type. Types may contain type variables with their instances
   *                      recorded in the current context. To find out the instance of
   *                      a type variable, we need the current context, the current
   *                      runinfo context does not do.
   */
  def implicitScope(rootTp: Type, liftingCtx: Context): OfTypeImplicits = {

    val seen: mutable.Set[Type] = mutable.Set()
    val incomplete: mutable.Set[Type] = mutable.Set()

    /** Replace every typeref that does not refer to a class by a conjunction of class types
     *  that has the same implicit scope as the original typeref. The motivation for applying
     *  this map is that it reduces the total number of types for which we need to
     *  compute and cache the implicit scope; all variations wrt type parameters or
     *  abstract types are eliminated.
     */
    object liftToClasses extends TypeMap {
      override implicit protected val ctx: Context = liftingCtx
      override def stopAtStatic = true
      def apply(tp: Type) = tp match {
        case tp: TypeRef if !tp.symbol.canHaveCompanion =>
          val pre = tp.prefix
          def joinClass(tp: Type, cls: ClassSymbol) =
            AndType.make(tp, cls.typeRef.asSeenFrom(pre, cls.owner))
          val lead = if (tp.prefix eq NoPrefix) defn.AnyType else apply(tp.prefix)
          (lead /: tp.classSymbols)(joinClass)
        case tp: TypeVar =>
          apply(tp.underlying)
        case tp: AppliedType if !tp.tycon.typeSymbol.canHaveCompanion =>
          def applyArg(arg: Type) = arg match {
            case TypeBounds(lo, hi) => AndType.make(lo, hi)
            case WildcardType(TypeBounds(lo, hi)) => AndType.make(lo, hi)
            case _ => arg
          }
          (apply(tp.tycon) /: tp.args)((tc, arg) => AndType.make(tc, applyArg(arg)))
        case tp: TypeLambda =>
          apply(tp.resType)
        case _ =>
          mapOver(tp)
      }
    }

    // todo: compute implicits directly, without going via companionRefs?
    def collectCompanions(tp: Type): TermRefSet = track("computeImplicitScope") {
      trace(i"collectCompanions($tp)", implicits) {

        def iscopeRefs(t: Type): TermRefSet = implicitScopeCache.get(t) match {
          case Some(is) =>
            is.companionRefs
          case None =>
            if (seen contains t) {
              incomplete += tp  // all references to rootTo will be accounted for in `seen` so we return `EmptySet`.
              EmptyTermRefSet   // on the other hand, the refs of `tp` are now not accurate, so `tp` is marked incomplete.
            } else {
              seen += t
              val is = iscope(t)
              if (!implicitScopeCache.contains(t)) incomplete += tp
              is.companionRefs
            }
        }

        val comps = new TermRefSet
        tp match {
          case tp: NamedType =>
            if (!tp.symbol.is(Package) || ctx.scala2Mode) {
              // Don't consider implicits in package prefixes unless under -language:Scala2
              val pre = tp.prefix
              comps ++= iscopeRefs(pre)
              def addRef(companion: TermRef): Unit = {
                val compSym = companion.symbol
                if (compSym is Package) {
                  assert(ctx.scala2Mode)
                  addRef(companion.select(nme.PACKAGE))
                }
                else if (compSym.exists)
                  comps += companion.asSeenFrom(pre, compSym.owner).asInstanceOf[TermRef]
              }
              def addCompanionOf(sym: Symbol) = {
                val companion = sym.companionModule
                if (companion.exists) addRef(companion.termRef)
              }
              def addClassScope(cls: ClassSymbol): Unit = {
                addCompanionOf(cls)
                for (parent <- cls.classParents; ref <- iscopeRefs(tp.baseType(parent.classSymbol)))
                  addRef(ref)
              }
              val underlyingTypeSym = tp.widen.typeSymbol
              if (underlyingTypeSym.isOpaqueAlias) addCompanionOf(underlyingTypeSym)
              else tp.classSymbols(liftingCtx).foreach(addClassScope)
            }
          case _ =>
            for (part <- tp.namedPartsWith(_.isType)) comps ++= iscopeRefs(part)
        }
        comps
      }
    }

   /** The implicit scope of type `tp`
     *  @param isLifted    Type `tp` is the result of a `liftToClasses` application
     */
    def iscope(tp: Type, isLifted: Boolean = false): OfTypeImplicits = {
      val canCache = Config.cacheImplicitScopes && tp.hash != NotCached && !tp.isProvisional
      def computeIScope() = {
        val liftedTp = if (isLifted) tp else liftToClasses(tp)
        val refs =
          if (liftedTp ne tp)
            iscope(liftedTp, isLifted = true).companionRefs
          else
            collectCompanions(tp)
        val result = new OfTypeImplicits(tp, refs)(ctx)
        if (canCache &&
            ((tp eq rootTp) ||          // first type traversed is always cached
             !incomplete.contains(tp))) // other types are cached if they are not incomplete
          implicitScopeCache(tp) = result
        result
      }
      if (canCache) implicitScopeCache.getOrElse(tp, computeIScope())
      else computeIScope()
    }

    iscope(rootTp)
  }

  protected def reset(): Unit = {
    implicitScopeCache.clear()
  }
}

/** The implicit resolution part of type checking */
trait Implicits { self: Typer =>

  import tpd._

  override def viewExists(from: Type, to: Type)(implicit ctx: Context): Boolean = (
       !from.isError
    && !to.isError
    && !ctx.isAfterTyper
    && (ctx.mode is Mode.ImplicitsEnabled)
    && from.isValueType
    && (  from.isValueSubType(to)
       || inferView(dummyTreeOfType(from), to)
            (ctx.fresh.addMode(Mode.ImplicitExploration).setExploreTyperState()).isSuccess
          // TODO: investigate why we can't TyperState#test here
       )
    )

  /** Find an implicit conversion to apply to given tree `from` so that the
   *  result is compatible with type `to`.
   */
  def inferView(from: Tree, to: Type)(implicit ctx: Context): SearchResult = track("inferView") {
    if (   (to isRef defn.AnyClass)
        || (to isRef defn.ObjectClass)
        || (to isRef defn.UnitClass)
        || (from.tpe isRef defn.NothingClass)
        || (from.tpe isRef defn.NullClass)
        || !(ctx.mode is Mode.ImplicitsEnabled)
        || from.isInstanceOf[Super]
        || (from.tpe eq NoPrefix)) NoMatchingImplicitsFailure
    else {
      def adjust(to: Type) = to.stripTypeVar.widenExpr match {
        case SelectionProto(name, memberProto, compat, true) =>
          SelectionProto(name, memberProto, compat, privateOK = false)
        case tp => tp
      }
      try inferImplicit(adjust(to), from, from.span)
      catch {
        case ex: AssertionError =>
          implicits.println(s"view $from ==> $to")
          implicits.println(ctx.typerState.constraint.show)
          implicits.println(TypeComparer.explained(implicit ctx => from.tpe <:< to))
          throw ex
      }
    }
  }

  /** Find an implicit argument for parameter `formal`.
   *  Return a failure as a SearchFailureType in the type of the returned tree.
   */
  def inferImplicitArg(formal: Type, span: Span)(implicit ctx: Context): Tree = {

    /** If `formal` is of the form ClassTag[T], where `T` is a class type,
     *  synthesize a class tag for `T`.
     */
    def synthesizedClassTag(formal: Type): Tree = formal.argInfos match {
      case arg :: Nil =>
        fullyDefinedType(arg, "ClassTag argument", span) match {
          case defn.ArrayOf(elemTp) =>
            val etag = inferImplicitArg(defn.ClassTagType.appliedTo(elemTp), span)
            if (etag.tpe.isError) EmptyTree else etag.select(nme.wrap)
          case tp if hasStableErasure(tp) && !defn.isBottomClass(tp.typeSymbol) =>
            val sym = tp.typeSymbol
            val classTag = ref(defn.ClassTagModule)
            val tag =
              if (sym == defn.UnitClass || sym == defn.AnyClass || sym == defn.AnyValClass)
                classTag.select(sym.name.toTermName)
              else
                classTag.select(nme.apply).appliedToType(tp).appliedTo(clsOf(erasure(tp)))
              tag.withSpan(span)
          case tp =>
            EmptyTree
        }
      case _ =>
        EmptyTree
    }

    def synthesizedTypeTag(formal: Type): Tree = formal.argInfos match {
      case arg :: Nil if !arg.typeSymbol.is(Param) =>
        object bindFreeVars extends TypeMap {
          var ok = true
          def apply(t: Type) = t match {
            case t @ TypeRef(NoPrefix, _) =>
              inferImplicit(defn.QuotedTypeType.appliedTo(t), EmptyTree, span) match {
                case SearchSuccess(tag, _, _) if tag.tpe.isStable =>
                  tag.tpe.select(defn.QuotedType_splice)
                case _ =>
                  ok = false
                  t
              }
            case _ => t
          }
        }
        val tag = bindFreeVars(arg)
        if (bindFreeVars.ok) ref(defn.QuotedType_apply).appliedToType(tag)
        else EmptyTree
      case arg :: Nil if ctx.inInlineMethod =>
        ref(defn.QuotedType_apply).appliedToType(arg)
      case _ =>
        EmptyTree
    }

    def synthesizedTastyContext(formal: Type): Tree =
      if (ctx.inInlineMethod || enclosingInlineds.nonEmpty) ref(defn.TastyReflection_macroContext)
      else EmptyTree

    /** If `formal` is of the form Eql[T, U], try to synthesize an
     *  `Eql.eqlAny[T, U]` as solution.
     */
    def synthesizedEq(formal: Type)(implicit ctx: Context): Tree = {

      /** Is there an `Eql[T, T]` instance, assuming -strictEquality? */
      def hasEq(tp: Type)(implicit ctx: Context): Boolean = {
        val inst = inferImplicitArg(defn.EqlType.appliedTo(tp, tp), span)
        !inst.isEmpty && !inst.tpe.isError
      }

      /** Can we assume the eqlAny instance for `tp1`, `tp2`?
       *  This is the case if assumedCanEqual(tp1, tp2), or
       *  one of `tp1`, `tp2` has a reflexive `Eql` instance.
       */
      def validEqAnyArgs(tp1: Type, tp2: Type)(implicit ctx: Context) =
        assumedCanEqual(tp1, tp2) || {
          val nestedCtx = ctx.fresh.addMode(Mode.StrictEquality)
          !hasEq(tp1)(nestedCtx) && !hasEq(tp2)(nestedCtx)
        }

      /** Is an `Eql[cls1, cls2]` instance assumed for predefined classes `cls1`, cls2`? */
      def canComparePredefinedClasses(cls1: ClassSymbol, cls2: ClassSymbol): Boolean = {
        def cmpWithBoxed(cls1: ClassSymbol, cls2: ClassSymbol) =
          cls2 == defn.boxedType(cls1.typeRef).symbol ||
          cls1.isNumericValueClass && cls2.derivesFrom(defn.BoxedNumberClass)

        if (cls1.isPrimitiveValueClass)
          if (cls2.isPrimitiveValueClass)
            cls1 == cls2 || cls1.isNumericValueClass && cls2.isNumericValueClass
          else
            cmpWithBoxed(cls1, cls2)
        else if (cls2.isPrimitiveValueClass)
          cmpWithBoxed(cls2, cls1)
        else if (cls1 == defn.NullClass)
          cls1 == cls2 || cls2.derivesFrom(defn.ObjectClass)
        else if (cls2 == defn.NullClass)
          cls1.derivesFrom(defn.ObjectClass)
        else
          false
      }

      /** Some simulated `Eql` instances for predefined types. It's more efficient
       *  to do this directly instead of setting up a lot of `Eql` instances to
       *  interpret.
       */
      def canComparePredefined(tp1: Type, tp2: Type) =
        tp1.classSymbols.exists(cls1 =>
          tp2.classSymbols.exists(cls2 => canComparePredefinedClasses(cls1, cls2)))

      formal.argTypes match {
        case args @ (arg1 :: arg2 :: Nil) =>
          List(arg1, arg2).foreach(fullyDefinedType(_, "eq argument", span))
          if (canComparePredefined(arg1, arg2)
              ||
              !strictEquality &&
              ctx.test(implicit ctx => validEqAnyArgs(arg1, arg2)))
            ref(defn.Eql_eqlAny).appliedToTypes(args).withSpan(span)
          else EmptyTree
        case _ =>
          EmptyTree
      }
    }

    /** Creates a tree that will produce a ValueOf instance for the requested type.
      * An EmptyTree is returned if materialization fails.
      */
    def synthesizedValueOf(formal: Type)(implicit ctx: Context): Tree = {
      def success(t: Tree) = New(defn.ValueOfClass.typeRef.appliedTo(t.tpe), t :: Nil).withSpan(span)

      formal.argTypes match {
        case arg :: Nil =>
          fullyDefinedType(arg.dealias, "ValueOf argument", span) match {
            case ConstantType(c: Constant) =>
              success(Literal(c))
            case TypeRef(_, sym) if sym == defn.UnitClass =>
              success(Literal(Constant(())))
            case n: NamedType =>
              success(ref(n))
            case tp =>
              EmptyTree
          }
        case _ =>
          EmptyTree
      }
    }

    /** If `formal` is of the form `scala.reflect.Generic[T]` for some class type `T`,
     *  synthesize an instance for it.
     */
    def synthesizedGeneric(formal: Type): Tree =
      formal.argTypes match {
        case arg :: Nil =>
          val pos = ctx.source.atSpan(span)
          val arg1 = fullyDefinedType(arg, "Generic argument", span)
          val clsType = checkClassType(arg1, pos, traitReq = false, stablePrefixReq = true)
          new Deriver(clsType.classSymbol.asClass, pos).genericInstance(clsType)
        case _ =>
          EmptyTree
      }

    inferImplicit(formal, EmptyTree, span)(ctx) match {
      case SearchSuccess(arg, _, _) => arg
      case fail @ SearchFailure(failed) =>
        def trySpecialCase(cls: ClassSymbol, handler: Type => Tree, ifNot: => Tree) = {
          val base = formal.baseType(cls)
          if (base <:< formal) {
            // With the subtype test we enforce that the searched type `formal` is of the right form
            handler(base).orElse(ifNot)
          }
          else ifNot
        }
        if (fail.isAmbiguous) failed
        else
          trySpecialCase(defn.ClassTagClass, synthesizedClassTag,
            trySpecialCase(defn.QuotedTypeClass, synthesizedTypeTag,
              trySpecialCase(defn.GenericClass, synthesizedGeneric,
                trySpecialCase(defn.TastyReflectionClass, synthesizedTastyContext,
                  trySpecialCase(defn.EqlClass, synthesizedEq,
                    trySpecialCase(defn.ValueOfClass, synthesizedValueOf, failed))))))
    }
  }

  /** Search an implicit argument and report error if not found */
  def implicitArgTree(formal: Type, span: Span)(implicit ctx: Context): Tree = {
    val arg = inferImplicitArg(formal, span)
    if (arg.tpe.isInstanceOf[SearchFailureType])
      ctx.error(missingArgMsg(arg, formal, ""), ctx.source.atSpan(span))
    arg
  }

  def missingArgMsg(arg: Tree, pt: Type, where: String)(implicit ctx: Context): String = {
    def msg(shortForm: String)(headline: String = shortForm) = arg match {
      case arg: Trees.SearchFailureIdent[_] =>
        shortForm
      case _ =>
        arg.tpe match {
          case tpe: SearchFailureType =>
            i"""$headline.
              |I found:
              |
              |    ${arg.show.replace("\n", "\n    ")}
              |
              |But ${tpe.explanation}."""
        }
    }
    def location(preposition: String) = if (where.isEmpty) "" else s" $preposition $where"

    /** Extract a user defined error message from a symbol `sym`
     *  with an annotation matching the given class symbol `cls`.
     */
    def userDefinedMsg(sym: Symbol, cls: Symbol) = for {
      ann <- sym.getAnnotation(cls)
      Trees.Literal(Constant(msg: String)) <- ann.argument(0)
    } yield msg


    arg.tpe match {
      case ambi: AmbiguousImplicits =>
        object AmbiguousImplicitMsg {
          def unapply(search: SearchSuccess): Option[String] =
            userDefinedMsg(search.ref.symbol, defn.ImplicitAmbiguousAnnot)
        }

        /** Construct a custom error message given an ambiguous implicit
         *  candidate `alt` and a user defined message `raw`.
         */
        def userDefinedAmbiguousImplicitMsg(alt: SearchSuccess, raw: String) = {
          val params = alt.ref.underlying match {
            case p: PolyType => p.paramNames.map(_.toString)
            case _           => Nil
          }
          def resolveTypes(targs: List[Tree])(implicit ctx: Context) =
            targs.map(a => fullyDefinedType(a.tpe, "type argument", a.span))

          // We can extract type arguments from:
          //   - a function call:
          //     @implicitAmbiguous("msg A=${A}")
          //     implicit def f[A](): String = ...
          //     implicitly[String] // found: f[Any]()
          //
          //   - an eta-expanded function:
          //     @implicitAmbiguous("msg A=${A}")
          //     implicit def f[A](x: Int): String = ...
          //     implicitly[Int => String] // found: x => f[Any](x)

          val call = closureBody(alt.tree) // the tree itself if not a closure
          val (_, targs, _) = decomposeCall(call)
          val args = resolveTypes(targs)(ctx.fresh.setTyperState(alt.tstate))
          err.userDefinedErrorString(raw, params, args)
        }

        (ambi.alt1, ambi.alt2) match {
          case (alt @ AmbiguousImplicitMsg(msg), _) =>
            userDefinedAmbiguousImplicitMsg(alt, msg)
          case (_, alt @ AmbiguousImplicitMsg(msg)) =>
            userDefinedAmbiguousImplicitMsg(alt, msg)
          case _ =>
            msg(s"ambiguous implicit arguments: ${ambi.explanation}${location("of")}")(
                s"ambiguous implicit arguments of type ${pt.show} found${location("for")}")
        }

      case _ =>
        val userDefined = userDefinedMsg(pt.typeSymbol, defn.ImplicitNotFoundAnnot).map(raw =>
          err.userDefinedErrorString(
            raw,
            pt.typeSymbol.typeParams.map(_.name.unexpandedName.toString),
            pt.argInfos))
        msg(userDefined.getOrElse(em"no implicit argument of type $pt was found${location("for")}"))()
    }
  }

  /** A string indicating the formal parameter corresponding to a  missing argument */
  def implicitParamString(paramName: TermName, methodStr: String, tree: Tree)(implicit ctx: Context): String =
    tree match {
      case Select(qual, nme.apply) if defn.isFunctionType(qual.tpe.widen) =>
        val qt = qual.tpe.widen
        val qt1 = qt.dealiasKeepAnnots
        def addendum = if (qt1 eq qt) "" else (i"\nwhich is an alias of: $qt1")
        em"parameter of ${qual.tpe.widen}$addendum"
      case _ =>
        em"parameter ${paramName} of $methodStr"
    }

  private def strictEquality(implicit ctx: Context): Boolean =
    ctx.mode.is(Mode.StrictEquality) ||
    ctx.featureEnabled(defn.LanguageModuleClass, nme.strictEquality)

  /** An Eql[T, U] instance is assumed
   *   - if one of T, U is an error type, or
   *   - if one of T, U is a subtype of the lifted version of the other,
   *     unless strict equality is set.
   */
  private def assumedCanEqual(ltp: Type, rtp: Type)(implicit ctx: Context) = {
    // Map all non-opaque abstract types to their upper bound.
    // This is done to check whether such types might plausibly be comparable to each other.
    val lift = new TypeMap {
      def apply(t: Type): Type = t match {
        case t: TypeRef =>
          t.info match {
            case TypeBounds(lo, hi) if lo.ne(hi) && !t.symbol.is(Opaque) => apply(hi)
            case _ => t
          }
        case t: RefinedType =>
          apply(t.parent)
        case _ =>
          if (variance > 0) mapOver(t) else t
      }
    }

    ltp.isError ||
    rtp.isError ||
    !strictEquality && {
      ltp <:< lift(rtp) ||
      rtp <:< lift(ltp)
    }
  }

  /** Check that equality tests between types `ltp` and `rtp` make sense */
  def checkCanEqual(ltp: Type, rtp: Type, span: Span)(implicit ctx: Context): Unit =
    if (!ctx.isAfterTyper && !assumedCanEqual(ltp, rtp)) {
      val res = implicitArgTree(defn.EqlType.appliedTo(ltp, rtp), span)
      implicits.println(i"Eql witness found for $ltp / $rtp: $res: ${res.tpe}")
    }

  /** Find an implicit parameter or conversion.
   *  @param pt              The expected type of the parameter or conversion.
   *  @param argument        If an implicit conversion is searched, the argument to which
   *                         it should be applied, EmptyTree otherwise.
   *  @param span            The position where errors should be reported.
   */
  def inferImplicit(pt: Type, argument: Tree, span: Span)(implicit ctx: Context): SearchResult = track("inferImplicit") {
    assert(ctx.phase.allowsImplicitSearch,
      if (argument.isEmpty) i"missing implicit parameter of type $pt after typer"
      else i"type error: ${argument.tpe} does not conform to $pt${err.whyNoMatchStr(argument.tpe, pt)}")
    trace(s"search implicit ${pt.show}, arg = ${argument.show}: ${argument.tpe.show}", implicits, show = true) {
      val result0 =
        try {
          new ImplicitSearch(pt, argument, span).bestImplicit(contextual = true)
        } catch {
          case ce: CyclicReference =>
            ce.inImplicitSearch = true
            throw ce
        }

      val result =
        result0 match {
          case result: SearchSuccess =>
            result.tstate.commit()
            ctx.gadt.restore(result.gstate)
            implicits.println(i"success: $result")
            implicits.println(i"committing ${result.tstate.constraint} yielding ${ctx.typerState.constraint} in ${ctx.typerState}")
            result
          case result: SearchFailure if result.isAmbiguous =>
            val deepPt = pt.deepenProto
            if (deepPt ne pt) inferImplicit(deepPt, argument, span)
            else if (ctx.scala2Mode && !ctx.mode.is(Mode.OldOverloadingResolution)) {
              inferImplicit(pt, argument, span)(ctx.addMode(Mode.OldOverloadingResolution)) match {
                case altResult: SearchSuccess =>
                  ctx.migrationWarning(
                    s"According to new implicit resolution rules, this will be ambiguous:\n${result.reason.explanation}",
                    ctx.source.atSpan(span))
                  altResult
                case _ =>
                  result
              }
            }
            else result
          case NoMatchingImplicitsFailure =>
            SearchFailure(new NoMatchingImplicits(pt, argument, ctx.typerState.constraint))
          case _ =>
            result0
        }
      // If we are at the outermost implicit search then emit the implicit dictionary, if any.
      ctx.searchHistory.emitDictionary(span, result)
    }
  }

  /** An implicit search; parameters as in `inferImplicit` */
  class ImplicitSearch(protected val pt: Type, protected val argument: Tree, span: Span)(implicit ctx: Context) {
    assert(argument.isEmpty || argument.tpe.isValueType || argument.tpe.isInstanceOf[ExprType],
        em"found: $argument: ${argument.tpe}, expected: $pt")

    private def nestedContext() =
      ctx.fresh.setMode(ctx.mode &~ Mode.ImplicitsEnabled)

    private def implicitProto(resultType: Type, f: Type => Type) =
      if (argument.isEmpty) f(resultType) else ViewProto(f(argument.tpe.widen), f(resultType))
        // Not clear whether we need to drop the `.widen` here. All tests pass with it in place, though.

    private def isCoherent = pt.isRef(defn.EqlClass)

    /** The expected type for the searched implicit */
    lazy val fullProto: Type = implicitProto(pt, identity)

    /** The expected type where parameters and uninstantiated typevars are replaced by wildcard types */
    val wildProto: Type = implicitProto(pt, wildApprox(_))

    val isNot: Boolean = wildProto.classSymbol == defn.NotClass

      //println(i"search implicits $pt / ${eligible.map(_.ref)}")

    /** Try to typecheck an implicit reference */
    def typedImplicit(cand: Candidate, contextual: Boolean)(implicit ctx: Context): SearchResult = track("typedImplicit") { trace(i"typed implicit ${cand.ref}, pt = $pt, implicitsEnabled == ${ctx.mode is ImplicitsEnabled}", implicits, show = true) {
      val ref = cand.ref
      val generated: Tree = tpd.ref(ref).withSpan(span.startPos)
      val locked = ctx.typerState.ownedVars
      val adapted =
        if (argument.isEmpty)
          adapt(generated, pt.widenExpr, locked)
        else {
          val untpdGenerated = untpd.TypedSplice(generated)
          def tryConversion(implicit ctx: Context) =
            typed(
              untpd.Apply(untpdGenerated, untpd.TypedSplice(argument) :: Nil),
              pt, locked)
          if (cand.isExtension) {
            val SelectionProto(name: TermName, mbrType, _, _) = pt
            val result = extMethodApply(untpd.Select(untpdGenerated, name), argument, mbrType)
            if (!ctx.reporter.hasErrors && cand.isConversion) {
              val testCtx = ctx.fresh.setExploreTyperState()
              tryConversion(testCtx)
              if (testCtx.reporter.hasErrors)
                ctx.error(em"ambiguous implicit: $generated is eligible both as an implicit conversion and as an extension method container")
            }
            result
          }
          else tryConversion
        }
      if (ctx.reporter.hasErrors) {
        ctx.reporter.removeBufferedMessages
        SearchFailure {
          adapted.tpe match {
            case _: SearchFailureType => adapted
            case _ => adapted.withType(new MismatchedImplicit(ref, pt, argument))
          }
        }
      }
      else {
        val returned =
          if (cand.isExtension) Applications.ExtMethodApply(adapted).withType(adapted.tpe)
          else adapted
        SearchSuccess(returned, ref, cand.level)(ctx.typerState, ctx.gadt)
      }
    }}

    /** Try to type-check implicit reference, after checking that this is not
      * a diverging search
      */
    def tryImplicit(cand: Candidate, contextual: Boolean): SearchResult = {
      if (ctx.searchHistory.checkDivergence(cand, pt))
        SearchFailure(new DivergingImplicit(cand.ref, pt.widenExpr, argument))
      else {
        val history = ctx.searchHistory.nest(cand, pt)
        val result =
          typedImplicit(cand, contextual)(nestedContext().setNewTyperState().setFreshGADTBounds.setSearchHistory(history))
        result match {
          case res: SearchSuccess =>
            ctx.searchHistory.defineBynameImplicit(pt.widenExpr, res)
          case _ =>
            result
        }
      }
    }

    /** Search a list of eligible implicit references */
    def searchImplicits(eligible: List[Candidate], contextual: Boolean): SearchResult = {

      /** Compare previous success with reference and level to determine which one would be chosen, if
       *  an implicit starting with the reference was found.
       */
      def compareCandidate(prev: SearchSuccess, ref: TermRef, level: Int): Int =
        if (prev.ref eq ref) 0
        else if (prev.level != level) prev.level - level
        else nestedContext().test(implicit ctx => compare(prev.ref, ref))

      /** If `alt1` is also a search success, try to disambiguate as follows:
       *    - If alt2 is preferred over alt1, pick alt2, otherwise return an
       *      ambiguous implicits error.
       */
      def disambiguate(alt1: SearchResult, alt2: SearchSuccess) = alt1 match {
        case alt1: SearchSuccess =>
          val diff = compareCandidate(alt1, alt2.ref, alt2.level)
          assert(diff <= 0)   // diff > 0 candidates should already have been eliminated in `rank`
          if (diff < 0) alt2
          else
            // numericValueTypeBreak(alt1, alt2) recoverWith
            SearchFailure(new AmbiguousImplicits(alt1, alt2, pt, argument))
        case _: SearchFailure => alt2
      }

      /** Faced with an ambiguous implicits failure `fail`, try to find another
       *  alternative among `pending` that is strictly better than both ambiguous
       *  alternatives.  If that fails, return `fail`
       */
      def healAmbiguous(pending: List[Candidate], fail: SearchFailure) = {
        val ambi = fail.reason.asInstanceOf[AmbiguousImplicits]
        val newPending = pending.filter(cand =>
          compareCandidate(ambi.alt1, cand.ref, cand.level) < 0 &&
          compareCandidate(ambi.alt2, cand.ref, cand.level) < 0)
        rank(newPending, fail, Nil).recoverWith(_ => fail)
      }

      /** Try to find a best matching implicit term among all the candidates in `pending`.
       *  @param pending   The list of candidates that remain to be tested
       *  @param found     The result obtained from previously tried candidates
       *  @param rfailures A list of all failures from previously tried candidates in reverse order
       *
       *  The scheme is to try candidates one-by-one. If a trial is successful:
       *   - if the query term is a `Not[T]` treat it a failure,
       *   - otherwise, if a previous search was also successful, handle the ambiguity
       *     in `disambiguate`,
       *   - otherwise, continue the search with all candidates that are not strictly
       *     worse than the successful candidate.
       *  If a trial failed:
       *    - if the query term is a `Not[T]` treat it as a success,
       *    - otherwise, if the failure is an ambiguity, try to heal it (see @healAmbiguous)
       *      and return an ambiguous error otherwise. However, under Scala2 mode this is
       *      treated as a simple failure, with a warning that semantics will change.
       *    - otherwise add the failure to `rfailures` and continue testing the other candidates.
       */
      def rank(pending: List[Candidate], found: SearchResult, rfailures: List[SearchFailure]): SearchResult =
        pending match  {
          case cand :: remaining =>
            negateIfNot(tryImplicit(cand, contextual)) match {
              case fail: SearchFailure =>
                if (fail.isAmbiguous)
                  if (ctx.scala2Mode) {
                    val result = rank(remaining, found, NoMatchingImplicitsFailure :: rfailures)
                    if (result.isSuccess)
                      warnAmbiguousNegation(fail.reason.asInstanceOf[AmbiguousImplicits])
                    result
                  }
                  else healAmbiguous(remaining, fail)
                else rank(remaining, found, fail :: rfailures)
              case best: SearchSuccess =>
                if (ctx.mode.is(Mode.ImplicitExploration) || isCoherent)
                  best
                else disambiguate(found, best) match {
                  case retained: SearchSuccess =>
                    val newPending =
                      if (retained eq found) remaining
                      else remaining.filter(cand =>
                        compareCandidate(retained, cand.ref, cand.level) <= 0)
                    rank(newPending, retained, rfailures)
                  case fail: SearchFailure =>
                    healAmbiguous(remaining, fail)
                }
            }
          case nil =>
            if (rfailures.isEmpty) found
            else found.recoverWith(_ => rfailures.reverse.maxBy(_.tree.treeSize))
        }

      def negateIfNot(result: SearchResult) =
        if (isNot)
          result match {
            case _: SearchFailure =>
              SearchSuccess(ref(defn.Not_value), defn.Not_value.termRef, 0)(
                ctx.typerState.fresh().setCommittable(true),
                ctx.gadt
              )
            case _: SearchSuccess =>
              NoMatchingImplicitsFailure
          }
        else result

      def warnAmbiguousNegation(ambi: AmbiguousImplicits) =
        ctx.migrationWarning(
          i"""Ambiguous implicits ${ambi.alt1.ref.symbol.showLocated} and ${ambi.alt2.ref.symbol.showLocated}
             |seem to be used to implement a local failure in order to negate an implicit search.
             |According to the new implicit resolution rules this is no longer possible;
             |the search will fail with a global ambiguity error instead.
             |
             |Consider using the scala.implicits.Not class to implement similar functionality.""",
             ctx.source.atSpan(span))

      /** A relation that imfluences the order in which implicits are tried.
       *  We prefer (in order of importance)
       *   1. more deeply nested definitions
       *   2. definitions in subclasses
       *   3. definitions with fewer implicit parameters
       *  The reason for (3) is that we want to fail fast if the search type
       *  is underconstrained. So we look for "small" goals first, because that
       *  will give an ambiguity quickly.
       */
      def prefer(cand1: Candidate, cand2: Candidate): Boolean = {
        val level1 = cand1.level
        val level2 = cand2.level
        if (level1 > level2) return true
        if (level1 < level2) return false
        val sym1 = cand1.ref.symbol
        val sym2 = cand2.ref.symbol
        val ownerScore = compareOwner(sym1.maybeOwner, sym2.maybeOwner)
        if (ownerScore > 0) return true
        if (ownerScore < 0) return false
        val arity1 = sym1.info.firstParamTypes.length
        val arity2 = sym2.info.firstParamTypes.length
        if (arity1 < arity2) return true
        if (arity1 > arity2) return false
        false
      }

      /** Sort list of implicit references according to `prefer`.
       *  This is just an optimization that aims at reducing the average
       *  number of candidates to be tested.
       */
      def sort(eligible: List[Candidate]) = eligible match {
        case Nil => eligible
        case e1 :: Nil => eligible
        case e1 :: e2 :: Nil =>
          if (prefer(e2, e1)) e2 :: e1 :: Nil
          else eligible
        case _ =>
          eligible.sortWith(prefer)
      }

      rank(sort(eligible), NoMatchingImplicitsFailure, Nil)
    } // end searchImplicits

    /** Find a unique best implicit reference */
    def bestImplicit(contextual: Boolean): SearchResult = {
      // Before searching for contextual or implicit scope candidates we first check if
      // there is an under construction or already constructed term with which we can tie
      // the knot.
      //
      // Since any suitable term found is defined as part of this search it will always be
      // effectively in a more inner context than any other definition provided by
      // explicit definitions. Consequently these terms have the highest priority and no
      // other candidates need to be considered.
      ctx.searchHistory.recursiveRef(pt) match {
        case ref: TermRef =>
          SearchSuccess(tpd.ref(ref).withSpan(span.startPos), ref, 0)(ctx.typerState, ctx.gadt)
        case _ =>
          val eligible =
            if (contextual) ctx.implicits.eligible(wildProto)
            else implicitScope(wildProto).eligible
          searchImplicits(eligible, contextual) match {
            case result: SearchSuccess =>
              if (contextual && ctx.mode.is(Mode.InlineableBody))
                PrepareInlineable.markContextualImplicit(result.tree)
              result
            case failure: SearchFailure =>
              failure.reason match {
                case _: AmbiguousImplicits => failure
                case reason =>
                  if (contextual)
                    bestImplicit(contextual = false).recoverWith {
                      failure2 => failure2.reason match {
                        case _: AmbiguousImplicits => failure2
                        case _ =>
                          reason match {
                            case (_: DivergingImplicit) => failure
                            case _ => List(failure, failure2).maxBy(_.tree.treeSize)
                          }
                      }
                    }
                  else failure
              }
          }
      }
    }

    def implicitScope(tp: Type): OfTypeImplicits = ctx.run.implicitScope(tp, ctx)

    /** All available implicits, without ranking */
    def allImplicits: Set[TermRef] = {
      val contextuals = ctx.implicits.eligible(wildProto).map(tryImplicit(_, contextual = true))
      val inscope = implicitScope(wildProto).eligible.map(tryImplicit(_, contextual = false))
      (contextuals.toSet ++ inscope).collect {
        case success: SearchSuccess => success.ref
      }
    }
  }
}

/**
 * Records the history of currently open implicit searches.
 *
 * A search history maintains a list of open implicit searches (`open`) a shortcut flag
 * indicating whether any of these are by name (`byname`) and a reference to the root
 * search history (`root`) which in turn maintains a possibly empty dictionary of
 * recursive implicit terms constructed during this search.
 *
 * A search history provides operations to create a nested search history, check for
 * divergence, enter by name references and definitions in the implicit dictionary, lookup
 * recursive references and emit a complete implicit dictionary when the outermost search
 * is complete.
 */
abstract class SearchHistory { outer =>
  val root: SearchRoot
  val open: List[(Candidate, Type)]
  /** Does this search history contain any by name implicit arguments. */
  val byname: Boolean

  /**
   * Create the state for a nested implicit search.
   * @param cand The candidate implicit to be explored.
   * @param pt   The target type for the above candidate.
   * @result     The nested history.
   */
  def nest(cand: Candidate, pt: Type)(implicit ctx: Context): SearchHistory = {
    new SearchHistory {
      val root = outer.root
      val open = (cand, pt) :: outer.open
      val byname = outer.byname || isByname(pt)
    }
  }

  def isByname(tp: Type): Boolean = tp.isInstanceOf[ExprType]

  /**
   * Check if the supplied candidate implicit and target type indicate a diverging
   * implicit search.
   *
   * @param cand The candidate implicit to be explored.
   * @param pt   The target type for the above candidate.
   * @result     True if this candidate/pt are divergent, false otherwise.
   */
  def checkDivergence(cand: Candidate, pt: Type)(implicit ctx: Context): Boolean = {
    // For full details of the algorithm see the SIP:
    //   https://docs.scala-lang.org/sips/byname-implicits.html

    val widePt = pt.widenExpr
    lazy val ptCoveringSet = widePt.coveringSet
    lazy val ptSize = widePt.typeSize
    lazy val wildPt = wildApprox(widePt)

    // Unless we are able to tie a recursive knot, we report divergence if there is an
    // open implicit using the same candidate implicit definition which has a type which
    // is larger (see `typeSize`) and is constructed using the same set of types and type
    // constructors (see `coveringSet`).
    //
    // We are able to tie a recursive knot if there is compatible term already under
    // construction which is separated from this context by at least one by name argument
    // as we ascend the chain of open implicits to the outermost search context.

    @tailrec
    def loop(ois: List[(Candidate, Type)], belowByname: Boolean): Boolean =
      ois match {
        case Nil => false
        case (hd@(cand1, tp)) :: tl =>
          if (cand1.ref == cand.ref) {
            val wideTp = tp.widenExpr
            lazy val wildTp = wildApprox(wideTp)
            if (belowByname && (wildTp <:< wildPt)) false
            else if ((wideTp.typeSize < ptSize && wideTp.coveringSet == ptCoveringSet) || (wildTp == wildPt)) true
            else loop(tl, isByname(tp) || belowByname)
          }
          else loop(tl, isByname(tp) || belowByname)
      }

    loop(open, isByname(pt))
  }

  /**
   * Return the reference, if any, to a term under construction or already constructed in
   * the current search history corresponding to the supplied target type.
   *
   * A term is eligible if its type is a subtype of the target type and either it has
   * already been constructed and is present in the current implicit dictionary, or it is
   * currently under construction and is separated from the current search context by at
   * least one by name argument position.
   *
   * Note that because any suitable term found is defined as part of this search it will
   * always be effectively in a more inner context than any other definition provided by
   * explicit definitions. Consequently these terms have the highest priority and no other
   * candidates need to be considered.
   *
   * @param pt  The target type being searched for.
   * @result    The corresponding dictionary reference if any, NoType otherwise.
   */
  def recursiveRef(pt: Type)(implicit ctx: Context): Type = {
    val widePt = pt.widenExpr

    refBynameImplicit(widePt).orElse {
      val bynamePt = isByname(pt)
      if (!byname && !bynamePt) NoType // No recursion unless at least one open implicit is by name ...
      else {
        // We are able to tie a recursive knot if there is compatible term already under
        // construction which is separated from this context by at least one by name
        // argument as we ascend the chain of open implicits to the outermost search
        // context.
        @tailrec
        def loop(ois: List[(Candidate, Type)], belowByname: Boolean): Type = {
          ois match {
            case (hd@(cand, tp)) :: tl if (belowByname || isByname(tp)) && tp.widenExpr <:< widePt => tp
            case (_, tp) :: tl => loop(tl, belowByname || isByname(tp))
            case _ => NoType
          }
        }

        loop(open, bynamePt) match {
          case NoType => NoType
          case tp => ctx.searchHistory.linkBynameImplicit(tp.widenExpr)
        }
      }
    }
  }

  // The following are delegated to the root of this search history.
  def linkBynameImplicit(tpe: Type)(implicit ctx: Context): TermRef = root.linkBynameImplicit(tpe)
  def refBynameImplicit(tpe: Type)(implicit ctx: Context): Type = root.refBynameImplicit(tpe)
  def defineBynameImplicit(tpe: Type, result: SearchSuccess)(implicit ctx: Context): SearchResult = root.defineBynameImplicit(tpe, result)

  // This is NOOP unless at the root of this search history.
  def emitDictionary(span: Span, result: SearchResult)(implicit ctx: Context): SearchResult = result

  override def toString: String = s"SearchHistory(open = $open, byname = $byname)"
}

/**
 * The the state corresponding to the outermost context of an implicit searcch.
 */
final class SearchRoot extends SearchHistory {
  val root = this
  val open = Nil
  val byname = false

  /** The dictionary of recursive implicit types and corresponding terms for this search. */
  var implicitDictionary0: mutable.Map[Type, (TermRef, tpd.Tree)] = null
  def implicitDictionary = {
    if (implicitDictionary0 == null)
      implicitDictionary0 = mutable.Map.empty[Type, (TermRef, tpd.Tree)]
    implicitDictionary0
  }

  /**
   * Link a reference to an under-construction implicit for the provided type to its
   * defining occurrence via the implicit dictionary, creating a dictionary entry for this
   * type if one does not yet exist.
   *
   * @param tpe  The type to link.
   * @result     The TermRef of the corresponding dictionary entry.
   */
  override def linkBynameImplicit(tpe: Type)(implicit ctx: Context): TermRef = {
    implicitDictionary.get(tpe) match {
      case Some((ref, _)) => ref
      case None =>
        val lazyImplicit = ctx.newLazyImplicit(tpe)
        val ref = lazyImplicit.termRef
        implicitDictionary.put(tpe, (ref, tpd.EmptyTree))
        ref
    }
  }

  /**
   * Look up an implicit dictionary entry by type.
   *
   * If present yield the TermRef corresponding to the eventual dictionary entry,
   * otherwise NoType.
   *
   * @param tpe The type to look up.
   * @result    The corresponding TermRef, or NoType if none.
   */
  override def refBynameImplicit(tpe: Type)(implicit ctx: Context): Type = {
    implicitDictionary.get(tpe).map(_._1).getOrElse(NoType)
  }

  /**
   * Define a pending dictionary entry if any.
   *
   * If the provided type corresponds to an under-construction by name implicit, then use
   * the tree contained in the provided SearchSuccess as its definition, returning an
   * updated result referring to dictionary entry. Otherwise return the SearchSuccess
   * unchanged.
   *
   * @param  tpe    The type for which the entry is to be defined
   * @param  result The SearchSuccess corresponding to tpe
   * @result        A SearchResult referring to the newly created dictionary entry if tpe
   *                is an under-construction by name implicit, the provided result otherwise.
   */
  override def defineBynameImplicit(tpe: Type, result: SearchSuccess)(implicit ctx: Context): SearchResult = {
    implicitDictionary.get(tpe) match {
      case Some((ref, _)) =>
        implicitDictionary.put(tpe, (ref, result.tree))
        SearchSuccess(tpd.ref(ref).withSpan(result.tree.span), result.ref, result.level)(result.tstate, result.gstate)
      case None => result
    }
  }

  /**
   * Emit the implicit dictionary at the completion of an implicit search.
   *
   * @param span   The position at which the search is elaborated.
   * @param result The result of the search prior to substitution of recursive references.
   * @result       The elaborated result, comprising the implicit dictionary and a result tree
   *               substituted with references into the dictionary.
   */
  override def emitDictionary(span: Span, result: SearchResult)(implicit ctx: Context): SearchResult = {
    if (implicitDictionary == null || implicitDictionary.isEmpty) result
    else {
      result match {
        case failure: SearchFailure => failure
        case success @ SearchSuccess(tree, _, _) =>
          import tpd._

          // We might have accumulated dictionary entries for by name implicit arguments
          // which are not in fact used recursively either directly in the outermost result
          // term, or indirectly via other dictionary entries. We prune these out, recursively
          // eliminating entries until all remaining entries are at least transtively referred
          // to in the outermost result term.
          @tailrec
          def prune(trees: List[Tree], pending: List[(TermRef, Tree)], acc: List[(TermRef, Tree)]): List[(TermRef, Tree)] = pending match {
            case Nil => acc
            case ps =>
              val (in, out) = ps.partition {
                case (vref, rhs) =>
                  trees.exists(_.existsSubTree {
                    case id: Ident => id.symbol == vref.symbol
                    case _ => false
                  })
              }
              if (in.isEmpty) acc
              else prune(in.map(_._2) ++ trees, out, in ++ acc)
          }

          val pruned = prune(List(tree), implicitDictionary.map(_._2).toList, Nil)
          implicitDictionary0 = null
          if (pruned.isEmpty) result
          else {
            // If there are any dictionary entries remaining after pruning, construct a dictionary
            // class of the form,
            //
            // class <dictionary> {
            //   val $_lazy_implicit_$0 = ...
            //   ...
            //   val $_lazy_implicit_$n = ...
            // }
            //
            // Where the RHSs of the $_lazy_implicit_$n are the terms used to populate the dictionary
            // via defineByNameImplicit.
            //
            // The returned search result is then of the form,
            //
            // {
            //   class <dictionary> { ... }
            //   val $_lazy_implicit_$nn = new <dictionary>
            //   result.tree // with dictionary references substituted in
            // }

            val parents = List(defn.ObjectType, defn.SerializableType)
            val classSym = ctx.newNormalizedClassSymbol(ctx.owner, LazyImplicitName.fresh().toTypeName, Synthetic | Final, parents, coord = span)
            val vsyms = pruned.map(_._1.symbol)
            val nsyms = vsyms.map(vsym => ctx.newSymbol(classSym, vsym.name, EmptyFlags, vsym.info, coord = span).entered)
            val vsymMap = (vsyms zip nsyms).toMap

            val rhss = pruned.map(_._2)
            // Substitute dictionary references into dictionary entry RHSs
            val rhsMap = new TreeTypeMap(treeMap = {
              case id: Ident if vsymMap.contains(id.symbol) =>
                tpd.ref(vsymMap(id.symbol))
              case tree => tree
            })
            val nrhss = rhss.map(rhsMap(_))

            val vdefs = (nsyms zip nrhss) map {
              case (nsym, nrhs) => ValDef(nsym.asTerm, nrhs.changeNonLocalOwners(nsym))
            }

            val constr = ctx.newConstructor(classSym, Synthetic, Nil, Nil).entered
            val classDef = ClassDef(classSym, DefDef(constr), vdefs)

            val valSym = ctx.newLazyImplicit(classSym.typeRef, span)
            val inst = ValDef(valSym, New(classSym.typeRef, Nil))

            // Substitute dictionary references into outermost result term.
            val resMap = new TreeTypeMap(treeMap = {
              case id: Ident if vsymMap.contains(id.symbol) =>
                Select(tpd.ref(valSym), id.name)
              case tree => tree
            })

            val res = resMap(tree)

            val blk = Block(classDef :: inst :: Nil, res)

            success.copy(tree = blk)(success.tstate, success.gstate)
          }
      }
    }
  }
}

/** A set of term references where equality is =:= */
final class TermRefSet(implicit ctx: Context) {
  private[this] val elems = new java.util.LinkedHashMap[TermSymbol, List[Type]]

  def += (ref: TermRef): Unit = {
    val pre = ref.prefix
    val sym = ref.symbol.asTerm
    elems.get(sym) match {
      case null =>
        elems.put(sym, pre :: Nil)
      case prefixes =>
        if (!prefixes.exists(_ =:= pre))
          elems.put(sym, pre :: prefixes)
    }
  }

  def ++= (that: TermRefSet): Unit =
    that.foreach(+=)

  def foreach[U](f: TermRef => U): Unit =
    elems.forEach((sym: TermSymbol, prefixes: List[Type]) =>
      prefixes.foreach(pre => f(TermRef(pre, sym))))

  // used only for debugging
  def toList: List[TermRef] = {
    val buffer = new mutable.ListBuffer[TermRef]
    foreach(tr => buffer += tr)
    buffer.toList
  }

  override def toString = toList.toString
}<|MERGE_RESOLUTION|>--- conflicted
+++ resolved
@@ -92,11 +92,6 @@
 
         def viewCandidateKind(tpw: Type, argType: Type, resType: Type): Candidate.Kind = {
 
-<<<<<<< HEAD
-        def discardForValueType(tpw: Type): Boolean = tpw.stripMethodPrefix match {
-          case tpw: MethodType => !tpw.isImplicitMethod
-          case _ => false
-=======
           def methodCandidateKind(mt: MethodType, approx: Boolean) =
             if (mt.isImplicitMethod)
               viewCandidateKind(normalize(mt, pt), argType, resType)
@@ -162,10 +157,9 @@
                 else Candidate.None
               conversionKind | extensionKind
           }
->>>>>>> 3185338f
-        }
-
-        def valueTypeCandidateKind(tpw: Type): Candidate.Kind = tpw.stripPoly match {
+        }
+
+        def valueTypeCandidateKind(tpw: Type): Candidate.Kind = tpw.stripMethodPrefix match {
           case tpw: MethodType =>
             if (tpw.isImplicitMethod) Candidate.Value else Candidate.None
           case _ =>
