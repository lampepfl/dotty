--- conflicted
+++ resolved
@@ -935,9 +935,6 @@
           // example where searching for a nested type causes an infinite loop.
           None
 
-<<<<<<< HEAD
-    MissingImplicitArgument(arg, pt, where, paramSymWithMethodCallTree, ignoredInstanceNormalImport)
-=======
     def allImplicits(currImplicits: ContextualImplicits): List[ImplicitRef] =
       if currImplicits.outerImplicits == null then currImplicits.refs
       else currImplicits.refs ::: allImplicits(currImplicits.outerImplicits)
@@ -966,7 +963,6 @@
           Nil
 
     MissingImplicitArgument(arg, pt, where, paramSymWithMethodCallTree, ignoredInstanceNormalImport, ignoredConvertibleImplicits)
->>>>>>> 721e7c87
   }
 
   /** A string indicating the formal parameter corresponding to a  missing argument */
@@ -975,11 +971,7 @@
       case Select(qual, nme.apply) if defn.isFunctionType(qual.tpe.widen) =>
         val qt = qual.tpe.widen
         val qt1 = qt.dealiasKeepAnnots
-<<<<<<< HEAD
-        def addendum = if (qt1 eq qt) "" else (i"\nThe required type is an alias of: $qt1")
-=======
         def addendum = if (qt1 eq qt) "" else (i"\nWhere $qt is an alias of: $qt1")
->>>>>>> 721e7c87
         i"parameter of ${qual.tpe.widen}$addendum"
       case _ =>
         i"${ if paramName.is(EvidenceParamName) then "an implicit parameter"
