--- conflicted
+++ resolved
@@ -179,11 +179,7 @@
     def addendum = err.selectErrorAddendum(tree, qual, qualType, importSuggestionAddendum, foundWithoutNull)
     val msg: Message =
       if tree.name == nme.CONSTRUCTOR then em"$qualType does not have a constructor"
-<<<<<<< HEAD
-      else NotAMember(qualType, tree.name, kind, addendum)
-=======
       else NotAMember(qualType, tree.name, kind, proto, addendum)
->>>>>>> a92a4639
     errorType(msg, tree.srcPos)
 
   def inaccessibleErrorType(tpe: NamedType, superAccess: Boolean, pos: SrcPos)(using Context): Type =
@@ -303,11 +299,8 @@
           else fntpe.resultType // fast path optimization
         else
           errorType(em"wrong number of arguments at ${ctx.phase.prev} for $fntpe: ${fn.tpe}, expected: ${fntpe.paramInfos.length}, found: ${args.length}", tree.srcPos)
-<<<<<<< HEAD
-=======
       case err: ErrorType =>
         err
->>>>>>> a92a4639
       case t =>
         if (ctx.settings.Ydebug.value) new FatalError("").printStackTrace()
         errorType(err.takesNoParamsMsg(fn, ""), tree.srcPos)
