package dotty.tools
package dotc
package typer

import core._
import ast.{Trees, tpd, untpd}
import util.Positions._
import util.Stats.track
import Trees.Untyped
import Contexts._
import Flags._
import Symbols._
import Types._
import Decorators._
import ErrorReporting._
import Trees._
import Names._
import StdNames._
import NameKinds.DefaultGetterName
import ProtoTypes._
import Inferencing._

import collection.mutable
import config.Printers.{overload, typr, unapp}
import TypeApplications._

import reporting.diagnostic.Message
import reporting.trace
import Constants.{Constant, IntTag, LongTag}
import dotty.tools.dotc.reporting.diagnostic.messages.{NotAnExtractor, UnapplyInvalidNumberOfArguments}
import Denotations.SingleDenotation

object Applications {
  import tpd._

  def extractorMember(tp: Type, name: Name)(implicit ctx: Context): SingleDenotation =
    tp.member(name).suchThat(_.info.isParameterless)

  def extractorMemberType(tp: Type, name: Name, errorPos: Position = NoPosition)(implicit ctx: Context): Type = {
    val ref = extractorMember(tp, name)
    if (ref.isOverloaded)
      errorType(i"Overloaded reference to $ref is not allowed in extractor", errorPos)
    // ref.info.widenExpr.annotatedToRepeated.dealiasKeepAnnots
    if (ref.exists && ctx.isDependent) tp.select(name) else ref.info.widenExpr.annotatedToRepeated.dealiasKeepAnnots
  }

  /** Does `tp` fit the "product match" conditions as an unapply result type
   *  for a pattern with `numArgs` subpatterns?
   *  This is the case of `tp` has members `_1` to `_N` where `N == numArgs`.
   */
  def isProductMatch(tp: Type, numArgs: Int)(implicit ctx: Context): Boolean =
    numArgs > 0 && productArity(tp) == numArgs

  /** Does `tp` fit the "get match" conditions as an unapply result type?
   *  This is the case of `tp` has a `get` member as well as a
   *  parameterless `isEmpty` member of result type `Boolean`.
   */
  def isGetMatch(tp: Type, errorPos: Position = NoPosition)(implicit ctx: Context): Boolean =
    extractorMemberType(tp, nme.isEmpty, errorPos).isRef(defn.BooleanClass) &&
    extractorMemberType(tp, nme.get, errorPos).exists

  def productSelectorTypes(tp: Type, errorPos: Position = NoPosition)(implicit ctx: Context): List[Type] = {
    val sels = for (n <- Iterator.from(0)) yield extractorMemberType(tp, nme.selectorName(n), errorPos)
    sels.takeWhile(_.exists).toList
  }

  def productArity(tp: Type)(implicit ctx: Context): Int =
    if (defn.isProductSubType(tp)) productSelectorTypes(tp).size else -1

  def productSelectors(tp: Type)(implicit ctx: Context): List[Symbol] = {
    val sels = for (n <- Iterator.from(0)) yield
      tp.member(nme.selectorName(n)).suchThat(_.info.isParameterless).symbol
    sels.takeWhile(_.exists).toList
  }

  def getUnapplySelectors(tp: Type, args: List[untpd.Tree], pos: Position = NoPosition)(implicit ctx: Context): List[Type] =
    if (args.length > 1 && !(tp.derivesFrom(defn.SeqClass))) {
      val sels = productSelectorTypes(tp, pos)
      if (sels.length == args.length) sels
      else tp :: Nil
    } else tp :: Nil

  def unapplyArgs(unapplyResult: Type, unapplyFn: Tree, args: List[untpd.Tree], pos: Position = NoPosition)(implicit ctx: Context): List[Type] = {

    val unapplyName = unapplyFn.symbol.name
    def seqSelector = defn.RepeatedParamType.appliedTo(unapplyResult.elemType :: Nil)
    def getTp = extractorMemberType(unapplyResult, nme.get, pos)

    def fail = {
      val addendum =
        if (ctx.scala2Mode && unapplyName == nme.unapplySeq)
          "\nYou might want to try to rewrite the extractor to use `unapply` instead."
        else ""
      ctx.error(em"$unapplyResult is not a valid result type of an $unapplyName method of an extractor$addendum", pos)
      Nil
    }

    /** If `getType` is of the form:
     *  ```
     *  {
     *    def lengthCompare(len: Int): Int // or, def length: Int
     *    def apply(i: Int): T = a(i)
     *    def drop(n: Int): scala.Seq[T]
     *    def toSeq: scala.Seq[T]
     *  }
     *  ```
     *  returns `T`, otherwise NoType.
     */
    def unapplySeqTypeElemTp(getTp: Type): Type = {
      def lengthTp = ExprType(defn.IntType)
      def lengthCompareTp = MethodType(List(defn.IntType), defn.IntType)
      def applyTp(elemTp: Type) = MethodType(List(defn.IntType), elemTp)
      def dropTp(elemTp: Type) = MethodType(List(defn.IntType), defn.SeqType.appliedTo(elemTp))
      def toSeqTp(elemTp: Type) = ExprType(defn.SeqType.appliedTo(elemTp))

      // the result type of `def apply(i: Int): T`
      val elemTp = getTp.member(nme.apply).suchThat(_.info <:< applyTp(WildcardType)).info.resultType

      def hasMethod(name: Name, tp: Type) =
        getTp.member(name).suchThat(getTp.memberInfo(_) <:< tp).exists

      val isValid =
        elemTp.exists &&
        (hasMethod(nme.lengthCompare, lengthCompareTp) || hasMethod(nme.length, lengthTp)) &&
        hasMethod(nme.drop, dropTp(elemTp)) &&
        hasMethod(nme.toSeq, toSeqTp(elemTp))

      if (isValid) elemTp else NoType
    }

    if (unapplyName == nme.unapplySeq) {
      if (isGetMatch(unapplyResult, pos)) {
        val depGetTp = if (ctx.isDependent) getTp.widenTermRefExpr.annotatedToRepeated.dealiasKeepAnnots else getTp
        val elemTp = unapplySeqTypeElemTp(depGetTp)
        if (elemTp.exists) args.map(Function.const(elemTp))
        else fail
      }
      else fail
    }
    else {
      assert(unapplyName == nme.unapply)
      if (isProductMatch(unapplyResult, args.length))
        productSelectorTypes(unapplyResult)
      else if (isGetMatch(unapplyResult, pos))
        getUnapplySelectors(getTp, args, pos)
      else if (unapplyResult.widen isRef defn.BooleanClass)
        Nil
      else if (defn.isProductSubType(unapplyResult))
        productSelectorTypes(unapplyResult)
          // this will cause a "wrong number of arguments in pattern" error later on,
          // which is better than the message in `fail`.
      else fail
    }
  }

  def wrapDefs(defs: mutable.ListBuffer[Tree], tree: Tree)(implicit ctx: Context): Tree =
    if (defs != null && defs.nonEmpty) tpd.Block(defs.toList, tree) else tree
}


trait Applications extends Compatibility { self: Typer with Dynamic =>

  import Applications._
  import tpd.{ cpy => _, _ }
  import untpd.cpy

  /** @tparam Arg       the type of arguments, could be tpd.Tree, untpd.Tree, or Type
   *  @param methRef    the reference to the method of the application
   *  @param funType    the type of the function part of the application
   *  @param args       the arguments of the application
   *  @param resultType the expected result type of the application
   */
  abstract class Application[Arg](methRef: TermRef, funType: Type, args: List[Arg], resultType: Type)(implicit ctx: Context) {

    /** The type of typed arguments: either tpd.Tree or Type */
    type TypedArg

    /** Given an original argument and the type of the corresponding formal
     *  parameter, produce a typed argument.
     */
    protected def typedArg(arg: Arg, formal: Type): TypedArg

    /** Turn a typed tree into an argument */
    protected def treeToArg(arg: Tree): Arg

    /** Check that argument corresponds to type `formal` and
     *  possibly add it to the list of adapted arguments
     */
    protected def addArg(arg: TypedArg, formal: Type): Unit

    /** Is this an argument of the form `expr: _*` or a RepeatedParamType
     *  derived from such an argument?
     */
    protected def isVarArg(arg: Arg): Boolean

    /** If constructing trees, turn last `n` processed arguments into a
     *  `SeqLiteral` tree with element type `elemFormal`.
     */
    protected def makeVarArg(n: Int, elemFormal: Type): Unit

    /** If all `args` have primitive numeric types, make sure it's the same one */
    protected def harmonizeArgs(args: List[TypedArg]): List[TypedArg]

    /** Signal failure with given message at position of given argument */
    protected def fail(msg: => Message, arg: Arg): Unit

    /** Signal failure with given message at position of the application itself */
    protected def fail(msg: => Message): Unit

    protected def appPos: Position

    /** The current function part, which might be affected by lifting.
     */
    protected def normalizedFun: Tree

    protected def typeOfArg(arg: Arg): Type

    /** If constructing trees, pull out all parts of the function
     *  which are not idempotent into separate prefix definitions
     */
    protected def liftFun(): Unit = ()

    /** Whether `liftFun` is needed? It is the case if default arguments are used.
     */
    protected def needLiftFun: Boolean = {
      def requiredArgNum(tp: Type): Int = tp.widen match {
        case funType: MethodType =>
          val paramInfos = funType.paramInfos
          val argsNum = paramInfos.size
          if (argsNum >= 1 && paramInfos.last.isRepeatedParam)
            // Repeated arguments do not count as required arguments
            argsNum - 1
          else
            argsNum
        case funType: PolyType => requiredArgNum(funType.resultType)
        case tp => args.size
      }

      !isJavaAnnotConstr(methRef.symbol) &&
      args.size < requiredArgNum(funType)
    }

    /** A flag signalling that the typechecking the application was so far successful */
    private[this] var _ok = true

    def ok: Boolean = _ok
    def ok_=(x: Boolean): Unit = {
      assert(x || ctx.reporter.errorsReported || !ctx.typerState.isCommittable) // !!! DEBUG
      _ok = x
    }

    /** The function's type after widening and instantiating polytypes
     *  with TypeParamRefs in constraint set
     */
    lazy val methType: Type = liftedFunType.widen match {
      case funType: MethodType => funType
      case funType: PolyType => constrained(funType).resultType
      case tp => tp //was: funType
    }

    lazy val liftedFunType: Type =
      if (needLiftFun) {
        liftFun()
        normalizedFun.tpe
      }
      else funType

    /** The arguments re-ordered so that each named argument matches the
     *  same-named formal parameter.
     */
    lazy val orderedArgs: List[Arg] =
      if (hasNamedArg(args))
        reorder(args.asInstanceOf[List[untpd.Tree]]).asInstanceOf[List[Arg]]
      else
        args

    protected def init(): Unit = methType match {
      case methType: MethodType =>
        // apply the result type constraint, unless method type is dependent
        val resultApprox = resultTypeApprox(methType)
        if (!constrainResult(methRef.symbol, resultApprox, resultType))
          if (ctx.typerState.isCommittable)
            // defer the problem until after the application;
            // it might be healed by an implicit conversion
            ()
          else
            fail(err.typeMismatchMsg(methType.resultType, resultType))

        // match all arguments with corresponding formal parameters
        matchArgs(orderedArgs, methType.paramInfos, 0)
      case _ =>
        if (methType.isError) ok = false
        else fail(s"$methString does not take parameters")
    }

    /** The application was successful */
    def success: Boolean = ok

    protected def methodType: MethodType = methType.asInstanceOf[MethodType]
    private def methString: String = i"${methRef.symbol}: ${methType.show}"

    /** Re-order arguments to correctly align named arguments */
    def reorder[T >: Untyped](args: List[Trees.Tree[T]]): List[Trees.Tree[T]] = {

      /** @param pnames    The list of parameter names that are missing arguments
       *  @param args      The list of arguments that are not yet passed, or that are waiting to be dropped
       *  @param nameToArg A map from as yet unseen names to named arguments
       *  @param toDrop    A set of names that have already be passed as named arguments
       *
       *  For a well-typed application we have the invariants
       *
       *  1. `(args diff toDrop)` can be reordered to match `pnames`
       *  2. For every `(name -> arg)` in `nameToArg`, `arg` is an element of `args`
       */
      def handleNamed(pnames: List[Name], args: List[Trees.Tree[T]],
                      nameToArg: Map[Name, Trees.NamedArg[T]], toDrop: Set[Name]): List[Trees.Tree[T]] = pnames match {
        case pname :: pnames1 if nameToArg contains pname =>
          // there is a named argument for this parameter; pick it
          nameToArg(pname) :: handleNamed(pnames1, args, nameToArg - pname, toDrop + pname)
        case _ =>
          def pnamesRest = if (pnames.isEmpty) pnames else pnames.tail
          args match {
            case (arg @ NamedArg(aname, _)) :: args1 =>
              if (toDrop contains aname) // argument is already passed
                handleNamed(pnames, args1, nameToArg, toDrop - aname)
              else if ((nameToArg contains aname) && pnames.nonEmpty) // argument is missing, pass an empty tree
                genericEmptyTree :: handleNamed(pnames.tail, args, nameToArg, toDrop)
              else { // name not (or no longer) available for named arg
                def msg =
                  if (methodType.paramNames contains aname)
                    s"parameter $aname of $methString is already instantiated"
                  else
                    s"$methString does not have a parameter $aname"
                fail(msg, arg.asInstanceOf[Arg])
                arg :: handleNamed(pnamesRest, args1, nameToArg, toDrop)
              }
            case arg :: args1 =>
              arg :: handleNamed(pnamesRest, args1, nameToArg, toDrop) // unnamed argument; pick it
            case Nil => // no more args, continue to pick up any preceding named args
              if (pnames.isEmpty) Nil
              else handleNamed(pnamesRest, args, nameToArg, toDrop)
          }
      }

      def handlePositional(pnames: List[Name], args: List[Trees.Tree[T]]): List[Trees.Tree[T]] =
        args match {
          case (arg: NamedArg @unchecked) :: _ =>
            val nameAssocs = for (arg @ NamedArg(name, _) <- args) yield (name, arg)
            handleNamed(pnames, args, nameAssocs.toMap, Set())
          case arg :: args1 =>
            arg :: handlePositional(if (pnames.isEmpty) Nil else pnames.tail, args1)
          case Nil => Nil
        }

      handlePositional(methodType.paramNames, args)
    }

    /** Splice new method reference into existing application */
    def spliceMeth(meth: Tree, app: Tree): Tree = app match {
      case Apply(fn, args) =>
        spliceMeth(meth, fn).appliedToArgs(args)
      case TypeApply(fn, targs) =>
        // Note: It is important that the type arguments `targs` are passed in new trees
        // instead of being spliced in literally. Otherwise, a type argument to a default
        // method could be constructed as the definition site of the type variable for
        // that default constructor. This would interpolate type variables too early,
        // causing lots of tests (among them tasty_unpickleScala2) to fail.
        //
        // The test case is in i1757.scala. Here we have a variable `s` and a method `cpy`
        // defined like this:
        //
        //      var s
        //      def cpy[X](b: List[Int] = b): B[X] = new B[X](b)
        //
        // The call `s.cpy()` then gets expanded to
        //
        //      { val $1$: B[Int] = this.s
        //        $1$.cpy[X']($1$.cpy$default$1[X']
        //      }
        //
        // A type variable gets interpolated if it does not appear in the type
        // of the current tree and the current tree contains the variable's "definition".
        // Previously, the polymorphic function tree to which the variable was first added
        // was taken as the variable's definition. But that fails here because that
        // tree was `s.cpy` but got transformed into `$1$.cpy`. We now take the type argument
        // [X'] of the variable as its definition tree, which is more robust. But then
        // it's crucial that the type tree is not copied directly as argument to
        // `cpy$default$1`. If it was, the variable `X'` would already be interpolated
        // when typing the default argument, which is too early.
        spliceMeth(meth, fn).appliedToTypes(targs.tpes)
      case _ => meth
    }

    /** Find reference to default parameter getter for parameter #n in current
     *  parameter list, or NoType if none was found
     */
    def findDefaultGetter(n: Int)(implicit ctx: Context): Tree = {
      val meth = methRef.symbol.asTerm
      val receiver: Tree = methPart(normalizedFun) match {
        case Select(receiver, _) => receiver
        case mr => mr.tpe.normalizedPrefix match {
          case mr: TermRef => ref(mr)
          case mr =>
            if (this.isInstanceOf[TestApplication[_]])
              // In this case it is safe to skolemize now; we will produce a stable prefix for the actual call.
              ref(mr.narrow)
            else
              EmptyTree
        }
      }
      val getterPrefix =
        if ((meth is Synthetic) && meth.name == nme.apply) nme.CONSTRUCTOR else meth.name
      def getterName = DefaultGetterName(getterPrefix, n)
      if (!meth.hasDefaultParams)
        EmptyTree
      else if (receiver.isEmpty) {
        def findGetter(cx: Context): Tree = {
          if (cx eq NoContext) EmptyTree
          else if (cx.scope != cx.outer.scope &&
            cx.denotNamed(meth.name).hasAltWith(_.symbol == meth)) {
            val denot = cx.denotNamed(getterName)
            if (denot.exists) ref(TermRef(cx.owner.thisType, getterName, denot))
            else {
              assert(ctx.mode.is(Mode.Interactive) || ctx.reporter.errorsReported,
                s"non-existent getter denotation ($denot) for getter($getterName)")
              findGetter(cx.outer)
            }
          } else findGetter(cx.outer)
        }
        findGetter(ctx)
      }
      else {
        def selectGetter(qual: Tree): Tree = {
          val getterDenot = qual.tpe.member(getterName)
          if (getterDenot.exists) qual.select(TermRef(qual.tpe, getterName, getterDenot))
          else EmptyTree
        }
        if (!meth.isClassConstructor)
          selectGetter(receiver)
        else {
          // default getters for class constructors are found in the companion object
          val cls = meth.owner
          val companion = cls.companionModule
          if (companion.isTerm) {
            val prefix = receiver.tpe.baseType(cls).normalizedPrefix
            if (prefix.exists) selectGetter(ref(TermRef(prefix, companion.asTerm)))
            else EmptyTree
          }
          else EmptyTree
        }
      }
    }

    /** Is `sym` a constructor of a Java-defined annotation? */
    def isJavaAnnotConstr(sym: Symbol): Boolean =
      sym.is(JavaDefined) && sym.isConstructor && sym.owner.derivesFrom(defn.AnnotationClass)

    /** Match re-ordered arguments against formal parameters
     *  @param n   The position of the first parameter in formals in `methType`.
     */
    def matchArgs(args: List[Arg], formals: List[Type], n: Int): Unit = {
      if (success) formals match {
        case formal :: formals1 =>

          /** Add result of typing argument `arg` against parameter type `formal`.
           *  @return  A type transformation to apply to all arguments following this one.
           */
          def addTyped(arg: Arg, formal: Type): Type => Type = {
            addArg(typedArg(arg, formal), formal)
            if (methodType.isParamDependent)
              safeSubstParam(_, methodType.paramRefs(n), typeOfArg(arg))
            else identity
          }

          def missingArg(n: Int): Unit = {
            val pname = methodType.paramNames(n)
            fail(
              if (pname.firstPart contains '$') s"not enough arguments for $methString"
              else s"missing argument for parameter $pname of $methString")
          }

          def tryDefault(n: Int, args1: List[Arg]): Unit = {
            val getter = findDefaultGetter(n + numArgs(normalizedFun))
            if (getter.isEmpty) missingArg(n)
            else {
              val substParam = addTyped(
                  treeToArg(spliceMeth(getter withPos normalizedFun.pos, normalizedFun)),
                  formal)
              matchArgs(args1, formals1.mapconserve(substParam), n + 1)
            }
          }

          if (formal.isRepeatedParam)
            args match {
              case arg :: Nil if isVarArg(arg) =>
                addTyped(arg, formal)
              case _ =>
                val elemFormal = formal.widenExpr.argTypesLo.head
                val typedArgs = harmonic(harmonizeArgs)(args.map(typedArg(_, elemFormal)))
                typedArgs.foreach(addArg(_, elemFormal))
                makeVarArg(args.length, elemFormal)
            }
          else args match {
            case EmptyTree :: args1 =>
              tryDefault(n, args1)
            case arg :: args1 =>
              val substParam = addTyped(arg, formal)
              matchArgs(args1, formals1.mapconserve(substParam), n + 1)
            case nil =>
              tryDefault(n, args)
          }

        case nil =>
          args match {
            case arg :: args1 => fail(s"too many arguments for $methString", arg)
            case nil =>
          }
      }
    }
  }

  /** Subclass of Application for the cases where we are interested only
   *  in a "can/cannot apply" answer, without needing to construct trees or
   *  issue error messages.
   */
  abstract class TestApplication[Arg](methRef: TermRef, funType: Type, args: List[Arg], resultType: Type)(implicit ctx: Context)
  extends Application[Arg](methRef, funType, args, resultType) {
    type TypedArg = Arg
    type Result = Unit

    protected def argOK(arg: TypedArg, formal: Type): Boolean = argType(arg, formal) match {
      case ref: TermRef if ref.denot.isOverloaded =>
        // in this case we could not resolve overloading because no alternative
        // matches expected type
        false
      case argtpe =>
        def SAMargOK = formal match {
          case SAMType(sam) => argtpe <:< sam.toFunctionType()
          case _ => false
        }
        isCompatible(argtpe, formal) || ctx.mode.is(Mode.ImplicitsEnabled) && SAMargOK
    }

    /** The type of the given argument */
    protected def argType(arg: Arg, formal: Type): Type

    def typedArg(arg: Arg, formal: Type): Arg = arg
    final def addArg(arg: TypedArg, formal: Type): Unit = ok = ok & argOK(arg, formal)
    def makeVarArg(n: Int, elemFormal: Type): Unit = {}
    def fail(msg: => Message, arg: Arg): Unit =
      ok = false
    def fail(msg: => Message): Unit =
      ok = false
    def appPos: Position = NoPosition
    lazy val normalizedFun:   Tree = ref(methRef)
    init()
  }

  /** Subclass of Application for applicability tests with type arguments and value
   *  argument trees.
   */
  class ApplicableToTrees(methRef: TermRef, targs: List[Type], args: List[Tree], resultType: Type)(implicit ctx: Context)
  extends TestApplication(methRef, methRef.widen.appliedTo(targs), args, resultType) {
    def argType(arg: Tree, formal: Type): Type = normalize(arg.tpe, formal)
    def treeToArg(arg: Tree): Tree = arg
    def isVarArg(arg: Tree): Boolean = tpd.isWildcardStarArg(arg)
    def typeOfArg(arg: Tree): Type = arg.tpe
    def harmonizeArgs(args: List[Tree]): List[Tree] = harmonize(args)
  }

  /** Subclass of Application for applicability tests with type arguments and value
   * argument trees.
   */
  class ApplicableToTreesDirectly(methRef: TermRef, targs: List[Type], args: List[Tree], resultType: Type)(implicit ctx: Context) extends ApplicableToTrees(methRef, targs, args, resultType)(ctx) {
    override def argOK(arg: TypedArg, formal: Type): Boolean = argType(arg, formal) <:< formal
  }

  /** Subclass of Application for applicability tests with value argument types. */
  class ApplicableToTypes(methRef: TermRef, args: List[Type], resultType: Type)(implicit ctx: Context)
  extends TestApplication(methRef, methRef, args, resultType) {
    def argType(arg: Type, formal: Type): Type = arg
    def treeToArg(arg: Tree): Type = arg.tpe
    def isVarArg(arg: Type): Boolean = arg.isRepeatedParam
    def typeOfArg(arg: Type): Type = arg
    def harmonizeArgs(args: List[Type]): List[Type] = harmonizeTypes(args)
  }

  /** Subclass of Application for type checking an Apply node, where
   *  types of arguments are either known or unknown.
   */
  abstract class TypedApply[T >: Untyped](
    app: untpd.Apply, fun: Tree, methRef: TermRef, args: List[Trees.Tree[T]], resultType: Type)(implicit ctx: Context)
  extends Application(methRef, fun.tpe, args, resultType) {
    type TypedArg = Tree
    def isVarArg(arg: Trees.Tree[T]): Boolean = untpd.isWildcardStarArg(arg)
    private[this] var typedArgBuf = new mutable.ListBuffer[Tree]
    private[this] var liftedDefs: mutable.ListBuffer[Tree] = null
    private[this] var myNormalizedFun: Tree = fun
    init()

    def addArg(arg: Tree, formal: Type): Unit =
      typedArgBuf += adapt(arg, formal.widenExpr)

    def makeVarArg(n: Int, elemFormal: Type): Unit = {
      val args = typedArgBuf.takeRight(n).toList
      typedArgBuf.trimEnd(n)
      val elemtpt = TypeTree(elemFormal)
      typedArgBuf += seqToRepeated(SeqLiteral(args, elemtpt))
    }

    def harmonizeArgs(args: List[TypedArg]): List[Tree] = harmonize(args)

    override def appPos: Position = app.pos

    def fail(msg: => Message, arg: Trees.Tree[T]): Unit = {
      ctx.error(msg, arg.pos)
      ok = false
    }

    def fail(msg: => Message): Unit = {
      ctx.error(msg, app.pos)
      ok = false
    }

    def normalizedFun:  Tree = myNormalizedFun

    private def lifter(implicit ctx: Context) =
      if (methRef.symbol.hasDefaultParams) LiftComplex else LiftImpure

    override def liftFun(): Unit =
      if (liftedDefs == null) {
        liftedDefs = new mutable.ListBuffer[Tree]
        myNormalizedFun = lifter.liftApp(liftedDefs, myNormalizedFun)
      }

    /** The index of the first difference between lists of trees `xs` and `ys`
     *  -1 if there are no differences.
     */
    private def firstDiff[T <: Trees.Tree[_]](xs: List[T], ys: List[T], n: Int = 0): Int = xs match {
      case x :: xs1 =>
        ys match {
          case y :: ys1 => if (x ne y) n else firstDiff(xs1, ys1, n + 1)
          case nil => n
        }
      case nil =>
        ys match {
          case y :: ys1 => n
          case nil => -1
        }
    }
    private def sameSeq[T <: Trees.Tree[_]](xs: List[T], ys: List[T]): Boolean = firstDiff(xs, ys) < 0

    val result:   Tree = {
      var typedArgs = typedArgBuf.toList
      def app0 = cpy.Apply(app)(normalizedFun, typedArgs) // needs to be a `def` because typedArgs can change later
      val app1 =
        if (!success) app0.withType(UnspecifiedErrorType)
        else {
          if (!sameSeq(args, orderedArgs.dropWhile(_ eq EmptyTree)) && !isJavaAnnotConstr(methRef.symbol)) {
            // need to lift arguments to maintain evaluation order in the
            // presence of argument reorderings.

            liftFun()

            // lift arguments in the definition order
            val argDefBuf = mutable.ListBuffer.empty[Tree]
            typedArgs = lifter.liftArgs(argDefBuf, methType, typedArgs)

            // Lifted arguments ordered based on the original order of typedArgBuf and
            // with all non-explicit default parameters at the end in declaration order.
            val orderedArgDefs = {
              // List of original arguments that are lifted by liftArgs
              val impureArgs = typedArgBuf.filterNot(lifter.noLift)
              // Assuming stable sorting all non-explicit default parameters will remain in the end with the same order
              val defaultParamIndex = args.size
              // Mapping of index of each `liftable` into original args ordering
              val indices = impureArgs.map { arg =>
                val idx = args.indexOf(arg)
                if (idx >= 0) idx // original index skipping pure arguments
                else defaultParamIndex
              }
              scala.util.Sorting.stableSort[(Tree, Int), Int](argDefBuf zip indices, x => x._2).map(_._1)
            }

            liftedDefs ++= orderedArgDefs
          }
          if (sameSeq(typedArgs, args)) // trick to cut down on tree copying
            typedArgs = args.asInstanceOf[List[Tree]]
          assignType(app0, normalizedFun, typedArgs)
        }
      wrapDefs(liftedDefs, app1)
    }
  }

  /** Subclass of Application for type checking an Apply node with untyped arguments. */
  class ApplyToUntyped(app: untpd.Apply, fun: Tree, methRef: TermRef, proto: FunProto, resultType: Type)(implicit ctx: Context)
  extends TypedApply(app, fun, methRef, proto.args, resultType) {
    def typedArg(arg: untpd.Tree, formal: Type): TypedArg = proto.typedArg(arg, formal.widenExpr)
    def treeToArg(arg: Tree): untpd.Tree = untpd.TypedSplice(arg)
    def typeOfArg(arg: untpd.Tree): Type = proto.typeOfArg(arg)
  }

  /** Subclass of Application for type checking an Apply node with typed arguments. */
  class ApplyToTyped(app: untpd.Apply, fun: Tree, methRef: TermRef, args: List[Tree], resultType: Type)(implicit ctx: Context)
  extends TypedApply[Type](app, fun, methRef, args, resultType) {
      // Dotty deviation: Dotc infers Untyped for the supercall. This seems to be according to the rules
      // (of both Scala and Dotty). Untyped is legal, and a subtype of Typed, whereas TypeApply
      // is invariant in the type parameter, so the minimal type should be inferred. But then typedArg does
      // not match the abstract method in Application and an abstract class error results.
    def typedArg(arg:   Tree, formal: Type): TypedArg = arg
    def treeToArg(arg: Tree): Tree = arg
    def typeOfArg(arg: Tree): Type = arg.tpe
  }

  /** If `app` is a `this(...)` constructor call, the this-call argument context,
   *  otherwise the current context.
   */
  def argCtx(app: untpd.Tree)(implicit ctx: Context): Context =
    if (untpd.isSelfConstrCall(app)) ctx.thisCallArgContext else ctx

  /** Typecheck application. Result could be an `Apply` node,
   *  or, if application is an operator assignment, also an `Assign` or
   *  Block node.
   */
  def typedApply(tree: untpd.Apply, pt: Type)(implicit ctx: Context): Tree = {

    def realApply(implicit ctx: Context): Tree = track("realApply") {
      val originalProto = new FunProto(tree.args, IgnoredProto(pt))(this)(argCtx(tree))
      val fun1 = typedExpr(tree.fun, originalProto)

      // Warning: The following lines are dirty and fragile. We record that auto-tupling was demanded as
      // a side effect in adapt. If it was, we assume the tupled proto-type in the rest of the application,
      // until, possibly, we have to fall back to insert an implicit on the qualifier.
      // This crucially relies on he fact that `proto` is used only in a single call of `adapt`,
      // otherwise we would get possible cross-talk between different `adapt` calls using the same
      // prototype. A cleaner alternative would be to return a modified prototype from `adapt` together with
      // a modified tree but this would be more convoluted and less efficient.
      val proto = if (originalProto.isTupled) originalProto.tupled else originalProto

      // If some of the application's arguments are function literals without explicitly declared
      // parameter types, relate the normalized result type of the application with the
      // expected type through `constrainResult`. This can add more constraints which
      // help sharpen the inferred parameter types for the argument function literal(s).
      // This tweak is needed to make i1378 compile.
      if (tree.args.exists(untpd.isFunctionWithUnknownParamType(_)))
        if (!constrainResult(tree.symbol, fun1.tpe.widen, proto.derivedFunProto(resultType = pt)))
          typr.println(i"result failure for $tree with type ${fun1.tpe.widen}, expected = $pt")

      /** Type application where arguments come from prototype, and no implicits are inserted */
      def simpleApply(fun1: Tree, proto: FunProto)(implicit ctx: Context): Tree =
        methPart(fun1).tpe match {
          case funRef: TermRef =>
            val app =
              if (proto.allArgTypesAreCurrent())
                new ApplyToTyped(tree, fun1, funRef, proto.typedArgs, pt)
              else
                new ApplyToUntyped(tree, fun1, funRef, proto, pt)(argCtx(tree))
            convertNewGenericArray(ConstFold(app.result))
          case _ =>
            handleUnexpectedFunType(tree, fun1)
        }

      /** Try same application with an implicit inserted around the qualifier of the function
       *  part. Return an optional value to indicate success.
       */
      def tryWithImplicitOnQualifier(fun1: Tree, proto: FunProto)(implicit ctx: Context): Option[Tree] =
        tryInsertImplicitOnQualifier(fun1, proto, ctx.typerState.ownedVars) flatMap { fun2 =>
          tryEither {
            implicit ctx => Some(simpleApply(fun2, proto)): Option[Tree]
          } {
            (_, _) => None
          }
        }

      fun1.tpe match {
        case err: ErrorType => cpy.Apply(tree)(fun1, proto.typedArgs).withType(err)
        case TryDynamicCallType => typedDynamicApply(tree, pt)
        case _ =>
          if (originalProto.isDropped) fun1
          else
            tryEither {
              implicit ctx => simpleApply(fun1, proto)
            } {
              (failedVal, failedState) =>
                def fail = { failedState.commit(); failedVal }
                // Try once with original prototype and once (if different) with tupled one.
                // The reason we need to try both is that the decision whether to use tupled
                // or not was already taken but might have to be revised when an implicit
                // is inserted on the qualifier.
                tryWithImplicitOnQualifier(fun1, originalProto).getOrElse(
                  if (proto eq originalProto) fail
                  else tryWithImplicitOnQualifier(fun1, proto).getOrElse(fail))
          }
      }
    }

    /** Convert expression like
     *
     *     e += (args)
     *
     *  where the lifted-for-assignment version of e is { val xs = es; e' } to
     *
     *     { val xs = es; e' = e' + args }
     */
    def typedOpAssign(implicit ctx: Context): Tree = track("typedOpAssign") {
      val Apply(Select(lhs, name), rhss) = tree
      val lhs1 = typedExpr(lhs)
      val liftedDefs = new mutable.ListBuffer[Tree]
      val lhs2 = untpd.TypedSplice(LiftComplex.liftAssigned(liftedDefs, lhs1))
      val assign = untpd.Assign(lhs2,
          untpd.Apply(untpd.Select(lhs2, name.asSimpleName.dropRight(1)), rhss))
      wrapDefs(liftedDefs, typed(assign))
    }

    val app1 =
      if (untpd.isOpAssign(tree))
        tryEither {
          implicit ctx => realApply
        } { (failedVal, failedState) =>
          tryEither {
            implicit ctx => typedOpAssign
          } { (_, _) =>
            failedState.commit()
            failedVal
          }
        }
      else {
        val app = realApply
        app match {
          case Apply(fn @ Select(left, _), right :: Nil) if fn.hasType =>
            val op = fn.symbol
            if (op == defn.Any_== || op == defn.Any_!=)
              checkCanEqual(left.tpe.widen, right.tpe.widen, app.pos)
          case _ =>
        }
        app
      }
    app1 match {
      case Apply(Block(stats, fn), args) =>
        tpd.cpy.Block(app1)(stats, tpd.cpy.Apply(app1)(fn, args))
      case _ =>
        app1
    }
  }

  /** Overridden in ReTyper to handle primitive operations that can be generated after erasure */
  protected def handleUnexpectedFunType(tree: untpd.Apply, fun: Tree)(implicit ctx: Context): Tree =
    throw new Error(i"unexpected type.\n  fun = $fun,\n  methPart(fun) = ${methPart(fun)},\n  methPart(fun).tpe = ${methPart(fun).tpe},\n  tpe = ${fun.tpe}")

  def typedNamedArgs(args: List[untpd.Tree])(implicit ctx: Context): List[NamedArg] =
    for (arg @ NamedArg(id, argtpt) <- args) yield {
      val argtpt1 = typedType(argtpt)
      cpy.NamedArg(arg)(id, argtpt1).withType(argtpt1.tpe)
    }

  def typedTypeApply(tree: untpd.TypeApply, pt: Type)(implicit ctx: Context): Tree = track("typedTypeApply") {
    val isNamed = hasNamedArg(tree.args)
    val typedArgs = if (isNamed) typedNamedArgs(tree.args) else tree.args.mapconserve(typedType(_))
    val typedFn = typedExpr(tree.fun, PolyProto(typedArgs.tpes, pt))
    typedFn.tpe.widen match {
      case pt: PolyType =>
        if (typedArgs.length <= pt.paramInfos.length && !isNamed)
          if (typedFn.symbol == defn.Predef_classOf && typedArgs.nonEmpty) {
            val arg = typedArgs.head
            checkClassType(arg.tpe, arg.pos, traitReq = false, stablePrefixReq = false)
          }
      case _ =>
    }
    def tryDynamicTypeApply(): Tree = typedFn match {
      case typedFn: Select if !pt.isInstanceOf[FunProto] => typedDynamicSelect(typedFn, typedArgs, pt)
      case _                                             => tree.withType(TryDynamicCallType)
    }
    if (typedFn.tpe eq TryDynamicCallType) tryDynamicTypeApply()
    else assignType(cpy.TypeApply(tree)(typedFn, typedArgs), typedFn, typedArgs)
  }

  /** Rewrite `new Array[T](....)` if T is an unbounded generic to calls to newGenericArray.
   *  It is performed during typer as creation of generic arrays needs a classTag.
   *  we rely on implicit search to find one.
   */
  def convertNewGenericArray(tree:  Tree)(implicit ctx: Context):  Tree = tree match {
    case Apply(TypeApply(tycon, targs@(targ :: Nil)), args) if tycon.symbol == defn.ArrayConstructor =>
      fullyDefinedType(tree.tpe, "array", tree.pos)

      def newGenericArrayCall =
        ref(defn.DottyArraysModule)
          .select(defn.newGenericArrayMethod).withPos(tree.pos)
          .appliedToTypeTrees(targs).appliedToArgs(args)

      if (TypeErasure.isGeneric(targ.tpe))
        newGenericArrayCall
      else tree
    case _ =>
      tree
  }

  def typedUnApply(tree: untpd.Apply, selType0: Type)(implicit ctx: Context): Tree = track("typedUnApply") {
    val Apply(qual, args) = tree

<<<<<<< HEAD
    val selType  = selType0.widenUnapplyPath
    val pathType = selType0.stripUnapplyPath

    def notAnExtractor(tree: Tree) =
      errorTree(tree, s"${qual.show} cannot be used as an extractor in a pattern because it lacks an unapply or unapplySeq method")
=======
    def notAnExtractor(tree: Tree) = errorTree(tree, NotAnExtractor(qual))
>>>>>>> 7463afe4

    /** If this is a term ref tree, try to typecheck with its type name.
     *  If this refers to a type alias, follow the alias, and if
     *  one finds a class, reference the class companion module.
     */
    def followTypeAlias(tree: untpd.Tree): untpd.Tree = {
      tree match {
        case tree: untpd.RefTree =>
          val nestedCtx = ctx.fresh.setNewTyperState()
          val ttree =
            typedType(untpd.rename(tree, tree.name.toTypeName))(nestedCtx)
          ttree.tpe match {
            case alias: TypeRef if alias.info.isTypeAlias && !nestedCtx.reporter.hasErrors =>
              companionRef(alias) match {
                case companion: TermRef => return untpd.ref(companion) withPos tree.pos
                case _ =>
              }
            case _ =>
          }
        case _ =>
      }
      untpd.EmptyTree
    }

    /** A typed qual.unapply or qual.unapplySeq tree, if this typechecks.
     *  Otherwise fallBack with (maltyped) qual.unapply as argument
     *  Note: requires special handling for overloaded occurrences of
     *  unapply or unapplySeq. We first try to find a non-overloaded
     *  method which matches any type. If that fails, we try to find an
     *  overloaded variant which matches one of the argument types.
     *  In fact, overloaded unapply's are problematic because a non-
     *  overloaded unapply does *not* need to be applicable to its argument
     *  whereas overloaded variants need to have a conforming variant.
     */
    def trySelectUnapply(qual: untpd.Tree)(fallBack: Tree => Tree): Tree = {
      // try first for non-overloaded, then for overloaded ocurrences
      def tryWithName(name: TermName)(fallBack: Tree => Tree)(implicit ctx: Context): Tree = {
        def tryWithProto(pt: Type)(implicit ctx: Context) = {
          val result = typedExpr(untpd.Select(qual, name), new UnapplyFunProto(pt, this))
          if (!result.symbol.exists || result.symbol.name == name) result
          else notAnExtractor(result)
          	// It might be that the result of typedExpr is an `apply` selection or implicit conversion.
          	// Reject in this case.
        }
        tryEither {
          implicit ctx => tryWithProto(selType)
        } {
          (sel, _) =>
            tryEither {
              implicit ctx => tryWithProto(WildcardType)
            } {
              (_, _) => fallBack(sel)
            }
        }
      }
      // try first for unapply, then for unapplySeq
      tryWithName(nme.unapply) {
        sel => tryWithName(nme.unapplySeq)(_ => fallBack(sel)) // for backwards compatibility; will be dropped
      }
    }

    /** Produce a typed qual.unapply or qual.unapplySeq tree, or
     *  else if this fails follow a type alias and try again.
     */
    var unapplyFn = trySelectUnapply(qual) { sel =>
      val qual1 = followTypeAlias(qual)
      if (qual1.isEmpty) notAnExtractor(sel)
      else trySelectUnapply(qual1)(_ => notAnExtractor(sel))
    }

    if (unapplyFn.symbol.isInlineMethod)
      checkInInlineContext("implementation restriction: call to inline unapply", tree.pos)

    /** Add a `Bind` node for each `bound` symbol in a type application `unapp` */
    def addBinders(unapp: Tree, bound: List[Symbol]) = unapp match {
      case TypeApply(fn, args) =>
        var remain = bound.toSet
        def addBinder(arg: Tree) = arg.tpe.stripTypeVar match {
          case ref: TypeRef if remain.contains(ref.symbol) =>
            remain -= ref.symbol
            tpd.Bind(ref.symbol, Ident(ref))
          case _ =>
            arg
        }
        tpd.cpy.TypeApply(unapp)(fn, args.mapConserve(addBinder))
      case _ =>
        unapp
    }

    def fromScala2x = unapplyFn.symbol.exists && (unapplyFn.symbol.owner is Scala2x)

    /** Is `subtp` a subtype of `tp` or of some generalization of `tp`?
     *  The generalizations of a type T are the smallest set G such that
     *
     *   - T is in G
     *   - If a typeref R in G represents a class or trait, R's superclass is in G.
     *   - If a type proxy P is not a reference to a class, P's supertype is in G
     */
    def isSubTypeOfParent(subtp: Type, tp: Type)(implicit ctx: Context): Boolean =
      if (constrainPatternType(subtp, tp)) true
      else tp match {
        case tp: TypeRef if tp.symbol.isClass => isSubTypeOfParent(subtp, tp.firstParent)
        case tp: TypeProxy => isSubTypeOfParent(subtp, tp.superType)
        case _ => false
      }

    unapplyFn.tpe.widen match {
      case mt: MethodType if mt.paramInfos.length == 1 =>
        val unapplyArgType = mt.paramInfos.head
        unapp.println(i"unapp arg tpe = $unapplyArgType, pt = $selType")
        val ownType =
          if (selType <:< unapplyArgType) {
            unapp.println(i"case 1 $unapplyArgType ${ctx.typerState.constraint}")
            fullyDefinedType(unapplyArgType, "pattern selector", tree.pos)
            selType
          } else if (isSubTypeOfParent(unapplyArgType, selType)(ctx.addMode(Mode.GADTflexible))) {
            val patternBound = maximizeType(unapplyArgType, tree.pos, fromScala2x)
            if (patternBound.nonEmpty) unapplyFn = addBinders(unapplyFn, patternBound)
            unapp.println(i"case 2 $unapplyArgType ${ctx.typerState.constraint}")
            unapplyArgType
          } else {
            unapp.println("Neither sub nor super")
            unapp.println(TypeComparer.explained(implicit ctx => unapplyArgType <:< selType))
            errorType(
              ex"Pattern type $unapplyArgType is neither a subtype nor a supertype of selector type $selType",
              tree.pos)
          }
        val dummyArgTp =
          if ((pathType ne ownType) && ctx.isDependent) TypeOf.TypeApply(pathType.select(defn.Any_asInstanceOf), ownType)
          else ownType
        val dummyArg = dummyTreeOfType(dummyArgTp)
        val unapplyApp = typedExpr(untpd.TypedSplice(Apply(unapplyFn, dummyArg :: Nil)))
        def unapplyImplicits(unapp: Tree): List[Tree] = unapp match {
          case Apply(Apply(unapply, `dummyArg` :: Nil), args2) => assert(args2.nonEmpty); args2
          case Apply(unapply, `dummyArg` :: Nil) => Nil
          case Inlined(u, _, _) => unapplyImplicits(u)
          case _ => Nil.assertingErrorsReported
        }

        var argTypes = unapplyArgs(unapplyApp.tpe, unapplyFn, args, tree.pos)
        for (argType <- argTypes) assert(!argType.isInstanceOf[TypeBounds], unapplyApp.tpe.show)
        val bunchedArgs =
          if (argTypes.nonEmpty && argTypes.last.isRepeatedParam)
            args.lastOption match {
              case Some(arg @ Typed(argSeq, _)) if untpd.isWildcardStarArg(arg) =>
                args.init :+ argSeq
              case _ =>
                val (regularArgs, varArgs) = args.splitAt(argTypes.length - 1)
                regularArgs :+ untpd.SeqLiteral(varArgs, untpd.TypeTree()).withPos(tree.pos)
            }
          else if (argTypes.lengthCompare(1) == 0 && args.lengthCompare(1) > 0 && ctx.canAutoTuple)
            untpd.Tuple(args) :: Nil
          else
            args
        if (argTypes.length != bunchedArgs.length) {
          ctx.error(UnapplyInvalidNumberOfArguments(qual, argTypes), tree.pos)
          argTypes = argTypes.take(args.length) ++
            List.fill(argTypes.length - args.length)(WildcardType)
        }
        val unapplyPatterns = (bunchedArgs, argTypes).zipped map (typed(_, _))
        val result = assignType(cpy.UnApply(tree)(unapplyFn, unapplyImplicits(unapplyApp), unapplyPatterns), ownType)
        unapp.println(s"unapply patterns = $unapplyPatterns")
        if ((ownType eq selType) || ownType.isError) result
        else tryWithClassTag(Typed(result, TypeTree(ownType)), selType)
      case tp =>
        val unapplyErr = if (tp.isError) unapplyFn else notAnExtractor(unapplyFn)
        val typedArgsErr = args mapconserve (typed(_, defn.AnyType))
        cpy.UnApply(tree)(unapplyErr, Nil, typedArgsErr) withType unapplyErr.tpe
    }
  }

  /** A typed unapply hook, can be overridden by re any-typers between frontend
   *  and pattern matcher.
   */
  def typedUnApply(tree: untpd.UnApply, selType: Type)(implicit ctx: Context): UnApply =
    throw new UnsupportedOperationException("cannot type check an UnApply node")

  /** Is given method reference applicable to type arguments `targs` and argument trees `args`?
   *  @param  resultType   The expected result type of the application
   */
  def isApplicable(methRef: TermRef, targs: List[Type], args: List[Tree], resultType: Type)(implicit ctx: Context): Boolean =
    ctx.test(implicit ctx => new ApplicableToTrees(methRef, targs, args, resultType).success)

  /** Is given method reference applicable to type arguments `targs` and argument trees `args` without inferring views?
    *  @param  resultType   The expected result type of the application
    */
  def isDirectlyApplicable(methRef: TermRef, targs: List[Type], args: List[Tree], resultType: Type)(implicit ctx: Context): Boolean =
    ctx.test(implicit ctx => new ApplicableToTreesDirectly(methRef, targs, args, resultType).success)

  /** Is given method reference applicable to argument types `args`?
   *  @param  resultType   The expected result type of the application
   */
  def isApplicable(methRef: TermRef, args: List[Type], resultType: Type)(implicit ctx: Context): Boolean =
    ctx.test(implicit ctx => new ApplicableToTypes(methRef, args, resultType).success)

  /** Is given type applicable to type arguments `targs` and argument trees `args`,
   *  possibly after inserting an `apply`?
   *  @param  resultType   The expected result type of the application
   */
  def isApplicable(tp: Type, targs: List[Type], args: List[Tree], resultType: Type)(implicit ctx: Context): Boolean =
    onMethod(tp, isApplicable(_, targs, args, resultType))

  /** Is given type applicable to argument types `args`, possibly after inserting an `apply`?
   *  @param  resultType   The expected result type of the application
   */
  def isApplicable(tp: Type, args: List[Type], resultType: Type)(implicit ctx: Context): Boolean =
    onMethod(tp, isApplicable(_, args, resultType))

  private def onMethod(tp: Type, p: TermRef => Boolean)(implicit ctx: Context): Boolean = tp match {
    case methRef: TermRef if methRef.widenSingleton.isInstanceOf[MethodicType] =>
      p(methRef)
    case mt: MethodicType =>
      p(mt.narrow)
    case _ =>
      tp.member(nme.apply).hasAltWith(d => p(TermRef(tp, nme.apply, d)))
  }

  /** Compare owner inheritance level.
    *  @param    sym1 The first owner
    *  @param    sym2 The second owner
    *  @return    1   if `sym1` properly derives from `sym2`
    *            -1   if `sym2` properly derives from `sym1`
    *             0   otherwise
    *  Module classes also inherit the relationship from their companions.
    */
  def compareOwner(sym1: Symbol, sym2: Symbol)(implicit ctx: Context): Int =
    if (sym1 == sym2) 0
    else if (sym1 isSubClass sym2) 1
    else if (sym2 isSubClass sym1) -1
    else if (sym2 is Module) compareOwner(sym1, sym2.companionClass)
    else if (sym1 is Module) compareOwner(sym1.companionClass, sym2)
    else 0

  /** Compare to alternatives of an overloaded call or an implicit search.
   *
   *  @param  alt1, alt2      Non-overloaded references indicating the two choices
   *  @param  level1, level2  If alternatives come from a comparison of two contextual
   *                          implicit candidates, the nesting levels of the candidates.
   *                          In all other cases the nesting levels are both 0.
   *  @return  1   if 1st alternative is preferred over 2nd
   *          -1   if 2nd alternative is preferred over 1st
   *           0   if neither alternative is preferred over the other
   *
   *  An alternative A1 is preferred over an alternative A2 if it wins in a tournament
   *  that awards one point for each of the following:
   *
   *   - A1 is nested more deeply than A2
   *   - The nesting levels of A1 and A2 are the same, and A1's owner derives from A2's owner
   *   - A1's type is more specific than A2's type.
   */
  def compare(alt1: TermRef, alt2: TermRef, nesting1: Int = 0, nesting2: Int = 0)(implicit ctx: Context): Int = track("compare") { trace(i"compare($alt1, $alt2)", overload) {

    assert(alt1 ne alt2)

    /** Is alternative `alt1` with type `tp1` as specific as alternative
     *  `alt2` with type `tp2` ?
     *
     *    1. A method `alt1` of type (p1: T1, ..., pn: Tn)U is as specific as `alt2`
     *       if `alt2` is applicable to arguments (p1, ..., pn) of types T1,...,Tn
     *       or if `alt1` is nullary.
     *    2. A polymorphic member of type [a1 >: L1 <: U1, ..., an >: Ln <: Un]T is as
     *       specific as `alt2` of type `tp2` if T is as specific as `tp2` under the
     *       assumption that for i = 1,...,n each ai is an abstract type name bounded
     *       from below by Li and from above by Ui.
     *    3. A member of any other type `tp1` is:
     *       a. always as specific as a method or a polymorphic method.
     *       b. as specific as a member of any other type `tp2` if `tp1` is compatible
     *          with `tp2`.
     */
    def isAsSpecific(alt1: TermRef, tp1: Type, alt2: TermRef, tp2: Type): Boolean = trace(i"isAsSpecific $tp1 $tp2", overload) { tp1 match {
      case tp1: MethodType => // (1)
        val formals1 =
          if (tp1.isVarArgsMethod && tp2.isVarArgsMethod) tp1.paramInfos.map(_.repeatedToSingle)
          else tp1.paramInfos
        isApplicable(alt2, formals1, WildcardType) ||
        tp1.paramInfos.isEmpty && tp2.isInstanceOf[LambdaType]
      case tp1: PolyType => // (2)
        val nestedCtx = ctx.fresh.setExploreTyperState()

        {
          implicit val ctx = nestedCtx

          // Fully define the PolyType parameters so that the infos of the
          // tparams created below never contain TypeRefs whose underling types
          // contain uninstantiated TypeVars, this could lead to cycles in
          // `isSubType` as a TypeVar might get constrained by a TypeRef it's
          // part of.
          val tp1Params = tp1.newLikeThis(tp1.paramNames, tp1.paramInfos, defn.AnyType)
          fullyDefinedType(tp1Params, "type parameters of alternative", alt1.symbol.pos)

          val tparams = ctx.newTypeParams(alt1.symbol, tp1.paramNames, EmptyFlags, tp1.instantiateParamInfos(_))
          isAsSpecific(alt1, tp1.instantiate(tparams.map(_.typeRef)), alt2, tp2)
        }
      case _ => // (3)
        tp2 match {
          case tp2: MethodType => true // (3a)
          case tp2: PolyType if tp2.resultType.isInstanceOf[MethodType] => true // (3a)
          case tp2: PolyType => // (3b)
            ctx.test(implicit ctx => isAsSpecificValueType(tp1, constrained(tp2).resultType))
          case _ => // (3b)
            isAsSpecificValueType(tp1, tp2)
        }
    }}

    /** Test whether value type `tp1` is as specific as value type `tp2`.
     *  Let's abbreviate this to `tp1 <:s tp2`.
     *  Previously, `<:s` was the same as `<:`. This behavior is still
     *  available under mode `Mode.OldOverloadingResolution`. The new behavior
     *  is different, however. Here, `T <:s U` iff
     *
     *    flip(T) <: flip(U)
     *
     *  where `flip` changes covariant occurrences of contravariant type parameters to
     *  covariant ones. Intuitively `<:s` means subtyping `<:`, except that all arguments
     *  to contravariant parameters are compared as if they were covariant. E.g. given class
     *
     *     class Cmp[-X]
     *
     *  `Cmp[T] <:s Cmp[U]` if `T <: U`. On the other hand, non-variant occurrences
     *  of parameters are not affected. So `T <: U` would imply `Set[Cmp[U]] <:s Set[Cmp[T]]`,
     *  as usual, because `Set` is non-variant.
     *
     *  This relation might seem strange, but it models closely what happens for methods.
     *  Indeed, if we integrate the existing rules for methods into `<:s` we have now that
     *
     *     (T)R  <:s  (U)R
     *
     *  iff
     *
     *     T => R  <:s  U => R
     */
    def isAsSpecificValueType(tp1: Type, tp2: Type)(implicit ctx: Context) =
      if (ctx.mode.is(Mode.OldOverloadingResolution))
        isCompatible(tp1, tp2)
      else {
        val flip = new TypeMap {
          def apply(t: Type) = t match {
            case t @ AppliedType(tycon, args) =>
              def mapArg(arg: Type, tparam: TypeParamInfo) =
                if (variance > 0 && tparam.paramVariance < 0) defn.FunctionOf(arg :: Nil, defn.UnitType)
                else arg
              mapOver(t.derivedAppliedType(tycon, args.zipWithConserve(tycon.typeParams)(mapArg)))
            case _ => mapOver(t)
          }
        }
        (flip(tp1) relaxed_<:< flip(tp2)) || viewExists(tp1, tp2)
      }

    /** Drop any implicit parameter section */
    def stripImplicit(tp: Type): Type = tp match {
      case mt: MethodType if mt.isImplicitMethod =>
        resultTypeApprox(mt)
      case pt: PolyType =>
        pt.derivedLambdaType(pt.paramNames, pt.paramInfos, stripImplicit(pt.resultType))
      case _ =>
        tp
    }

    val owner1 = if (alt1.symbol.exists) alt1.symbol.owner else NoSymbol
    val owner2 = if (alt2.symbol.exists) alt2.symbol.owner else NoSymbol
    val ownerScore =
      if (nesting1 > nesting2) 1
      else if (nesting1 < nesting2) -1
      else compareOwner(owner1, owner2)

    val tp1 = stripImplicit(alt1.widen)
    val tp2 = stripImplicit(alt2.widen)
    def winsType1  = isAsSpecific(alt1, tp1, alt2, tp2)
    def winsType2  = isAsSpecific(alt2, tp2, alt1, tp1)

    overload.println(i"compare($alt1, $alt2)? $tp1 $tp2 $ownerScore $winsType1 $winsType2")

    if (ownerScore == 1)
      if (winsType1 || !winsType2) 1 else 0
    else if (ownerScore == -1)
      if (winsType2 || !winsType1) -1 else 0
    else if (winsType1)
      if (winsType2) 0 else 1
    else
      if (winsType2) -1 else 0
  }}

  def narrowMostSpecific(alts: List[TermRef])(implicit ctx: Context): List[TermRef] = track("narrowMostSpecific") {
    alts match {
      case Nil => alts
      case _ :: Nil => alts
      case alt1 :: alt2 :: Nil =>
        compare(alt1, alt2) match {
          case  1 => alt1 :: Nil
          case -1 => alt2 :: Nil
          case  0 => alts
        }
      case alt :: alts1 =>
        def survivors(previous: List[TermRef], alts: List[TermRef]): List[TermRef] = alts match {
          case alt :: alts1 =>
            compare(previous.head, alt) match {
              case  1 => survivors(previous, alts1)
              case -1 => survivors(alt :: previous.tail, alts1)
              case  0 => survivors(alt :: previous, alts1)
            }
          case Nil => previous
        }
        val best :: rest = survivors(alt :: Nil, alts1)
        def asGood(alts: List[TermRef]): List[TermRef] = alts match {
          case alt :: alts1 =>
            if (compare(alt, best) < 0) asGood(alts1) else alt :: asGood(alts1)
          case nil =>
            Nil
        }
        best :: asGood(rest)
    }
  }

  /** Resolve overloaded alternative `alts`, given expected type `pt` and
   *  possibly also type argument `targs` that need to be applied to each alternative
   *  to form the method type.
   *  Two trials: First, without implicits or SAM conversions enabled. Then,
   *  if the fist finds no eligible candidates, with implicits and SAM conversions enabled.
   */
  def resolveOverloaded(alts: List[TermRef], pt: Type)(implicit ctx: Context): List[TermRef] = track("resolveOverloaded") {

    /** Is `alt` a method or polytype whose result type after the first value parameter
     *  section conforms to the expected type `resultType`? If `resultType`
     *  is a `IgnoredProto`, pick the underlying type instead.
     */
    def resultConforms(altSym: Symbol, altType: Type, resultType: Type)(implicit ctx: Context): Boolean = resultType match {
      case IgnoredProto(ignored) => resultConforms(altSym, altType, ignored)
      case _: ValueType =>
        altType.widen match {
          case tp: PolyType => resultConforms(altSym, constrained(tp).resultType, resultType)
          case tp: MethodType => constrainResult(altSym, tp.resultType, resultType)
          case _ => true
        }
      case _ => true
    }

    /** If the `chosen` alternative has a result type incompatible with the expected result
     *  type `pt`, run overloading resolution again on all alternatives that do match `pt`.
     *  If the latter succeeds with a single alternative, return it, otherwise
     *  fallback to `chosen`.
     *
     *  Note this order of events is done for speed. One might be tempted to
     *  preselect alternatives by result type. But this is slower, because it discriminates
     *  less. The idea is when searching for a best solution, as is the case in overloading
     *  resolution, we should first try criteria which are cheap and which have a high
     *  probability of pruning the search. result type comparisons are neither cheap nor
     *  do they prune much, on average.
     */
    def adaptByResult(chosen: TermRef) = pt match {
      case pt: FunProto if !ctx.test(implicit ctx => resultConforms(chosen.symbol, chosen, pt.resultType)) =>
        val conformingAlts = alts.filter(alt =>
          (alt ne chosen) && ctx.test(implicit ctx => resultConforms(alt.symbol, alt, pt.resultType)))
        conformingAlts match {
          case Nil => chosen
          case alt2 :: Nil => alt2
          case alts2 =>
            resolveOverloaded(alts2, pt) match {
              case alt2 :: Nil => alt2
              case _ => chosen
            }
        }
      case _ => chosen
    }

    var found = resolveOverloaded(alts, pt, Nil)(ctx.retractMode(Mode.ImplicitsEnabled))
    if (found.isEmpty && ctx.mode.is(Mode.ImplicitsEnabled))
      found = resolveOverloaded(alts, pt, Nil)
    found match {
      case alt :: Nil => adaptByResult(alt) :: Nil
      case _ => found
    }
  }

  /** This private version of `resolveOverloaded` does the bulk of the work of
   *  overloading resolution, but does not do result adaptation. It might be
   *  called twice from the public `resolveOverloaded` method, once with
   *  implicits and SAM conversions enabled, and once without.
   */
  private def resolveOverloaded(alts: List[TermRef], pt: Type, targs: List[Type])(implicit ctx: Context): List[TermRef] = track("resolveOverloaded") {

    def isDetermined(alts: List[TermRef]) = alts.isEmpty || alts.tail.isEmpty

    /** The shape of given tree as a type; cannot handle named arguments. */
    def typeShape(tree: untpd.Tree): Type = tree match {
      case untpd.Function(args, body) =>
        defn.FunctionOf(args map Function.const(defn.AnyType), typeShape(body))
      case Match(EmptyTree, _) =>
        defn.PartialFunctionType.appliedTo(defn.AnyType :: defn.NothingType :: Nil)
      case _ =>
        defn.NothingType
    }

    /** The shape of given tree as a type; is more expensive than
     *  typeShape but can can handle named arguments.
     */
    def treeShape(tree: untpd.Tree): Tree = tree match {
      case NamedArg(name, arg) =>
        val argShape = treeShape(arg)
        cpy.NamedArg(tree)(name, argShape).withType(argShape.tpe)
      case _ =>
        dummyTreeOfType(typeShape(tree))
    }

    def narrowByTypes(alts: List[TermRef], argTypes: List[Type], resultType: Type): List[TermRef] =
      alts filter (isApplicable(_, argTypes, resultType))

    val candidates = pt match {
      case pt @ FunProto(args, resultType) =>
        val numArgs = args.length
        val normArgs = args.mapConserve {
          case Block(Nil, expr) => expr
          case x => x
        }

        def sizeFits(alt: TermRef, tp: Type): Boolean = tp.stripMethodPrefix match {
          case tp: MethodType =>
            val ptypes = tp.paramInfos
            val numParams = ptypes.length
            def isVarArgs = ptypes.nonEmpty && ptypes.last.isRepeatedParam
            def hasDefault = alt.symbol.hasDefaultParams
            if (numParams == numArgs) true
            else if (numParams < numArgs) isVarArgs
            else if (numParams > numArgs + 1) hasDefault
            else isVarArgs || hasDefault
          case _ =>
            numArgs == 0
        }

        def narrowBySize(alts: List[TermRef]): List[TermRef] =
          alts filter (alt => sizeFits(alt, alt.widen))

        def narrowByShapes(alts: List[TermRef]): List[TermRef] = {
          if (normArgs exists untpd.isFunctionWithUnknownParamType)
            if (hasNamedArg(args)) narrowByTrees(alts, args map treeShape, resultType)
            else narrowByTypes(alts, normArgs map typeShape, resultType)
          else
            alts
        }

        def narrowByTrees(alts: List[TermRef], args: List[Tree], resultType: Type): List[TermRef] = {
          val alts2 = alts.filter(alt =>
            isDirectlyApplicable(alt, targs, args, resultType)
          )
          if (alts2.isEmpty && !ctx.isAfterTyper)
            alts.filter(alt =>
              isApplicable(alt, targs, args, resultType)
            )
          else
            alts2
        }

        val alts1 = narrowBySize(alts)
        //ctx.log(i"narrowed by size: ${alts1.map(_.symbol.showDcl)}%, %")
        if (isDetermined(alts1)) alts1
        else {
          val alts2 = narrowByShapes(alts1)
          //ctx.log(i"narrowed by shape: ${alts2.map(_.symbol.showDcl)}%, %")
          if (isDetermined(alts2)) alts2
          else {
            pretypeArgs(alts2, pt)
            narrowByTrees(alts2, pt.typedArgs, resultType)
          }
        }

      case pt @ PolyProto(targs1, pt1) if targs.isEmpty =>
        val alts1 = alts filter pt.isMatchedBy
        resolveOverloaded(alts1, pt1, targs1)

      case defn.FunctionOf(args, resultType, _, _) =>
        narrowByTypes(alts, args, resultType)

      case pt =>
        alts filter (normalizedCompatible(_, pt))
    }
    val found = narrowMostSpecific(candidates)
    if (found.length <= 1) found
    else {
      val noDefaults = alts.filter(!_.symbol.hasDefaultParams)
      if (noDefaults.length == 1) noDefaults // return unique alternative without default parameters if it exists
      else {
        val deepPt = pt.deepenProto
        if (deepPt ne pt) resolveOverloaded(alts, deepPt, targs)
        else alts
      }
    }
  }

  /** Try to typecheck any arguments in `pt` that are function values missing a
   *  parameter type. If the formal parameter types corresponding to a closure argument
   *  all agree on their argument types, typecheck the argument with an expected
   *  function or partial function type that contains these argument types,
   *  The result of the typecheck is stored in `pt`, to be retrieved when its `typedArgs` are selected.
   *  The benefit of doing this is to allow idioms like this:
   *
   *     def map(f: Char => Char): String = ???
   *     def map[U](f: Char => U): Seq[U] = ???
   *     map(x => x.toUpper)
   *
   *  Without `pretypeArgs` we'd get a "missing parameter type" error for `x`.
   *  With `pretypeArgs`, we use the `Char => ?` as the expected type of the
   *  closure `x => x.toUpper`, which makes the code typecheck.
   */
  private def pretypeArgs(alts: List[TermRef], pt: FunProto)(implicit ctx: Context): Unit = {
    def recur(altFormals: List[List[Type]], args: List[untpd.Tree]): Unit = args match {
      case arg :: args1 if !altFormals.exists(_.isEmpty) =>
        def isUnknownParamType(t: untpd.Tree) = t match {
          case ValDef(_, tpt, _) => tpt.isEmpty
          case _ => false
        }
        val fn = untpd.functionWithUnknownParamType(arg)
        if (fn.isDefined) {
          def isUniform[T](xs: List[T])(p: (T, T) => Boolean) = xs.forall(p(_, xs.head))
          val formalsForArg: List[Type] = altFormals.map(_.head)
          def argTypesOfFormal(formal: Type): List[Type] =
            formal match {
              case defn.FunctionOf(args, result, isImplicit, isErased) => args
              case defn.PartialFunctionOf(arg, result) => arg :: Nil
              case _ => Nil
            }
          val formalParamTypessForArg: List[List[Type]] =
            formalsForArg.map(argTypesOfFormal)
          if (formalParamTypessForArg.forall(_.nonEmpty) &&
              isUniform(formalParamTypessForArg)((x, y) => x.length == y.length)) {
            val commonParamTypes = formalParamTypessForArg.transpose.map(ps =>
              // Given definitions above, for i = 1,...,m,
              //   ps(i) = List(p_i_1, ..., p_i_n)  -- i.e. a column
              // If all p_i_k's are the same, assume the type as formal parameter
              // type of the i'th parameter of the closure.
              if (isUniform(ps)(ctx.typeComparer.isSameTypeWhenFrozen(_, _))) ps.head
              else WildcardType)
            def isPartial = // we should generate a partial function for the arg
              fn.get.isInstanceOf[untpd.Match] &&
              formalsForArg.exists(_.isRef(defn.PartialFunctionClass))
            val commonFormal =
              if (isPartial) defn.PartialFunctionOf(commonParamTypes.head, WildcardType)
              else defn.FunctionOf(commonParamTypes, WildcardType)
            overload.println(i"pretype arg $arg with expected type $commonFormal")
            pt.typedArg(arg, commonFormal)(ctx.addMode(Mode.ImplicitsEnabled))
          }
        }
        recur(altFormals.map(_.tail), args1)
      case _ =>
    }
    recur(alts.map(_.widen.firstParamTypes), pt.args)
  }

  private def harmonizeWith[T <: AnyRef](ts: List[T])(tpe: T => Type, adapt: (T, Type) => T)(implicit ctx: Context): List[T] = {
    def numericClasses(ts: List[T], acc: Set[Symbol]): Set[Symbol] = ts match {
      case t :: ts1 =>
        val sym = tpe(t).widen.classSymbol
        if (sym.isNumericValueClass) numericClasses(ts1, acc + sym)
        else Set()
      case Nil =>
        acc
    }
    val clss = numericClasses(ts, Set())
    if (clss.size > 1) {
      def isCompatible(cls: Symbol, sup: TypeRef) =
        defn.isValueSubType(cls.typeRef, sup) &&
        !(cls == defn.LongClass && sup.isRef(defn.FloatClass))
          // exclude Long <: Float from list of allowable widenings
          // TODO: should we do this everywhere we ask for isValueSubType?

      val lub = defn.ScalaNumericValueTypeList.find(lubTpe =>
        clss.forall(cls => isCompatible(cls, lubTpe))).get

      def lossOfPrecision(ct: Constant): Boolean =
        ct.tag == IntTag && lub.isRef(defn.FloatClass) &&
          ct.intValue.toFloat.toInt != ct.intValue ||
        ct.tag == LongTag && lub.isRef(defn.DoubleClass) &&
          ct.longValue.toDouble.toLong != ct.longValue

      val ts1 = ts.mapConserve { t =>
        tpe(t).widenTermRefExpr match {
          case ct: ConstantType if !lossOfPrecision(ct.value) => adapt(t, lub)
          case _ => t
        }
      }
      if (numericClasses(ts1, Set()).size == 1) ts1 else ts
    }
    else ts
  }

  /** If `trees` all have numeric value types, and they do not have all the same type,
   *  pick a common numeric supertype and convert all constant trees to this type.
   *  If the resulting trees all have the same type, return them instead of the original ones.
   */
  def harmonize(trees: List[Tree])(implicit ctx: Context): List[Tree] = {
    def adaptDeep(tree: Tree, pt: Type): Tree = tree match {
      case cdef: CaseDef => tpd.cpy.CaseDef(cdef)(body = adaptDeep(cdef.body, pt))
      case _ => adapt(tree, pt)
    }
    if (ctx.isAfterTyper) trees else harmonizeWith(trees)(_.tpe, adaptDeep)
  }

  /** Apply a transformation `harmonize` on the results of operation `op`.
   *  If the result is different (wrt eq) from the original results of `op`,
   *  revert back to the constraint in force before computing `op`.
   *  This reset is needed because otherwise the original results might
   *  have added constraints to type parameters which are no longer
   *  implied after harmonization. No essential constraints are lost by this because
   *  the result of harmomization will be compared again with the expected type.
   *  Test cases where this matters are in pos/harmomize.scala.
   */
  def harmonic[T](harmonize: List[T] => List[T])(op: => List[T])(implicit ctx: Context): List[T] = {
    val origConstraint = ctx.typerState.constraint
    val origElems = op
    val harmonizedElems = harmonize(origElems)
    if (harmonizedElems ne origElems) ctx.typerState.constraint = origConstraint
    harmonizedElems
  }

  /** If all `types` are numeric value types, and they are not all the same type,
   *  pick a common numeric supertype and widen any constant types in `tpes` to it.
   *  If the resulting types are all the same, return them instead of the original ones.
   */
  private def harmonizeTypes(tpes: List[Type])(implicit ctx: Context): List[Type] =
    harmonizeWith(tpes)(identity, (tp, pt) => pt)
}
<|MERGE_RESOLUTION|>--- conflicted
+++ resolved
@@ -897,15 +897,10 @@
   def typedUnApply(tree: untpd.Apply, selType0: Type)(implicit ctx: Context): Tree = track("typedUnApply") {
     val Apply(qual, args) = tree
 
-<<<<<<< HEAD
     val selType  = selType0.widenUnapplyPath
     val pathType = selType0.stripUnapplyPath
 
-    def notAnExtractor(tree: Tree) =
-      errorTree(tree, s"${qual.show} cannot be used as an extractor in a pattern because it lacks an unapply or unapplySeq method")
-=======
     def notAnExtractor(tree: Tree) = errorTree(tree, NotAnExtractor(qual))
->>>>>>> 7463afe4
 
     /** If this is a term ref tree, try to typecheck with its type name.
      *  If this refers to a type alias, follow the alias, and if
