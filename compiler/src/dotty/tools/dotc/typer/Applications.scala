--- conflicted
+++ resolved
@@ -272,11 +272,7 @@
     else
       def selectGetter(qual: Tree): Tree =
         val getterDenot = qual.tpe.member(getterName)
-<<<<<<< HEAD
-          .accessibleFrom(qual.tpe.widenIfUnstable) // to reset Local
-=======
           .accessibleFrom(qual.tpe.widenIfUnstable, superAccess = true) // to reset Local
->>>>>>> 721e7c87
         if (getterDenot.exists) qual.select(TermRef(qual.tpe, getterName, getterDenot))
         else EmptyTree
       if !meth.isClassConstructor then
@@ -1155,17 +1151,12 @@
     val typedArgs = if (isNamed) typedNamedArgs(tree.args) else tree.args.mapconserve(typedType(_))
     record("typedTypeApply")
     typedExpr(tree.fun, PolyProto(typedArgs, pt)) match {
-<<<<<<< HEAD
-      case _: TypeApply if !ctx.isAfterTyper =>
-        errorTree(tree, em"illegal repeated type application")
-=======
       case fun: TypeApply if !ctx.isAfterTyper =>
         val function = fun.fun
         val args = (fun.args ++ tree.args).map(_.show).mkString(", ")
         errorTree(tree, em"""illegal repeated type application
                             |You might have meant something like:
                             |${function}[${args}]""")
->>>>>>> 721e7c87
       case typedFn =>
         typedFn.tpe.widen match {
           case pt: PolyType =>
