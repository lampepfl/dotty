--- conflicted
+++ resolved
@@ -712,19 +712,14 @@
   }
 
   def typedIf(tree: untpd.If, pt: Type)(implicit ctx: Context): Tree = track("typedIf") {
-<<<<<<< HEAD
     val (condProto, thenProto, elseProto) =
       pt match {
         case TypeOf.If(c, t ,e) => (c, t, e)
         case _ => (defn.BooleanType, pt.notApplied, pt.notApplied)
       }
 
-    if (tree.isInstanceOf[untpd.RewriteIf]) checkInRewriteContext("rewrite if", tree.pos)
+    if (tree.isInstanceOf[untpd.InlineIf]) checkInInlineContext("inline if", tree.pos)
     val cond1 = typed(tree.cond, condProto)
-=======
-    if (tree.isInstanceOf[untpd.InlineIf]) checkInInlineContext("inline if", tree.pos)
-    val cond1 = typed(tree.cond, defn.BooleanType)
->>>>>>> a0b429bb
     val thenp2 :: elsep2 :: Nil = harmonic(harmonize) {
       val thenp1 = typed(tree.thenp, thenProto)
       val elsep1 = typed(tree.elsep orElse (untpd.unitLiteral withPos tree.pos), elseProto)
@@ -993,16 +988,12 @@
         val sel1 = id.withType(defn.ImplicitScrutineeTypeRef)
         typedMatchFinish(tree, sel1, sel1.tpe, pt)
       case _ =>
-<<<<<<< HEAD
         val selectProto = pt match {
           case TypeOf.Match(s, _) => s
           case _ => WildcardType
         }
 
-        if (tree.isInstanceOf[untpd.RewriteMatch]) checkInRewriteContext("rewrite match", tree.pos)
-=======
         if (tree.isInstanceOf[untpd.InlineMatch]) checkInInlineContext("inline match", tree.pos)
->>>>>>> a0b429bb
         val sel1 = typedExpr(tree.selector)
         val selType = fullyDefinedType(sel1.tpe, "pattern selector", tree.pos)
         typedMatchFinish(tree, sel1, selType, pt)
@@ -1528,11 +1519,7 @@
     if (sym.isInlineMethod) rhsCtx = rhsCtx.addMode(Mode.InlineableBody)
     val rhs1 = typedExpr(ddef.rhs, tpt1.tpe)(rhsCtx)
 
-<<<<<<< HEAD
     if (sym.requiresInlineInfo) PrepareInlineable.registerInlineInfo(sym, ddef.rhs, _ => rhs1)
-=======
-    if (sym.isInlineMethod) PrepareInlineable.registerInlineInfo(sym, ddef.rhs, _ => rhs1)
->>>>>>> a0b429bb
 
     if (sym.isConstructor && !sym.isPrimaryConstructor)
       for (param <- tparams1 ::: vparamss1.flatten)
