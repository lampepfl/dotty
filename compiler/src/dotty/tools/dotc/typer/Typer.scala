package dotty.tools
package dotc
package typer

import core._
import ast.{tpd, _}
import Trees._
import Constants._
import StdNames._
import Scopes._
import Denotations._
import ProtoTypes._
import Contexts._
import Comments._
import Symbols._
import Types._
import SymDenotations._
import Annotations._
import Names._
import NameOps._
import NameKinds._
import Flags._
import Decorators._
import ErrorReporting._
import Checking._
import Inferencing._
import EtaExpansion.etaExpand
import util.Positions._
import util.common._
import util.{Property, SourcePosition}

import collection.mutable
import annotation.tailrec
import Implicits._
import util.Stats.{record, track}
import config.Printers.{gadts, typr}
import rewrites.Rewrites.patch
import NavigateAST._
import transform.SymUtils._
import reporting.trace
import config.Config

import language.implicitConversions
import printing.SyntaxHighlighting._

object Typer {

  /** The precedence of bindings which determines which of several bindings will be
   *  accessed by an Ident.
   */
  object BindingPrec {
    val definition = 4
    val namedImport = 3
    val wildImport = 2
    val packageClause = 1
    val nothingBound = 0
    def isImportPrec(prec: Int) = prec == namedImport || prec == wildImport
  }

  /** Assert tree has a position, unless it is empty or a typed splice */
  def assertPositioned(tree: untpd.Tree)(implicit ctx: Context) =
    if (!tree.isEmpty && !tree.isInstanceOf[untpd.TypedSplice] && ctx.typerState.isGlobalCommittable)
      assert(tree.pos.exists, s"position not set for $tree # ${tree.uniqueId}")

  /** A context property that indicates the owner of any expressions to be typed in the context
   *  if that owner is different from the context's owner. Typically, a context with a class
   *  as owner would have a local dummy as ExprOwner value.
   */
  private val ExprOwner = new Property.Key[Symbol]

  /** An attachment on a Select node with an `apply` field indicating that the `apply`
   *  was inserted by the Typer.
   */
  private val InsertedApply = new Property.Key[Unit]

  /** An attachment on a tree `t` occurring as part of a `t()` where
   *  the `()` was dropped by the Typer.
   */
  private val DroppedEmptyArgs = new Property.Key[Unit]
}

class Typer extends Namer
               with TypeAssigner
               with Applications
               with Implicits
               with Inferencing
               with Dynamic
               with Checking
               with Docstrings {

  import Typer._
  import tpd.{cpy => _, _}
  import untpd.cpy
  import Dynamic.isDynamicMethod
  import reporting.diagnostic.Message
  import reporting.diagnostic.messages._

  /** A temporary data item valid for a single typed ident:
   *  The set of all root import symbols that have been
   *  encountered as a qualifier of an import so far.
   *  Note: It would be more proper to move importedFromRoot into typedIdent.
   *  We should check that this has no performance degradation, however.
   */
  private[this] var unimported: Set[Symbol] = Set()

  /** Temporary data item for single call to typed ident:
   *  This symbol would be found under Scala2 mode, but is not
   *  in dotty (because dotty conforms to spec section 2
   *  wrt to package member resolution but scalac doe not).
   */
  private[this] var foundUnderScala2: Type = NoType

  def newLikeThis: Typer = new Typer

  /** Attribute an identifier consisting of a simple name or wildcard
   *
   *  @param tree      The tree representing the identifier.
   *  Transformations: (1) Prefix class members with this.
   *                   (2) Change imported symbols to selections.
   *                   (3) Change pattern Idents id (but not wildcards) to id @ _
   */
  def typedIdent(tree: untpd.Ident, pt: Type)(implicit ctx: Context): Tree = track("typedIdent") {
    val refctx = ctx
    val name = tree.name
    val noImports = ctx.mode.is(Mode.InPackageClauseName)

    /** Method is necessary because error messages need to bind to
     *  to typedIdent's context which is lost in nested calls to findRef
     */
    def error(msg: => Message, pos: Position) = ctx.error(msg, pos)

    /** Does this identifier appear as a constructor of a pattern? */
    def isPatternConstr =
      if (ctx.mode.isExpr && (ctx.outer.mode is Mode.Pattern))
        ctx.outer.tree match {
          case Apply(`tree`, _) => true
          case _ => false
        }
      else false

    /** A symbol qualifies if it really exists and is not a package class.
     *  In addition, if we are in a constructor of a pattern, we ignore all definitions
     *  which are methods and not accessors (note: if we don't do that
     *  case x :: xs in class List would return the :: method).
     *
     *  Package classes are part of their parent's scope, because otherwise
     *  we could not reload them via `_.member`. On the other hand, accessing a
     *  package as a type from source is always an error.
     */
    def qualifies(denot: Denotation): Boolean =
      reallyExists(denot) &&
        !(pt.isInstanceOf[UnapplySelectionProto] &&
          (denot.symbol is (Method, butNot = Accessor))) &&
        !(denot.symbol is PackageClass)

    /** Find the denotation of enclosing `name` in given context `ctx`.
     *  @param previous    A denotation that was found in a more deeply nested scope,
     *                     or else `NoDenotation` if nothing was found yet.
     *  @param prevPrec    The binding precedence of the previous denotation,
     *                     or else `nothingBound` if nothing was found yet.
     *  @param prevCtx     The context of the previous denotation,
     *                     or else `NoContext` if nothing was found yet.
     */
    def findRef(previous: Type, prevPrec: Int, prevCtx: Context)(implicit ctx: Context): Type = {
      import BindingPrec._

      /** Check that any previously found result from an inner context
       *  does properly shadow the new one from an outer context.
       *  @param found     The newly found result
       *  @param newPrec   Its precedence
       *  @param scala2pkg Special mode where we check members of the same package, but defined
       *                   in different compilation units under Scala2. If set, and the
       *                   previous and new contexts do not have the same scope, we select
       *                   the previous (inner) definition. This models what scalac does.
       */
      def checkNewOrShadowed(found: Type, newPrec: Int, scala2pkg: Boolean = false)(implicit ctx: Context): Type =
        if (!previous.exists || ctx.typeComparer.isSameRef(previous, found)) found
        else if ((prevCtx.scope eq ctx.scope) &&
                 (newPrec == definition ||
                  newPrec == namedImport && prevPrec == wildImport)) {
          // special cases: definitions beat imports, and named imports beat
          // wildcard imports, provided both are in contexts with same scope
          found
        }
        else {
          if (!scala2pkg && !previous.isError && !found.isError) {
            error(AmbiguousImport(name, newPrec, prevPrec, prevCtx), tree.pos)
          }
          previous
        }

      def selection(imp: ImportInfo, name: Name) =
        if (imp.sym.isCompleting) {
          ctx.warning(i"cyclic ${imp.sym}, ignored", tree.pos)
          NoType
        } else if (unimported.nonEmpty && unimported.contains(imp.site.termSymbol))
          NoType
        else {
          val pre = imp.site
          val denot = pre.member(name).accessibleFrom(pre)(refctx)
            // Pass refctx so that any errors are reported in the context of the
            // reference instead of the
          if (reallyExists(denot)) pre.select(name, denot) else NoType
        }

      /** The type representing a named import with enclosing name when imported
       *  from given `site` and `selectors`.
       */
      def namedImportRef(imp: ImportInfo)(implicit ctx: Context): Type = {
        val Name = name.toTermName
        def recur(selectors: List[untpd.Tree]): Type = selectors match {
          case selector :: rest =>
            def checkUnambiguous(found: Type) = {
              val other = recur(selectors.tail)
              if (other.exists && found.exists && (found != other))
                error(em"reference to `$name` is ambiguous; it is imported twice in ${ctx.tree}",
                      tree.pos)
              found
            }

            def unambiguousSelection(name: Name) =
              checkUnambiguous(selection(imp, name))

            selector match {
              case Thicket(fromId :: Ident(Name) :: _) =>
                val Ident(from) = fromId
                unambiguousSelection(if (name.isTypeName) from.toTypeName else from)
              case Ident(Name) =>
                unambiguousSelection(name)
              case _ =>
                recur(rest)
            }
          case nil =>
            NoType
        }
        recur(imp.selectors)
      }

      /** The type representing a wildcard import with enclosing name when imported
       *  from given import info
       */
      def wildImportRef(imp: ImportInfo)(implicit ctx: Context): Type =
        if (imp.isWildcardImport && !imp.excluded.contains(name.toTermName) && name != nme.CONSTRUCTOR)
          selection(imp, name)
        else NoType

      /** Is (some alternative of) the given predenotation `denot`
       *  defined in current compilation unit?
       */
      def isDefinedInCurrentUnit(denot: Denotation)(implicit ctx: Context): Boolean = denot match {
        case MultiDenotation(d1, d2) => isDefinedInCurrentUnit(d1) || isDefinedInCurrentUnit(d2)
        case denot: SingleDenotation => denot.symbol.sourceFile == ctx.source.file
      }

      /** Is `denot` the denotation of a self symbol? */
      def isSelfDenot(denot: Denotation)(implicit ctx: Context) = denot match {
        case denot: SymDenotation => denot is SelfName
        case _ => false
      }

      /** Would import of kind `prec` be not shadowed by a nested higher-precedence definition? */
      def isPossibleImport(prec: Int)(implicit ctx: Context) =
        !noImports &&
        (prevPrec < prec || prevPrec == prec && (prevCtx.scope eq ctx.scope))

      @tailrec def loop(lastCtx: Context)(implicit ctx: Context): Type = {
        if (ctx.scope == null) previous
        else {
          var result: Type = NoType

          val curOwner = ctx.owner

          // Can this scope contain new definitions? This is usually the first
          // context where either the scope or the owner changes wrt the
          // context immediately nested in it. But for package contexts, it's
          // the opposite: the last context before the package changes. This distinction
          // is made so that top-level imports following a package clause are
          // logically nested in that package clause. Finally, for the root package
          // we switch back to the original test. This means that rop-level packages in
          // the root package take priority over root imports. For instance,
          // a top-level io package takes priority over scala.io.
          // It would be nice if we could drop all this complication, and
          // always use the second condition. Unfortunately compileStdLib breaks
          // with an error on CI which I cannot replicate locally (not even
          // with the exact list of files given).
          val isNewDefScope =
            if (curOwner.is(Package) && !curOwner.isRoot) curOwner ne ctx.outer.owner
            else (ctx.scope ne lastCtx.scope) || (curOwner ne lastCtx.owner)

          if (isNewDefScope) {
            val defDenot = ctx.denotNamed(name)
            if (qualifies(defDenot)) {
              val found =
                if (isSelfDenot(defDenot)) curOwner.enclosingClass.thisType
                else {
                  val effectiveOwner =
                    if (curOwner.isTerm && defDenot.symbol.isType)
                      // Don't mix NoPrefix and thisType prefixes, since type comparer
                      // would not detect types to be compatible. Note: If we replace the
                      // 2nd condition by `defDenot.symbol.maybeOwner.isType` we get lots
                      // of failures in the `tastyBootstrap` test. Trying to compile these
                      // files in isolation works though.
                      // TODO: Investigate why that happens.
                      defDenot.symbol.owner
                    else
                      curOwner
                  effectiveOwner.thisType.select(name, defDenot)
                }
              if (!(curOwner is Package) || isDefinedInCurrentUnit(defDenot))
                result = checkNewOrShadowed(found, definition) // no need to go further out, we found highest prec entry
              else {
                if (ctx.scala2Mode && !foundUnderScala2.exists)
                  foundUnderScala2 = checkNewOrShadowed(found, definition, scala2pkg = true)
                if (defDenot.symbol is Package)
                  result = checkNewOrShadowed(previous orElse found, packageClause)
                else if (prevPrec < packageClause)
                  result = findRef(found, packageClause, ctx)(ctx.outer)
              }
            }
          }

          if (result.exists) result
          else {  // find import
            val outer = ctx.outer
            val curImport = ctx.importInfo
            def updateUnimported() =
              if (curImport.unimported.exists) unimported += curImport.unimported
            if (ctx.owner.is(Package) && curImport != null && curImport.isRootImport && previous.exists)
              previous // no more conflicts possible in this case
            else if (isPossibleImport(namedImport) && (curImport ne outer.importInfo)) {
              val namedImp = namedImportRef(curImport)
              if (namedImp.exists)
                findRef(checkNewOrShadowed(namedImp, namedImport), namedImport, ctx)(outer)
              else if (isPossibleImport(wildImport) && !curImport.sym.isCompleting) {
                val wildImp = wildImportRef(curImport)
                if (wildImp.exists)
                  findRef(checkNewOrShadowed(wildImp, wildImport), wildImport, ctx)(outer)
                else {
                  updateUnimported()
                  loop(ctx)(outer)
                }
              }
              else {
                updateUnimported()
                loop(ctx)(outer)
              }
            }
            else loop(ctx)(outer)
          }
        }
      }

      // begin findRef
      loop(NoContext)(ctx)
    }

    // begin typedIdent
    def kind = if (name.isTermName) "" else "type "
    typr.println(s"typed ident $kind$name in ${ctx.owner}")
    if (ctx.mode is Mode.Pattern) {
      if (name == nme.WILDCARD)
        return tree.withType(pt)
      if (untpd.isVarPattern(tree) && name.isTermName)
        return typed(desugar.patternVar(tree), pt)
    }

    val rawType = {
      val saved1 = unimported
      val saved2 = foundUnderScala2
      unimported = Set.empty
      foundUnderScala2 = NoType
      try {
        var found = findRef(NoType, BindingPrec.nothingBound, NoContext)
        if (foundUnderScala2.exists && !(foundUnderScala2 =:= found)) {
          ctx.migrationWarning(
            ex"""Name resolution will change.
              | currently selected                     : $foundUnderScala2
              | in the future, without -language:Scala2: $found""", tree.pos)
          found = foundUnderScala2
        }
        found
      }
      finally {
      	unimported = saved1
      	foundUnderScala2 = saved2
      }
    }

    val ownType =
      if (rawType.exists)
        ensureAccessible(rawType, superAccess = false, tree.pos)
      else if (name == nme._scope) {
        // gross hack to support current xml literals.
        // awaiting a better implicits based solution for library-supported xml
        return ref(defn.XMLTopScopeModuleRef)
      }
      else if (name.toTermName == nme.ERROR)
        UnspecifiedErrorType
      else if (ctx.owner.isConstructor && ctx.mode.is(Mode.InSuperCall) &&
          ctx.owner.owner.unforcedDecls.lookup(tree.name).exists) {
        // When InSuperCall mode and in a constructor we are in the arguments
        // of a this(...) constructor call
        errorType(ex"$tree is not accessible from constructor arguments", tree.pos)
      } else
        errorType(new MissingIdent(tree, kind, name.show), tree.pos)

    val tree1 = ownType match {
      case ownType: NamedType if !prefixIsElidable(ownType) =>
        ref(ownType).withPos(tree.pos)
      case _ =>
        tree.withType(ownType)
    }

    checkStableIdentPattern(tree1, pt)
    checkValue(tree1, pt)
  }

  /** Check that a stable identifier pattern is indeed stable (SLS 8.1.5)
   */
  private def checkStableIdentPattern(tree: Tree, pt: Type)(implicit ctx: Context): tree.type = {
    if (ctx.mode.is(Mode.Pattern) &&
        !tree.isType &&
        !pt.isInstanceOf[ApplyingProto] &&
        !tree.tpe.isStable &&
        !isWildcardArg(tree))
      ctx.error(s"stable identifier required, but ${tree.show} found", tree.pos)

    tree
  }

  private def typedSelect(tree: untpd.Select, pt: Type, qual: Tree)(implicit ctx: Context): Select =
    checkValue(assignType(cpy.Select(tree)(qual, tree.name), qual), pt)

  def typedSelect(tree: untpd.Select, pt: Type)(implicit ctx: Context): Tree = track("typedSelect") {

    def typeSelectOnTerm(implicit ctx: Context): Tree = {
      val qual1 = typedExpr(tree.qualifier, selectionProto(tree.name, pt, this))
      if (tree.name.isTypeName) checkStable(qual1.tpe, qual1.pos)
      val select = typedSelect(tree, pt, qual1)
      if (select.tpe ne TryDynamicCallType) ConstFold(checkStableIdentPattern(select, pt))
      else if (pt.isInstanceOf[PolyProto] || pt.isInstanceOf[FunProto] || pt == AssignProto) select
      else typedDynamicSelect(tree, Nil, pt)
    }

    def typeSelectOnType(qual: untpd.Tree)(implicit ctx: Context) =
      typedSelect(untpd.cpy.Select(tree)(qual, tree.name.toTypeName), pt)

    def tryJavaSelectOnType(implicit ctx: Context): Tree = tree.qualifier match {
      case Select(qual, name) => typeSelectOnType(untpd.Select(qual, name.toTypeName))
      case Ident(name)        => typeSelectOnType(untpd.Ident(name.toTypeName))
      case _                  => errorTree(tree, "cannot convert to type selection") // will never be printed due to fallback
    }

    def selectWithFallback(fallBack: Context => Tree) =
      tryAlternatively(typeSelectOnTerm(_))(fallBack)

    if (tree.qualifier.isType) {
      val qual1 = typedType(tree.qualifier, selectionProto(tree.name, pt, this))
      assignType(cpy.Select(tree)(qual1, tree.name), qual1)
    }
    else if (ctx.compilationUnit.isJava && tree.name.isTypeName)
      // SI-3120 Java uses the same syntax, A.B, to express selection from the
      // value A and from the type A. We have to try both.
      selectWithFallback(tryJavaSelectOnType(_)) // !!! possibly exponential bcs of qualifier retyping
    else
      typeSelectOnTerm(ctx)
  }

  def typedThis(tree: untpd.This)(implicit ctx: Context): Tree = track("typedThis") {
    assignType(tree)
  }

  def typedSuper(tree: untpd.Super, pt: Type)(implicit ctx: Context): Tree = track("typedSuper") {
    val qual1 = typed(tree.qual)
    val inConstrCall = pt match {
      case pt: SelectionProto if pt.name == nme.CONSTRUCTOR => true
      case _ => false
    }
    val enclosingInlineable = ctx.owner.ownersIterator.findSymbol(_.isInlineable)
    if (enclosingInlineable.exists && !PrepareInlineable.isLocal(qual1.symbol, enclosingInlineable))
      ctx.error(SuperCallsNotAllowedInlineable(enclosingInlineable), tree.pos)
    pt match {
      case pt: SelectionProto if pt.name.isTypeName =>
        qual1 // don't do super references for types; they are meaningless anyway
      case _ =>
        assignType(cpy.Super(tree)(qual1, tree.mix), qual1, inConstrCall)
    }
  }

  def typedLiteral(tree: untpd.Literal)(implicit ctx: Context): Tree = track("typedLiteral") {
    assignType(tree)
  }

  def typedNew(tree: untpd.New, pt: Type)(implicit ctx: Context) = track("typedNew") {
    tree.tpt match {
      case templ: untpd.Template =>
        import untpd._
        var templ1 = templ
        def isEligible(tp: Type) = tp.exists && !tp.typeSymbol.is(Final)
        if (templ1.parents.isEmpty &&
            isFullyDefined(pt, ForceDegree.noBottom) &&
            isEligible(pt.underlyingClassRef(refinementOK = false)))
          templ1 = cpy.Template(templ)(parents = untpd.TypeTree(pt) :: Nil)
        templ1.parents foreach {
          case parent: RefTree =>
            typedAheadImpl(parent, tree => inferTypeParams(typedType(tree), pt))
          case _ =>
        }
        val x = tpnme.ANON_CLASS
        val clsDef = TypeDef(x, templ1).withFlags(Final)
        typed(cpy.Block(tree)(clsDef :: Nil, New(Ident(x), Nil)), pt)
      case _ =>
        var tpt1 = typedType(tree.tpt)
        tpt1 = tpt1.withType(ensureAccessible(tpt1.tpe, superAccess = false, tpt1.pos))
        tpt1.tpe.dealias match {
          case TypeApplications.EtaExpansion(tycon) => tpt1 = tpt1.withType(tycon)
          case _ =>
        }
        if (checkClassType(tpt1.tpe, tpt1.pos, traitReq = false, stablePrefixReq = true) eq defn.ObjectType)
          tpt1 = TypeTree(defn.ObjectType).withPos(tpt1.pos)

        tpt1 match {
          case AppliedTypeTree(_, targs) =>
            for (targ @ TypeBoundsTree(_, _) <- targs)
              ctx.error(WildcardOnTypeArgumentNotAllowedOnNew(), targ.pos)
          case _ =>
        }

        assignType(cpy.New(tree)(tpt1), tpt1)
        // todo in a later phase: checkInstantiatable(cls, tpt1.pos)
    }
  }

  def typedTyped(tree: untpd.Typed, pt: Type)(implicit ctx: Context): Tree = track("typedTyped") {
    /*  Handles three cases:
     *  @param  ifPat    how to handle a pattern (_: T)
     *  @param  ifExpr   how to handle an expression (e: T)
     *  @param  wildName what name `w` to use in the rewriting of
     *                   (x: T) to (x @ (w: T)). This is either `_` or `_*`.
     */
    def cases(ifPat: => Tree, ifExpr: => Tree, wildName: TermName) = tree.expr match {
      case id: untpd.Ident if (ctx.mode is Mode.Pattern) && untpd.isVarPattern(id) =>
        if (id.name == nme.WILDCARD || id.name == nme.WILDCARD_STAR) ifPat
        else {
          import untpd._
          typed(Bind(id.name, Typed(Ident(wildName), tree.tpt)).withPos(tree.pos), pt)
        }
      case _ => ifExpr
    }
    def ascription(tpt: Tree, isWildcard: Boolean) = {
      val underlyingTreeTpe =
        if (isRepeatedParamType(tpt)) TypeTree(defn.SeqType.appliedTo(pt :: Nil))
        else tpt

      val expr1 =
        if (isRepeatedParamType(tpt)) tree.expr.withType(defn.SeqType.appliedTo(pt :: Nil))
        else if (isWildcard) tree.expr.withType(tpt.tpe)
        else typed(tree.expr, tpt.tpe.widenSkolem)
      assignType(cpy.Typed(tree)(expr1, tpt), underlyingTreeTpe)
    }
    if (untpd.isWildcardStarArg(tree))
      cases(
        ifPat = ascription(TypeTree(defn.RepeatedParamType.appliedTo(pt)), isWildcard = true),
        ifExpr = seqToRepeated(typedExpr(tree.expr, defn.SeqType.appliedTo(defn.AnyType))),
        wildName = nme.WILDCARD_STAR)
    else {
      def typedTpt = checkSimpleKinded(typedType(tree.tpt))
      def handlePattern: Tree = {
        val tpt1 = typedTpt
        if (!ctx.isAfterTyper && pt != defn.ImplicitScrutineeTypeRef)
          constrainPatternType(tpt1.tpe, pt)(ctx.addMode(Mode.GADTflexible))
        // special case for an abstract type that comes with a class tag
        tryWithClassTag(ascription(tpt1, isWildcard = true), pt)
      }
      cases(
        ifPat = handlePattern,
        ifExpr = ascription(typedTpt, isWildcard = false),
        wildName = nme.WILDCARD)
    }
  }

  /** For a typed tree `e: T`, if `T` is an abstract type for which an implicit class tag `ctag`
   *  exists, rewrite to `ctag(e)`.
   *  @pre We are in pattern-matching mode (Mode.Pattern)
   */
  def tryWithClassTag(tree: Typed, pt: Type)(implicit ctx: Context) = tree.tpt.tpe.dealias match {
    case tref: TypeRef if !tref.symbol.isClass && !ctx.isAfterTyper =>
      require(ctx.mode.is(Mode.Pattern))
      inferImplicit(defn.ClassTagType.appliedTo(tref),
                    EmptyTree, tree.tpt.pos)(ctx.retractMode(Mode.Pattern)) match {
        case SearchSuccess(clsTag, _, _) =>
          typed(untpd.Apply(untpd.TypedSplice(clsTag), untpd.TypedSplice(tree.expr)), pt)
        case _ =>
          tree
      }
    case _ => tree
  }

  def typedNamedArg(tree: untpd.NamedArg, pt: Type)(implicit ctx: Context) = track("typedNamedArg") {
    val arg1 = typed(tree.arg, pt)
    assignType(cpy.NamedArg(tree)(tree.name, arg1), arg1)
  }

  def typedAssign(tree: untpd.Assign, pt: Type)(implicit ctx: Context) = track("typedAssign") {
    tree.lhs match {
      case lhs @ Apply(fn, args) =>
        typed(untpd.Apply(untpd.Select(fn, nme.update), args :+ tree.rhs), pt)
      case untpd.TypedSplice(Apply(MaybePoly(Select(fn, app), targs), args)) if app == nme.apply =>
        val rawUpdate: untpd.Tree = untpd.Select(untpd.TypedSplice(fn), nme.update)
        val wrappedUpdate =
          if (targs.isEmpty) rawUpdate
          else untpd.TypeApply(rawUpdate, targs map (untpd.TypedSplice(_)))
        val appliedUpdate =
          untpd.Apply(wrappedUpdate, (args map (untpd.TypedSplice(_))) :+ tree.rhs)
        typed(appliedUpdate, pt)
      case lhs =>
        val locked = ctx.typerState.ownedVars
        val lhsCore = typedUnadapted(lhs, AssignProto, locked)
        def lhs1 = typed(untpd.TypedSplice(lhsCore), WildcardType, locked)

        def reassignmentToVal =
          errorTree(cpy.Assign(tree)(lhsCore, typed(tree.rhs, lhs1.tpe.widen)),
            ReassignmentToVal(lhsCore.symbol.name))

        def canAssign(sym: Symbol) =
          sym.is(Mutable, butNot = Accessor) ||
          ctx.owner.isPrimaryConstructor && !sym.is(Method) && sym.owner == ctx.owner.owner ||
            // allow assignments from the primary constructor to class fields
          ctx.owner.name.is(TraitSetterName) || ctx.owner.isStaticConstructor

        lhsCore.tpe match {
          case ref: TermRef =>
            val lhsVal = lhsCore.denot.suchThat(!_.is(Method))
            if (canAssign(lhsVal.symbol)) {
              // lhsBounds: (T .. Any) as seen from lhs prefix, where T is the type of lhsVal.symbol
              // This ensures we do the as-seen-from on T with variance -1. Test case neg/i2928.scala
              val lhsBounds =
                TypeBounds.lower(lhsVal.symbol.info).asSeenFrom(ref.prefix, lhsVal.symbol.owner)
              assignType(cpy.Assign(tree)(lhs1, typed(tree.rhs, lhsBounds.loBound)))
            }
            else {
              val pre = ref.prefix
              val setterName = ref.name.setterName
              val setter = pre.member(setterName)
              lhsCore match {
                case lhsCore: RefTree if setter.exists =>
                  val setterTypeRaw = pre.select(setterName, setter)
                  val setterType = ensureAccessible(setterTypeRaw, isSuperSelection(lhsCore), tree.pos)
                  val lhs2 = untpd.rename(lhsCore, setterName).withType(setterType)
                  typedUnadapted(untpd.Apply(untpd.TypedSplice(lhs2), tree.rhs :: Nil), WildcardType, locked)
                case _ =>
                  reassignmentToVal
              }
            }
          case TryDynamicCallType =>
            typedDynamicAssign(tree, pt)
          case tpe =>
            reassignmentToVal
        }
    }
  }

  def typedBlockStats(stats: List[untpd.Tree])(implicit ctx: Context): (Context, List[tpd.Tree]) =
    (index(stats), typedStats(stats, ctx.owner))

  def typedBlock(tree: untpd.Block, pt: Type)(implicit ctx: Context) = track("typedBlock") {
    val (exprCtx, stats1) = typedBlockStats(tree.stats)
    val expr1 = typedExpr(tree.expr, pt.notApplied)(exprCtx)
    ensureNoLocalRefs(
      cpy.Block(tree)(stats1, expr1).withType(expr1.tpe), pt, localSyms(stats1))
  }

  def escapingRefs(block: Tree, localSyms: => List[Symbol])(implicit ctx: Context): collection.Set[NamedType] = {
    lazy val locals = localSyms.toSet
    block.tpe namedPartsWith (tp => locals.contains(tp.symbol))
  }

  /** Ensure that an expression's type can be expressed without references to locally defined
   *  symbols. This is done by adding a type ascription of a widened type that does
   *  not refer to the locally defined symbols. The widened type is computed using
   *  `TyperAssigner#avoid`. However, if the expected type is fully defined and not
   *  a supertype of the widened type, we ascribe with the expected type instead.
   *
   *  There's a special case having to do with anonymous classes. Sometimes the
   *  expected type of a block is the anonymous class defined inside it. In that
   *  case there's technically a leak which is not removed by the ascription.
   */
  protected def ensureNoLocalRefs(tree: Tree, pt: Type, localSyms: => List[Symbol])(implicit ctx: Context): Tree = {
    def ascribeType(tree: Tree, pt: Type): Tree = tree match {
      case block @ Block(stats, expr) =>
        val expr1 = ascribeType(expr, pt)
        cpy.Block(block)(stats, expr1) withType expr1.tpe // no assignType here because avoid is redundant
      case _ =>
        Typed(tree, TypeTree(pt.simplified))
    }
    def noLeaks(t: Tree): Boolean = escapingRefs(t, localSyms).isEmpty
    if (noLeaks(tree)) tree
    else {
      fullyDefinedType(tree.tpe, "block", tree.pos)
      var avoidingType = avoid(tree.tpe, localSyms)
      val ptDefined = isFullyDefined(pt, ForceDegree.none)
      if (ptDefined && !(avoidingType <:< pt)) avoidingType = pt
      val tree1 = ascribeType(tree, avoidingType)
      assert(ptDefined || noLeaks(tree1) || tree1.tpe.widen.isErroneous,
          // `ptDefined` needed because of special case of anonymous classes
          i"leak: ${escapingRefs(tree1, localSyms).toList}%, % in $tree1")
      tree1
    }
  }

  def typedIf(tree: untpd.If, pt: Type)(implicit ctx: Context): Tree = track("typedIf") {
<<<<<<< HEAD
    val (condProto, thenProto, elseProto) =
      pt match {
        case TypeOf.If(c, t ,e) => (c, t, e)
        case _ => (defn.BooleanType, pt.notApplied, pt.notApplied)
      }

    val cond1 = typed(tree.cond, condProto)
=======
    if (tree.isInstanceOf[untpd.RewriteIf]) checkInRewriteContext("rewrite if", tree.pos)
    val cond1 = typed(tree.cond, defn.BooleanType)
>>>>>>> 45ef4467
    val thenp2 :: elsep2 :: Nil = harmonic(harmonize) {
      val thenp1 = typed(tree.thenp, thenProto)
      val elsep1 = typed(tree.elsep orElse (untpd.unitLiteral withPos tree.pos), elseProto)
      thenp1 :: elsep1 :: Nil
    }
    assignType(cpy.If(tree)(cond1, thenp2, elsep2), thenp2, elsep2)
  }

  /** Decompose function prototype into a list of parameter prototypes and a result prototype
   *  tree, using WildcardTypes where a type is not known.
   *  For the result type we do this even if the expected type is not fully
   *  defined, which is a bit of a hack. But it's needed to make the following work
   *  (see typers.scala and printers/PlainPrinter.scala for examples).
   *
   *     def double(x: Char): String = s"$x$x"
   *     "abc" flatMap double
   */
  private def decomposeProtoFunction(pt: Type, defaultArity: Int)(implicit ctx: Context): (List[Type], untpd.Tree) = {
    def typeTree(tp: Type) = tp match {
      case _: WildcardType => untpd.TypeTree()
      case _ => untpd.TypeTree(tp)
    }
    pt.stripTypeVar match {
      case _ if defn.isNonDepFunctionType(pt) =>
        // if expected parameter type(s) are wildcards, approximate from below.
        // if expected result type is a wildcard, approximate from above.
        // this can type the greatest set of admissible closures.
        val funType = pt.dealias
        (funType.argTypesLo.init, typeTree(funType.argTypesHi.last))
      case SAMType(sam @ MethodTpe(_, formals, restpe)) =>
        (formals,
         if (sam.isResultDependent)
           untpd.DependentTypeTree(syms => restpe.substParams(sam, syms.map(_.termRef)))
         else
           typeTree(restpe))
      case tp: TypeParamRef =>
        decomposeProtoFunction(ctx.typerState.constraint.entry(tp).bounds.hi, defaultArity)
      case _ =>
        (List.tabulate(defaultArity)(alwaysWildcardType), untpd.TypeTree())
    }
  }

  def typedFunction(tree: untpd.Function, pt: Type)(implicit ctx: Context) = track("typedFunction") {
    if (ctx.mode is Mode.Type) typedFunctionType(tree, pt)
    else typedFunctionValue(tree, pt)
  }

  def typedFunctionType(tree: untpd.Function, pt: Type)(implicit ctx: Context) = {
    val untpd.Function(args, body) = tree
    val (isImplicit, isErased) = tree match {
      case tree: untpd.FunctionWithMods =>
        val isImplicit = tree.mods.is(Implicit)
        var isErased = tree.mods.is(Erased)
        if (isErased && args.isEmpty) {
          ctx.error("An empty function cannot not be erased", tree.pos)
          isErased = false
        }
        (isImplicit, isErased)
      case _ => (false, false)
    }

    val funCls = defn.FunctionClass(args.length, isImplicit, isErased)

    /** Typechecks dependent function type with given parameters `params` */
    def typedDependent(params: List[ValDef])(implicit ctx: Context): Tree = {
      completeParams(params)
      val params1 = params.map(typedExpr(_).asInstanceOf[ValDef])
      val resultTpt = typed(body)
      val companion = MethodType.maker(isImplicit = isImplicit, isErased = isErased)
      val mt = companion.fromSymbols(params1.map(_.symbol), resultTpt.tpe)
      if (mt.isParamDependent)
        ctx.error(i"$mt is an illegal function type because it has inter-parameter dependencies", tree.pos)
      val resTpt = TypeTree(mt.nonDependentResultApprox).withPos(body.pos)
      val typeArgs = params1.map(_.tpt) :+ resTpt
      val tycon = TypeTree(funCls.typeRef)
      val core = assignType(cpy.AppliedTypeTree(tree)(tycon, typeArgs), tycon, typeArgs)
      val appMeth = ctx.newSymbol(ctx.owner, nme.apply, Synthetic | Deferred, mt)
      val appDef = assignType(
        untpd.DefDef(appMeth.name, Nil, List(params1), resultTpt, EmptyTree),
        appMeth)
      RefinedTypeTree(core, List(appDef), ctx.owner.asClass)
    }

    args match {
      case ValDef(_, _, _) :: _ =>
        typedDependent(args.asInstanceOf[List[ValDef]])(
          ctx.fresh.setOwner(ctx.newRefinedClassSymbol(tree.pos)).setNewScope)
      case _ =>
        typed(cpy.AppliedTypeTree(tree)(untpd.TypeTree(funCls.typeRef), args :+ body), pt)
    }
  }

  def typedFunctionValue(tree: untpd.Function, pt: Type)(implicit ctx: Context) = {
    val untpd.Function(params: List[untpd.ValDef] @unchecked, body) = tree

    val isImplicit = tree match {
      case tree: untpd.FunctionWithMods => tree.mods.is(Implicit)
      case _ => false
    }

    pt match {
      case pt: TypeVar if untpd.isFunctionWithUnknownParamType(tree) =>
        // try to instantiate `pt` if this is possible. If it does not
        // work the error will be reported later in `inferredParam`,
        // when we try to infer the parameter type.
        isFullyDefined(pt, ForceDegree.noBottom)
      case _ =>
    }

    val (protoFormals, resultTpt) = decomposeProtoFunction(pt, params.length)

    def refersTo(arg: untpd.Tree, param: untpd.ValDef): Boolean = arg match {
      case Ident(name) => name == param.name
      case _ => false
    }

    /** The function body to be returned in the closure. Can become a TypedSplice
      *  of a typed expression if this is necessary to infer a parameter type.
      */
    var fnBody = tree.body

    /** A map from parameter names to unique positions where the parameter
      *  appears in the argument list of an application.
      */
    var paramIndex = Map[Name, Int]()

    /** If parameter `param` appears exactly once as an argument in `args`,
      *  the singleton list consisting of its position in `args`, otherwise `Nil`.
      */
    def paramIndices(param: untpd.ValDef, args: List[untpd.Tree]): List[Int] = {
      def loop(args: List[untpd.Tree], start: Int): List[Int] = args match {
        case arg :: args1 =>
          val others = loop(args1, start + 1)
          if (refersTo(arg, param)) start :: others else others
        case _ => Nil
      }
      val allIndices = loop(args, 0)
      if (allIndices.length == 1) allIndices else Nil
    }

    /** If function is of the form
      *      (x1, ..., xN) => f(... x1, ..., XN, ...)
      *  where each `xi` occurs exactly once in the argument list of `f` (in
      *  any order), the type of `f`, otherwise NoType.
      *  Updates `fnBody` and `paramIndex` as a side effect.
      *  @post: If result exists, `paramIndex` is defined for the name of
      *         every parameter in `params`.
      */
    def calleeType: Type = fnBody match {
      case Apply(expr, args) =>
        paramIndex = {
          for (param <- params; idx <- paramIndices(param, args))
          yield param.name -> idx
        }.toMap
        if (paramIndex.size == params.length)
          expr match {
            case untpd.TypedSplice(expr1) =>
              expr1.tpe
            case _ =>
              val protoArgs = args map (_ withType WildcardType)
              val callProto = FunProto(protoArgs, WildcardType)(this)
              val expr1 = typedExpr(expr, callProto)
              fnBody = cpy.Apply(fnBody)(untpd.TypedSplice(expr1), args)
              expr1.tpe
          }
        else NoType
      case _ =>
        NoType
    }

    /** Two attempts: First, if expected type is fully defined pick this one.
      *  Second, if function is of the form
      *      (x1, ..., xN) => f(... x1, ..., XN, ...)
      *  where each `xi` occurs exactly once in the argument list of `f` (in
      *  any order), and f has a method type MT, pick the corresponding parameter
      *  type in MT, if this one is fully defined.
      *  If both attempts fail, issue a "missing parameter type" error.
      */
    def inferredParamType(param: untpd.ValDef, formal: Type): Type = {
      if (isFullyDefined(formal, ForceDegree.noBottom)) return formal
      calleeType.widen match {
        case mtpe: MethodType =>
          val pos = paramIndex(param.name)
          if (pos < mtpe.paramInfos.length) {
            val ptype = mtpe.paramInfos(pos)
            if (isFullyDefined(ptype, ForceDegree.noBottom) && !ptype.isRepeatedParam)
              return ptype
          }
        case _ =>
      }
      errorType(AnonymousFunctionMissingParamType(param, params, tree, pt), param.pos)
    }

    def protoFormal(i: Int): Type =
      if (protoFormals.length == params.length) protoFormals(i)
      else errorType(WrongNumberOfParameters(protoFormals.length), tree.pos)

    /** Is `formal` a product type which is elementwise compatible with `params`? */
    def ptIsCorrectProduct(formal: Type) = {
      isFullyDefined(formal, ForceDegree.noBottom) &&
      defn.isProductSubType(formal) &&
      Applications.productSelectorTypes(formal).corresponds(params) {
        (argType, param) =>
          param.tpt.isEmpty || argType <:< typedAheadType(param.tpt).tpe
      }
    }

    val desugared =
      if (protoFormals.length == 1 && params.length != 1 && ptIsCorrectProduct(protoFormals.head)) {
        desugar.makeTupledFunction(params, fnBody)
      }
      else {
        val inferredParams: List[untpd.ValDef] =
          for ((param, i) <- params.zipWithIndex) yield
            if (!param.tpt.isEmpty) param
            else cpy.ValDef(param)(
              tpt = untpd.TypeTree(
                inferredParamType(param, protoFormal(i)).underlyingIfRepeated(isJava = false)))
        desugar.makeClosure(inferredParams, fnBody, resultTpt, isImplicit)
      }
    typed(desugared, pt)
  }

  def typedClosure(tree: untpd.Closure, pt: Type)(implicit ctx: Context): Tree = track("typedClosure") {
    val env1 = tree.env mapconserve (typed(_))
    val meth1 = typedUnadapted(tree.meth)
    val target =
      if (tree.tpt.isEmpty)
        meth1.tpe.widen match {
          case mt: MethodType =>
            pt match {
              case SAMType(sam)
              if !defn.isFunctionType(pt) && mt <:< sam =>
                if (!isFullyDefined(pt, ForceDegree.all))
                  ctx.error(ex"result type of closure is an underspecified SAM type $pt", tree.pos)
                TypeTree(pt)
              case _ =>
                if (mt.isParamDependent) {
                  throw new java.lang.Error(
                    i"""internal error: cannot turn method type $mt into closure
                     |because it has internal parameter dependencies,
                     |position = ${tree.pos}, raw type = ${mt.toString}""") // !!! DEBUG. Eventually, convert to an error?
                }
                else if ((tree.tpt `eq` untpd.ImplicitEmptyTree) && mt.paramNames.isEmpty)
                  // Note implicitness of function in target type since there are no method parameters that indicate it.
                  TypeTree(defn.FunctionOf(Nil, mt.resType, isImplicit = true, isErased = false))
                else
                  EmptyTree
            }
          case tp =>
            throw new java.lang.Error(i"internal error: closing over non-method $tp, pos = ${tree.pos}")
        }
      else typed(tree.tpt)
    //println(i"typing closure $tree : ${meth1.tpe.widen}")
    assignType(cpy.Closure(tree)(env1, meth1, target), meth1, target)
  }

  def typedMatch(tree: untpd.Match, pt: Type)(implicit ctx: Context): Tree = track("typedMatch") {
    tree.selector match {
      case EmptyTree =>
        val (protoFormals, _) = decomposeProtoFunction(pt, 1)
        val unchecked = pt.isRef(defn.PartialFunctionClass)
        typed(desugar.makeCaseLambda(tree.cases, protoFormals.length, unchecked) withPos tree.pos, pt)
      case id @ untpd.ImplicitScrutinee() =>
        checkInRewriteContext("implicit match", tree.pos)
        val sel1 = id.withType(defn.ImplicitScrutineeTypeRef)
        typedMatchFinish(tree, sel1, sel1.tpe, pt)
      case _ =>
<<<<<<< HEAD
        val selectProto = pt match {
          case TypeOf.Match(s, _) => s
          case _ => WildcardType
        }

=======
        if (tree.isInstanceOf[untpd.RewriteMatch]) checkInRewriteContext("rewrite match", tree.pos)
>>>>>>> 45ef4467
        val sel1 = typedExpr(tree.selector)
        val selType = fullyDefinedType(sel1.tpe, "pattern selector", tree.pos).widen
        typedMatchFinish(tree, sel1, selType, pt)
    }
  }

  // Overridden in InlineTyper for rewrite matches
  def typedMatchFinish(tree: untpd.Match, sel: Tree, selType: Type, pt: Type)(implicit ctx: Context): Tree = {
    val cases1 = harmonic(harmonize)(typedCases(tree.cases, selType, pt.notApplied))
      .asInstanceOf[List[CaseDef]]
    assignType(cpy.Match(tree)(sel, cases1), cases1)
  }

  /** gadtSyms = "all type parameters of enclosing methods that appear
    *              non-variantly in the selector type" todo: should typevars
    *              which appear with variances +1 and -1 (in different
    *              places) be considered as well?
    */
  def gadtSyms(selType: Type)(implicit ctx: Context): Set[Symbol] = trace(i"GADT syms of $selType", gadts) {
    val accu = new TypeAccumulator[Set[Symbol]] {
      def apply(tsyms: Set[Symbol], t: Type): Set[Symbol] = {
        val tsyms1 = t match {
          case tr: TypeRef if (tr.symbol is TypeParam) && tr.symbol.owner.isTerm && variance == 0 =>
            tsyms + tr.symbol
          case _ =>
            tsyms
        }
        foldOver(tsyms1, t)
      }
    }
    accu(Set.empty, selType)
  }

  /** Context with fresh GADT bounds for all gadtSyms */
  def gadtContext(gadtSyms: Set[Symbol])(implicit ctx: Context) = {
    val gadtCtx = ctx.fresh.setFreshGADTBounds
    for (sym <- gadtSyms)
      if (!gadtCtx.gadt.bounds.contains(sym))
        gadtCtx.gadt.setBounds(sym, TypeBounds.empty)
    gadtCtx
  }

  def typedCases(cases: List[untpd.CaseDef], selType: Type, pt: Type)(implicit ctx: Context) = {
    val gadts = gadtSyms(selType)
    pt match {
      case TypeOf.Match(_, cs) if cs.length == cases.length =>
        cases.zip(cs).mapconserve { case (c, p) => typedCase(c, selType, p, gadts) }
      case _ =>
        cases.mapconserve(typedCase(_, selType, pt, gadts))
    }
  }

  /** Type a case. */
  def typedCase(tree: untpd.CaseDef, selType: Type, pt: Type, gadtSyms: Set[Symbol])(implicit ctx: Context): CaseDef = track("typedCase") {
    val originalCtx = ctx

    val gadtCtx = gadtContext(gadtSyms)

    /** - strip all instantiated TypeVars from pattern types.
     *    run/reducable.scala is a test case that shows stripping typevars is necessary.
     *  - enter all symbols introduced by a Bind in current scope
     */
    val indexPattern = new TreeMap {
      val stripTypeVars = new TypeMap {
        def apply(t: Type) = mapOver(t)
      }
      override def transform(trt: Tree)(implicit ctx: Context) =
        super.transform(trt.withType(stripTypeVars(trt.tpe))) match {
          case b: Bind =>
            val sym = b.symbol
            if (sym.name != tpnme.WILDCARD)
              if (ctx.scope.lookup(b.name) == NoSymbol) ctx.enter(sym)
              else ctx.error(new DuplicateBind(b, tree), b.pos)
            if (!ctx.isAfterTyper) {
              val bounds = ctx.gadt.bounds(sym)
              if (bounds != null) sym.info = bounds
            }
            b
          case t => t
        }
      }

    def caseRest(pat: Tree)(implicit ctx: Context) = {
      val pat1 = indexPattern.transform(pat)
      val guard1 = typedExpr(tree.guard, defn.BooleanType)
      var body1 = ensureNoLocalRefs(typedExpr(tree.body, pt), pt, ctx.scope.toList)
      if (pt.isValueType) // insert a cast if body does not conform to expected type if we disregard gadt bounds
        body1 = body1.ensureConforms(pt)(originalCtx)
      assignType(cpy.CaseDef(tree)(pat1, guard1, body1), body1)
    }

    val pat1 = typedPattern(tree.pat, selType)(gadtCtx)
    caseRest(pat1)(gadtCtx.fresh.setNewScope)
  }

  def typedLabeled(tree: untpd.Labeled)(implicit ctx: Context): Labeled = track("typedLabeled") {
    val bind1 = typedBind(tree.bind, WildcardType).asInstanceOf[Bind]
    val expr1 = typed(tree.expr, bind1.symbol.info)
    assignType(cpy.Labeled(tree)(bind1, expr1))
  }

  def typedReturn(tree: untpd.Return)(implicit ctx: Context): Return = track("typedReturn") {
    def returnProto(owner: Symbol, locals: Scope): Type =
      if (owner.isConstructor) defn.UnitType
      else owner.info match {
        case info: PolyType =>
          val tparams = locals.toList.takeWhile(_ is TypeParam)
          assert(info.paramNames.length == tparams.length,
                 i"return mismatch from $owner, tparams = $tparams, locals = ${locals.toList}%, %")
          info.instantiate(tparams.map(_.typeRef)).finalResultType
        case info =>
          info.finalResultType
      }
    def enclMethInfo(cx: Context): (Tree, Type) = {
      val owner = cx.owner
      if (owner.isType) {
        ctx.error(ReturnOutsideMethodDefinition(owner), tree.pos)
        (EmptyTree, WildcardType)
      }
      else if (owner != cx.outer.owner && owner.isRealMethod) {
        if (owner.isInlineable)
          (EmptyTree, errorType(NoReturnFromInlineable(owner), tree.pos))
        else if (!owner.isCompleted)
          (EmptyTree, errorType(MissingReturnTypeWithReturnStatement(owner), tree.pos))
        else {
          val from = Ident(TermRef(NoPrefix, owner.asTerm))
          val proto = returnProto(owner, cx.scope)
          (from, proto)
        }
      }
      else enclMethInfo(cx.outer)
    }
    val (from, proto) =
      if (tree.from.isEmpty) enclMethInfo(ctx)
      else {
        val from = tree.from.asInstanceOf[tpd.Tree]
        val proto =
          if (ctx.erasedTypes) from.symbol.info.finalResultType
          else WildcardType // We cannot reliably detect the internal type view of polymorphic or dependent methods
                            // because we do not know the internal type params and method params.
                            // Hence no adaptation is possible, and we assume WildcardType as prototype.
        (from, proto)
      }
    val expr1 = typedExpr(tree.expr orElse untpd.unitLiteral.withPos(tree.pos), proto)
    assignType(cpy.Return(tree)(expr1, from))
  }

  def typedTry(tree: untpd.Try, pt: Type)(implicit ctx: Context): Try = track("typedTry") {
    val expr2 :: cases2x = harmonic(harmonize) {
      val expr1 = typed(tree.expr, pt.notApplied)
      val cases1 = typedCases(tree.cases, defn.ThrowableType, pt.notApplied)
      expr1 :: cases1
    }
    val finalizer1 = typed(tree.finalizer, defn.UnitType)
    val cases2 = cases2x.asInstanceOf[List[CaseDef]]
    assignType(cpy.Try(tree)(expr2, cases2, finalizer1), expr2, cases2)
  }

  def typedThrow(tree: untpd.Throw)(implicit ctx: Context): Tree = track("typedThrow") {
    val expr1 = typed(tree.expr, defn.ThrowableType)
    Throw(expr1).withPos(tree.pos)
  }

  def typedSeqLiteral(tree: untpd.SeqLiteral, pt: Type)(implicit ctx: Context): SeqLiteral = track("typedSeqLiteral") {
    val elemProto = pt.elemType match {
      case NoType => WildcardType
      case bounds: TypeBounds => WildcardType(bounds)
      case elemtp => elemtp
    }

    def assign(elems1: List[Tree], elemtpt1: Tree) =
      assignType(cpy.SeqLiteral(tree)(elems1, elemtpt1), elems1, elemtpt1)

    if (!tree.elemtpt.isEmpty) {
      val elemtpt1 = typed(tree.elemtpt, elemProto)
      val elems1 = tree.elems.mapconserve(typed(_, elemtpt1.tpe))
      assign(elems1, elemtpt1)
    } else {
      val elems1 = tree.elems.mapconserve(typed(_, elemProto))
      val elemtptType =
        if (isFullyDefined(elemProto, ForceDegree.none))
          elemProto
        else if (tree.elems.isEmpty && tree.isInstanceOf[Trees.JavaSeqLiteral[_]])
          defn.ObjectType // generic empty Java varargs are of type Object[]
        else
          ctx.typeComparer.lub(elems1.tpes)
      val elemtpt1 = typed(tree.elemtpt, elemtptType)
      assign(elems1, elemtpt1)
    }
  }

  def typedInlined(tree: untpd.Inlined, pt: Type)(implicit ctx: Context): Tree = {
    val (exprCtx, bindings1) = typedBlockStats(tree.bindings)
    val expansion1 = typed(tree.expansion, pt)(inlineContext(tree.call)(exprCtx))
    assignType(cpy.Inlined(tree)(tree.call, bindings1.asInstanceOf[List[MemberDef]], expansion1),
        bindings1, expansion1)
  }

  def typedTypeTree(tree: untpd.TypeTree, pt: Type)(implicit ctx: Context): Tree = track("typedTypeTree") {
    tree match {
      case tree: untpd.DerivedTypeTree =>
        tree.ensureCompletions
        tree.getAttachment(untpd.OriginalSymbol) match {
          case Some(origSym) =>
            tree.derivedTree(origSym).withPos(tree.pos)
            // btw, no need to remove the attachment. The typed
            // tree is different from the untyped one, so the
            // untyped tree is no longer accessed after all
            // accesses with typedTypeTree are done.
          case None =>
            errorTree(tree, "Something's wrong: missing original symbol for type tree")
        }
      case _ =>
        tree.withType(
          if (isFullyDefined(pt, ForceDegree.none)) pt else UnspecifiedErrorType)
    }
  }

  def typedSingletonTypeTree(tree: untpd.SingletonTypeTree)(implicit ctx: Context): SingletonTypeTree = track("typedSingletonTypeTree") {
    val ref1 = typedExpr(tree.ref)(ctx.enterTypeOf())
    // TODO: Discuss stability requirements of singleton type trees and potentially reenable check
    // checkStable(ref1.tpe, tree.pos)
    assignType(cpy.SingletonTypeTree(tree)(ref1), ref1)
  }

  def typedAndTypeTree(tree: untpd.AndTypeTree)(implicit ctx: Context): AndTypeTree = track("typedAndTypeTree") {
    val left1 = checkSimpleKinded(typed(tree.left))
    val right1 = checkSimpleKinded(typed(tree.right))
    assignType(cpy.AndTypeTree(tree)(left1, right1), left1, right1)
  }

  def typedOrTypeTree(tree: untpd.OrTypeTree)(implicit ctx: Context): OrTypeTree = track("typedOrTypeTree") {
    val where = "in a union type"
    val left1 = checkNotSingleton(checkSimpleKinded(typed(tree.left)), where)
    val right1 = checkNotSingleton(checkSimpleKinded(typed(tree.right)), where)
    assignType(cpy.OrTypeTree(tree)(left1, right1), left1, right1)
  }

  def typedRefinedTypeTree(tree: untpd.RefinedTypeTree)(implicit ctx: Context): RefinedTypeTree = track("typedRefinedTypeTree") {
    val tpt1 = if (tree.tpt.isEmpty) TypeTree(defn.ObjectType) else typedAheadType(tree.tpt)
    val refineClsDef = desugar.refinedTypeToClass(tpt1, tree.refinements).withPos(tree.pos)
    val refineCls = createSymbol(refineClsDef).asClass
    val TypeDef(_, impl: Template) = typed(refineClsDef)
    val refinements1 = impl.body
    assert(tree.refinements.hasSameLengthAs(refinements1), i"${tree.refinements}%, % > $refinements1%, %")
    val seen = mutable.Set[Symbol]()
    for (refinement <- refinements1) { // TODO: get clarity whether we want to enforce these conditions
      typr.println(s"adding refinement $refinement")
      checkRefinementNonCyclic(refinement, refineCls, seen)
      val rsym = refinement.symbol
      if (rsym.info.isInstanceOf[PolyType] && rsym.allOverriddenSymbols.isEmpty)
        ctx.error(PolymorphicMethodMissingTypeInParent(rsym, tpt1.symbol), refinement.pos)
    }
    assignType(cpy.RefinedTypeTree(tree)(tpt1, refinements1), tpt1, refinements1, refineCls)
  }

  def typedAppliedTypeTree(tree: untpd.AppliedTypeTree)(implicit ctx: Context): Tree = track("typedAppliedTypeTree") {
    val tpt1 = typed(tree.tpt, AnyTypeConstructorProto)(ctx.retractMode(Mode.Pattern))
    val tparams = tpt1.tpe.typeParams
    if (tparams.isEmpty) {
      ctx.error(TypeDoesNotTakeParameters(tpt1.tpe, tree.args), tree.pos)
      tpt1
    }
    else {
      var args = tree.args
      val args1 = {
        if (args.length != tparams.length) {
          wrongNumberOfTypeArgs(tpt1.tpe, tparams, args, tree.pos)
          args = args.take(tparams.length)
        }
        def typedArg(arg: untpd.Tree, tparam: ParamInfo) = {
          def tparamBounds = tparam.paramInfoAsSeenFrom(tpt1.tpe.appliedTo(tparams.map(_ => TypeBounds.empty)))
          val (desugaredArg, argPt) =
            if (ctx.mode is Mode.Pattern)
              (if (untpd.isVarPattern(arg)) desugar.patternVar(arg) else arg, tparamBounds)
            else
              (arg, WildcardType)
          if (tpt1.symbol.isClass)
            tparam match {
              case tparam: Symbol =>
                tparam.ensureCompleted() // This is needed to get the test `compileParSetSubset` to work
              case _ =>
            }
          if (desugaredArg.isType) {
            var res = typed(desugaredArg, argPt)
            arg match {
              case TypeBoundsTree(EmptyTree, EmptyTree)
              if tparam.paramInfo.isLambdaSub &&
                 tpt1.tpe.typeParamSymbols.nonEmpty &&
                 !ctx.mode.is(Mode.Pattern) =>
                // An unbounded `_` automatically adapts to type parameter bounds. This means:
                // If we have wildcard application C[_], where `C` is a class replace
                // with C[_ >: L <: H] where `L` and `H` are the bounds of the corresponding
                // type parameter in `C`.
                // The transform does not apply for patterns, where empty bounds translate to
                // wildcard identifiers `_` instead.
                res = res.withType(tparamBounds)
              case _ =>
            }
            res
          }
          else desugaredArg.withType(UnspecifiedErrorType)
        }
        args.zipWithConserve(tparams)(typedArg(_, _)).asInstanceOf[List[Tree]]
      }
      val paramBounds = (tparams, args).zipped.map {
        case (tparam, TypeBoundsTree(EmptyTree, EmptyTree)) =>
          // if type argument is a wildcard, suppress kind checking since
          // there is no real argument.
          NoType
        case (tparam, _) =>
          tparam.paramInfo.bounds
      }
      val args2 = preCheckKinds(args1, paramBounds)
      // check that arguments conform to bounds is done in phase PostTyper
      assignType(cpy.AppliedTypeTree(tree)(tpt1, args2), tpt1, args2)
    }
  }

  def typedLambdaTypeTree(tree: untpd.LambdaTypeTree)(implicit ctx: Context): Tree = track("typedLambdaTypeTree") {
    val LambdaTypeTree(tparams, body) = tree
    index(tparams)
    val tparams1 = tparams.mapconserve(typed(_).asInstanceOf[TypeDef])
    val body1 = typedType(tree.body)
    assignType(cpy.LambdaTypeTree(tree)(tparams1, body1), tparams1, body1)
  }

  def typedByNameTypeTree(tree: untpd.ByNameTypeTree)(implicit ctx: Context): ByNameTypeTree = track("typedByNameTypeTree") {
    val result1 = typed(tree.result)
    assignType(cpy.ByNameTypeTree(tree)(result1), result1)
  }

  def typedTypeBoundsTree(tree: untpd.TypeBoundsTree, pt: Type)(implicit ctx: Context): Tree = track("typedTypeBoundsTree") {
    val TypeBoundsTree(lo, hi) = tree
    val lo1 = typed(lo)
    val hi1 = typed(hi)

    val lo2 = if (lo1.isEmpty) typed(untpd.TypeTree(defn.NothingType)) else lo1
    val hi2 = if (hi1.isEmpty) typed(untpd.TypeTree(defn.AnyType)) else hi1

    val tree1 = assignType(cpy.TypeBoundsTree(tree)(lo2, hi2), lo2, hi2)
    if (ctx.mode.is(Mode.Pattern)) {
      // Associate a pattern-bound type symbol with the wildcard.
      // The bounds of the type symbol can be constrained when comparing a pattern type
      // with an expected type in typedTyped. The type symbol and the defining Bind node
      // are eliminated once the enclosing pattern has been typechecked; see `indexPattern`
      // in `typedCase`.
      //val ptt = if (lo.isEmpty && hi.isEmpty) pt else
      if (ctx.isAfterTyper) tree1
      else {
        val wildcardSym = ctx.newPatternBoundSymbol(tpnme.WILDCARD, tree1.tpe & pt, tree.pos)
        untpd.Bind(tpnme.WILDCARD, tree1).withType(wildcardSym.typeRef)
      }
    }
    else tree1
  }

  def typedBind(tree: untpd.Bind, pt: Type)(implicit ctx: Context): Tree = track("typedBind") {
    val pt1 = fullyDefinedType(pt, "pattern variable", tree.pos)
    val body1 = typed(tree.body, pt1)
    body1 match {
      case UnApply(fn, Nil, arg :: Nil)
      if fn.symbol.exists && fn.symbol.owner == defn.ClassTagClass && !body1.tpe.isError =>
        // A typed pattern `x @ (e: T)` with an implicit `ctag: ClassTag[T]`
        // was rewritten to `x @ ctag(e)` by `tryWithClassTag`.
        // Rewrite further to `ctag(x @ e)`
        tpd.cpy.UnApply(body1)(fn, Nil,
            typed(untpd.Bind(tree.name, untpd.TypedSplice(arg)).withPos(tree.pos), arg.tpe) :: Nil)
      case _ =>
        if (tree.name == nme.WILDCARD) body1
        else {
          // for a singleton pattern like `x @ Nil`, `x` should get the type from the scrutinee
          // see tests/neg/i3200b.scala and SI-1503
          val symTp =
            if (body1.tpe.isInstanceOf[TermRef]) pt1
            else body1.tpe.underlyingIfRepeated(isJava = false)
          val sym = ctx.newPatternBoundSymbol(tree.name, symTp, tree.pos)
          if (pt == defn.ImplicitScrutineeTypeRef) sym.setFlag(Implicit)
          if (ctx.mode.is(Mode.InPatternAlternative))
            ctx.error(i"Illegal variable ${sym.name} in pattern alternative", tree.pos)
          assignType(cpy.Bind(tree)(tree.name, body1), sym)
        }
    }
  }

  def typedAlternative(tree: untpd.Alternative, pt: Type)(implicit ctx: Context): Alternative = track("typedAlternative") {
    val nestedCtx = ctx.addMode(Mode.InPatternAlternative)
    val trees1 = tree.trees.mapconserve(typed(_, pt)(nestedCtx))
    assignType(cpy.Alternative(tree)(trees1), trees1)
  }

  /** The context to be used for an annotation of `mdef`.
   *  This should be the context enclosing `mdef`, or if `mdef` defines a parameter
   *  the context enclosing the owner of `mdef`.
   *  Furthermore, we need to evaluate annotation arguments in an expression context,
   *  since classes defined in a such arguments should not be entered into the
   *  enclosing class.
   */
  def annotContext(mdef: untpd.Tree, sym: Symbol)(implicit ctx: Context): Context = {
    def isInner(owner: Symbol) = owner == sym || sym.is(Param) && owner == sym.owner
    val c = ctx.outersIterator.dropWhile(c => isInner(c.owner)).next()
    c.property(ExprOwner) match {
      case Some(exprOwner) if c.owner.isClass => c.exprContext(mdef, exprOwner)
      case _ => c
    }
  }

  def completeAnnotations(mdef: untpd.MemberDef, sym: Symbol)(implicit ctx: Context): Unit = {
    // necessary to force annotation trees to be computed.
    sym.annotations.foreach(_.ensureCompleted)
    lazy val annotCtx = annotContext(mdef, sym)
    // necessary in order to mark the typed ahead annotations as definitely typed:
    untpd.modsDeco(mdef).mods.annotations.foreach(typedAnnotation(_)(annotCtx))
  }

  def typedAnnotation(annot: untpd.Tree)(implicit ctx: Context): Tree = track("typedAnnotation") {
    typed(annot, defn.AnnotationType)
  }

  def typedValDef(vdef: untpd.ValDef, sym: Symbol)(implicit ctx: Context): Tree = track("typedValDef") {
    val ValDef(name, tpt, _) = vdef
    completeAnnotations(vdef, sym)
    val tpt1 = checkSimpleKinded(typedType(tpt))
    val rhs1 = vdef.rhs match {
      case rhs @ Ident(nme.WILDCARD) => rhs withType tpt1.tpe
      case rhs => typedExpr(rhs, tpt1.tpe)
    }
    val vdef1 = assignType(cpy.ValDef(vdef)(name, tpt1, rhs1), sym)
    if (sym.is(Transparent, butNot = DeferredOrTermParamOrAccessor))
      checkTransparentConformant(rhs1, isFinal = sym.is(Final), em"right-hand side of transparent $sym")
    patchIfLazy(vdef1)
    patchFinalVals(vdef1)
    vdef1
  }

  /** Add a @volitile to lazy vals when rewriting from Scala2 */
  private def patchIfLazy(vdef: ValDef)(implicit ctx: Context): Unit = {
    val sym = vdef.symbol
    if (sym.is(Lazy, butNot = Deferred | Module | Synthetic) && !sym.isVolatile &&
        ctx.scala2Mode && ctx.settings.`rewrite`.value.isDefined &&
        !ctx.isAfterTyper)
      patch(Position(toUntyped(vdef).pos.start), "@volatile ")
  }

  /** Adds transparent to final vals with idempotent rhs
   *
   *  duplicating scalac behavior: for final vals that have rhs as constant, we do not create a field
   *  and instead return the value. This seemingly minor optimization has huge effect on initialization
   *  order and the values that can be observed during superconstructor call
   *
   *  see remark about idempotency in TreeInfo#constToLiteral
   */
  private def patchFinalVals(vdef: ValDef)(implicit ctx: Context): Unit = {
    def isFinalInlinableVal(sym: Symbol): Boolean = {
      sym.is(Final, butNot = Mutable) &&
      isIdempotentExpr(vdef.rhs) /* &&
      ctx.scala2Mode (stay compatible with Scala2 for now) */
    }
    val sym = vdef.symbol
    sym.info match {
      case info: ConstantType if isFinalInlinableVal(sym) && !ctx.settings.YnoInline.value => sym.setFlag(Transparent)
      case _ =>
    }
  }

  def typedDefDef(ddef: untpd.DefDef, sym: Symbol)(implicit ctx: Context): Tree = track("typedDefDef") {
    if (!sym.info.exists) { // it's a discarded synthetic case class method, drop it
      assert(sym.is(Synthetic) && desugar.isRetractableCaseClassMethodName(sym.name))
      sym.owner.info.decls.openForMutations.unlink(sym)
      return EmptyTree
    }
    val DefDef(name, tparams, vparamss, tpt, _) = ddef
    completeAnnotations(ddef, sym)
    val tparams1 = tparams mapconserve (typed(_).asInstanceOf[TypeDef])
    val vparamss1 = vparamss nestedMapconserve (typed(_).asInstanceOf[ValDef])
    vparamss1.foreach(checkNoForwardDependencies)
    if (sym is Implicit) checkImplicitConversionDefOK(sym)
    val tpt1 = checkSimpleKinded(typedType(tpt))

    var rhsCtx = ctx
    if (sym.isConstructor && !sym.isPrimaryConstructor && tparams1.nonEmpty) {
      // for secondary constructors we need a context that "knows"
      // that their type parameters are aliases of the class type parameters.
      // See pos/i941.scala
      rhsCtx = ctx.fresh.setFreshGADTBounds
      (tparams1, sym.owner.typeParams).zipped.foreach ((tdef, tparam) =>
        rhsCtx.gadt.setBounds(tdef.symbol, TypeAlias(tparam.typeRef)))
    }
    if (sym.isInlineable) rhsCtx = rhsCtx.addMode(Mode.InlineableBody)
    val rhs1 = typedExpr(ddef.rhs, tpt1.tpe)(rhsCtx)

<<<<<<< HEAD
    if (sym.requiresInlineInfo) PrepareTransparent.registerInlineInfo(sym, ddef.rhs, _ => rhs1)
=======
    if (sym.isInlineable) PrepareInlineable.registerInlineInfo(sym, ddef.rhs, _ => rhs1)
>>>>>>> 45ef4467

    if (sym.isConstructor && !sym.isPrimaryConstructor)
      for (param <- tparams1 ::: vparamss1.flatten)
        checkRefsLegal(param, sym.owner, (name, sym) => sym.is(TypeParam), "secondary constructor")

    assignType(cpy.DefDef(ddef)(name, tparams1, vparamss1, tpt1, rhs1), sym)
      //todo: make sure dependent method types do not depend on implicits or by-name params
  }

  def typedTypeDef(tdef: untpd.TypeDef, sym: Symbol)(implicit ctx: Context): Tree = track("typedTypeDef") {
    val TypeDef(name, rhs) = tdef
    completeAnnotations(tdef, sym)
    val rhs1 = tdef.rhs match {
      case rhs @ LambdaTypeTree(tparams, body) =>
        val tparams1 = tparams.map(typed(_)).asInstanceOf[List[TypeDef]]
        val body1 = typedType(body)
        assignType(cpy.LambdaTypeTree(rhs)(tparams1, body1), tparams1, body1)
      case rhs =>
        typedType(rhs)
    }
    assignType(cpy.TypeDef(tdef)(name, rhs1), sym)
  }

  def typedClassDef(cdef: untpd.TypeDef, cls: ClassSymbol)(implicit ctx: Context): Tree = track("typedClassDef") {
    if (!cls.info.isInstanceOf[ClassInfo]) return EmptyTree.assertingErrorsReported

    val TypeDef(name, impl @ Template(constr, parents, self, _)) = cdef
    val superCtx = ctx.superCallContext

    /** If `ref` is an implicitly parameterized trait, pass an implicit argument list.
     *  Otherwise, if `ref` is a parameterized trait, error.
     *  Note: Traits and classes currently always have at least an empty parameter list ()
     *        before the implicit parameters (this is inserted if not given in source).
     *        We skip this parameter list when deciding whether a trait is parameterless or not.
     *  @param ref   The tree referring to the (parent) trait
     *  @param psym  Its type symbol
     *  @param cinfo The info of its constructor
     */
    def maybeCall(ref: Tree, psym: Symbol, cinfo: Type): Tree = cinfo.stripMethodPrefix match {
      case cinfo @ MethodType(Nil) if cinfo.resultType.isImplicitMethod =>
        typedExpr(untpd.New(untpd.TypedSplice(ref)(superCtx), Nil))(superCtx)
      case cinfo @ MethodType(Nil) if !cinfo.resultType.isInstanceOf[MethodType] =>
        ref
      case cinfo: MethodType =>
        if (!ctx.erasedTypes) { // after constructors arguments are passed in super call.
          typr.println(i"constr type: $cinfo")
          ctx.error(ParameterizedTypeLacksArguments(psym), ref.pos)
        }
        ref
      case _ =>
        ref
    }

    val seenParents = mutable.Set[Symbol]()

    def typedParent(tree: untpd.Tree): Tree = {
      var result = if (tree.isType) typedType(tree)(superCtx) else typedExpr(tree)(superCtx)
      val psym = result.tpe.dealias.typeSymbol
      if (seenParents.contains(psym) && !cls.isRefinementClass)
        ctx.error(i"$psym is extended twice", tree.pos)
      seenParents += psym
      if (tree.isType) {
        if (psym.is(Trait) && !cls.is(Trait) && !cls.superClass.isSubClass(psym))
          result = maybeCall(result, psym, psym.primaryConstructor.info)
      }
      else checkParentCall(result, cls)
      checkTraitInheritance(psym, cls, tree.pos)
      if (cls is Case) checkCaseInheritance(psym, cls, tree.pos)
      result
    }

    /** Checks if one of the decls is a type with the same name as class type member in selfType */
    def classExistsOnSelf(decls: Scope, self: tpd.ValDef): Boolean = {
      val selfType = self.tpt.tpe
      if (!selfType.exists || (selfType.classSymbol eq cls)) false
      else {
        def memberInSelfButNotThis(decl: Symbol) =
          selfType.member(decl.name).symbol.filter(other => other.isClass && other.owner != cls)
        decls.iterator.filter(_.isType).foldLeft(false) { (foundRedef, decl) =>
          val other = memberInSelfButNotThis(decl)
          if (other.exists) {
            val msg = CannotHaveSameNameAs(decl, other, CannotHaveSameNameAs.DefinedInSelf(self))
            ctx.error(msg, decl.pos)
          }
          foundRedef || other.exists
        }
      }
    }

    completeAnnotations(cdef, cls)
    val constr1 = typed(constr).asInstanceOf[DefDef]
    val parentsWithClass = ensureFirstTreeIsClass(parents mapconserve typedParent, cdef.namePos)
    val parents1 = ensureConstrCall(cls, parentsWithClass)(superCtx)
    val self1 = typed(self)(ctx.outer).asInstanceOf[ValDef] // outer context where class members are not visible
    if (self1.tpt.tpe.isError || classExistsOnSelf(cls.unforcedDecls, self1)) {
      // fail fast to avoid typing the body with an error type
      cdef.withType(UnspecifiedErrorType)
    } else {
      val dummy = localDummy(cls, impl)
      val body1 = addAccessorDefs(cls,
        typedStats(impl.body, dummy)(ctx.inClassContext(self1.symbol)))

      // Expand comments and type usecases if `-Ycook-comments` is set.
      if (ctx.settings.YcookComments.value) {
        cookComments(cls :: body1.map(_.symbol), self1.symbol)(ctx.localContext(cdef, cls).setNewScope)
      }

      checkNoDoubleDeclaration(cls)
      val impl1 = cpy.Template(impl)(constr1, parents1, self1, body1)
        .withType(dummy.termRef)
      if (!cls.is(AbstractOrTrait) && !ctx.isAfterTyper)
        checkRealizableBounds(cls, cdef.namePos)
      if (cls.is(Case) && cls.derivesFrom(defn.EnumClass)) checkEnum(cdef, cls)
      val cdef1 = assignType(cpy.TypeDef(cdef)(name, impl1), cls)
      checkVariance(cdef1)
      if (ctx.phase.isTyper && cdef1.tpe.derivesFrom(defn.DynamicClass) && !ctx.dynamicsEnabled) {
        val isRequired = parents1.exists(_.tpe.isRef(defn.DynamicClass))
        ctx.featureWarning(nme.dynamics.toString, "extension of type scala.Dynamic", isScala2Feature = true,
          cls, isRequired, cdef.pos)
      }

      checkNonCyclicInherited(cls.thisType, cls.classParents, cls.info.decls, cdef.pos)

      // check value class constraints
      checkDerivedValueClass(cls, body1)

      if (ctx.settings.YretainTrees.value) cls.treeOrProvider = cdef1

      cdef1

      // todo later: check that
      //  1. If class is non-abstract, it is instantiatable:
      //  - self type is s supertype of own type
      //  - all type members have consistent bounds
      // 2. all private type members have consistent bounds
      // 3. Types do not override classes.
      // 4. Polymorphic type defs override nothing.
    }
  }

  protected def addAccessorDefs(cls: Symbol, body: List[Tree])(implicit ctx: Context): List[Tree] =
    ctx.compilationUnit.inlineAccessors.addAccessorDefs(cls, body)

  /** Ensure that the first type in a list of parent types Ps points to a non-trait class.
   *  If that's not already the case, add one. The added class type CT is determined as follows.
   *  First, let C be the unique class such that
   *  - there is a parent P_i such that P_i derives from C, and
   *  - for every class D: If some parent P_j, j <= i derives from D, then C derives from D.
   *  Then, let CT be the smallest type which
   *  - has C as its class symbol, and
   *  - for all parents P_i: If P_i derives from C then P_i <:< CT.
   */
  def ensureFirstIsClass(parents: List[Type], pos: Position)(implicit ctx: Context): List[Type] = {
    def realClassParent(cls: Symbol): ClassSymbol =
      if (!cls.isClass) defn.ObjectClass
      else if (!(cls is Trait)) cls.asClass
      else cls.asClass.classParents match {
        case parentRef :: _ => realClassParent(parentRef.typeSymbol)
        case nil => defn.ObjectClass
      }
    def improve(candidate: ClassSymbol, parent: Type): ClassSymbol = {
      val pcls = realClassParent(parent.classSymbol)
      if (pcls derivesFrom candidate) pcls else candidate
    }
    parents match {
      case p :: _ if p.classSymbol.isRealClass => parents
      case _ =>
        val pcls = (defn.ObjectClass /: parents)(improve)
        typr.println(i"ensure first is class $parents%, % --> ${parents map (_ baseType pcls)}%, %")
        val first = ctx.typeComparer.glb(defn.ObjectType :: parents.map(_.baseType(pcls)))
        checkFeasibleParent(first, pos, em" in inferred superclass $first") :: parents
    }
  }

  /** Ensure that first parent tree refers to a real class. */
  def ensureFirstTreeIsClass(parents: List[Tree], pos: Position)(implicit ctx: Context): List[Tree] = parents match {
    case p :: ps if p.tpe.classSymbol.isRealClass => parents
    case _ => TypeTree(ensureFirstIsClass(parents.tpes, pos).head).withPos(pos) :: parents
  }

  /** If this is a real class, make sure its first parent is a
   *  constructor call. Cannot simply use a type. Overridden in ReTyper.
   */
  def ensureConstrCall(cls: ClassSymbol, parents: List[Tree])(implicit ctx: Context): List[Tree] = {
    val firstParent :: otherParents = parents
    if (firstParent.isType && !(cls is Trait) && !cls.is(JavaDefined))
      typed(untpd.New(untpd.TypedSplice(firstParent), Nil)) :: otherParents
    else parents
  }

  /** Overridden in retyper */
  def checkVariance(tree: Tree)(implicit ctx: Context) = VarianceChecker.check(tree)

  def localDummy(cls: ClassSymbol, impl: untpd.Template)(implicit ctx: Context): Symbol =
    ctx.newLocalDummy(cls, impl.pos)

  def typedImport(imp: untpd.Import, sym: Symbol)(implicit ctx: Context): Import = track("typedImport") {
    val expr1 = typedExpr(imp.expr, AnySelectionProto)
    checkStable(expr1.tpe, imp.expr.pos)
    if (!ctx.isAfterTyper) checkRealizable(expr1.tpe, imp.expr.pos)
    assignType(cpy.Import(imp)(expr1, imp.selectors), sym)
  }

  def typedPackageDef(tree: untpd.PackageDef)(implicit ctx: Context): Tree = track("typedPackageDef") {
    val pid1 = typedExpr(tree.pid, AnySelectionProto)(ctx.addMode(Mode.InPackageClauseName))
    val pkg = pid1.symbol
    pid1 match {
      case pid1: RefTree if pkg.exists =>
        if (!pkg.is(Package)) ctx.error(PackageNameAlreadyDefined(pkg), tree.pos)
        val packageCtx = ctx.packageContext(tree, pkg)
        val stats1 = typedStats(tree.stats, pkg.moduleClass)(packageCtx)
        cpy.PackageDef(tree)(pid1, stats1).withType(pkg.termRef)
      case _ =>
        // Package will not exist if a duplicate type has already been entered, see `tests/neg/1708.scala`
        errorTree(tree, i"package ${tree.pid.name} does not exist")
    }
  }

  def typedAnnotated(tree: untpd.Annotated, pt: Type)(implicit ctx: Context): Tree = track("typedAnnotated") {
    val annot1 = typedExpr(tree.annot, defn.AnnotationType)
    val arg1 = typed(tree.arg, pt)
    if (ctx.mode is Mode.Type)
      assignType(cpy.Annotated(tree)(arg1, annot1), arg1, annot1)
    else {
      val tpt = TypeTree(AnnotatedType(arg1.tpe.widenIfUnstable, Annotation(annot1)))
      assignType(cpy.Typed(tree)(arg1, tpt), tpt)
    }
  }

  def typedTypedSplice(tree: untpd.TypedSplice)(implicit ctx: Context): Tree =
    tree.splice match {
      case tree1: TypeTree => tree1  // no change owner necessary here ...
      case tree1: Ident => tree1     // ... or here, since these trees cannot contain bindings
      case tree1 =>
        if (ctx.owner ne tree.owner) tree1.changeOwner(tree.owner, ctx.owner)
        else tree1
    }


  def typedAsFunction(tree: untpd.PostfixOp, pt: Type)(implicit ctx: Context): Tree = {
    val untpd.PostfixOp(qual, Ident(nme.WILDCARD)) = tree
    val pt1 = if (defn.isFunctionType(pt)) pt else AnyFunctionProto
    val nestedCtx = ctx.fresh.setNewTyperState()
    val res = typed(qual, pt1)(nestedCtx)
    res match {
      case closure(_, _, _) =>
      case _ =>
        val recovered = typed(qual)(ctx.fresh.setExploreTyperState())
        ctx.errorOrMigrationWarning(OnlyFunctionsCanBeFollowedByUnderscore(recovered.tpe.widen), tree.pos)
        if (ctx.scala2Mode) {
          // Under -rewrite, patch `x _` to `(() => x)`
          patch(Position(tree.pos.start), "(() => ")
          patch(Position(qual.pos.end, tree.pos.end), ")")
          return typed(untpd.Function(Nil, qual), pt)
        }
    }
    nestedCtx.typerState.commit()
    if (ctx.settings.strict.value) {
      lazy val (prefix, suffix) = res match {
        case Block(mdef @ DefDef(_, _, vparams :: Nil, _, _) :: Nil, _: Closure) =>
          val arity = vparams.length
          if (arity > 0) ("", "") else ("(() => ", "())")
        case _ =>
          ("(() => ", ")")
      }
      def remedy =
        if ((prefix ++ suffix).isEmpty) "simply leave out the trailing ` _`"
        else s"use `$prefix<function>$suffix` instead"
      ctx.errorOrMigrationWarning(i"""The syntax `<function> _` is no longer supported;
                                     |you can $remedy""", tree.pos)
      if (ctx.scala2Mode) {
        patch(Position(tree.pos.start), prefix)
        patch(Position(qual.pos.end, tree.pos.end), suffix)
      }
    }
    res
  }

  /** Translate infix operation expression `l op r` to
   *
   *    l.op(r)   			    if `op` is left-associative
   *    { val x = l; r.op(l) }  if `op` is right-associative call-by-value and `l` is impure
   *    r.op(l)                 if `op` is right-associative call-by-name or `l` is pure
   */
  def typedInfixOp(tree: untpd.InfixOp, pt: Type)(implicit ctx: Context): Tree = {
    val untpd.InfixOp(l, op, r) = tree
    val app = typedApply(desugar.binop(l, op, r), pt)
    if (untpd.isLeftAssoc(op.name)) app
    else {
      val defs = new mutable.ListBuffer[Tree]
      def lift(app: Tree): Tree = (app: @unchecked) match {
        case Apply(fn, args) =>
          if (app.tpe.isError) app
          else tpd.cpy.Apply(app)(fn, LiftImpure.liftArgs(defs, fn.tpe, args))
        case Assign(lhs, rhs) =>
          tpd.cpy.Assign(app)(lhs, lift(rhs))
        case Block(stats, expr) =>
          tpd.cpy.Block(app)(stats, lift(expr))
      }
      Applications.wrapDefs(defs, lift(app))
    }
  }

  /** Retrieve symbol attached to given tree */
  protected def retrieveSym(tree: untpd.Tree)(implicit ctx: Context) = tree.removeAttachment(SymOfTree) match {
    case Some(sym) =>
      sym.ensureCompleted()
      sym
    case none =>
      NoSymbol
  }

  protected def localTyper(sym: Symbol): Typer = nestedTyper.remove(sym).get

  def typedUnadapted(initTree: untpd.Tree, pt: Type = WildcardType)(implicit ctx: Context): Tree =
    typedUnadapted(initTree, pt, ctx.typerState.ownedVars)

  /** Typecheck tree without adapting it, returning a typed tree.
   *  @param initTree    the untyped tree
   *  @param pt          the expected result type
   *  @param locked      the set of type variables of the current typer state that cannot be interpolated
   *                     at the present time
   */
  def typedUnadapted(initTree: untpd.Tree, pt: Type, locked: TypeVars)(implicit ctx: Context): Tree = {
    record("typedUnadapted")
    val xtree = expanded(initTree)
    xtree.removeAttachment(TypedAhead) match {
      case Some(ttree) => ttree
      case none =>

        def typedNamed(tree: untpd.NameTree, pt: Type)(implicit ctx: Context): Tree = {
          val sym = retrieveSym(xtree)
          tree match {
            case tree: untpd.Ident => typedIdent(tree, pt)
            case tree: untpd.Select => typedSelect(tree, pt)
            case tree: untpd.Bind => typedBind(tree, pt)
            case tree: untpd.ValDef =>
              if (tree.isEmpty) tpd.EmptyValDef
              else typedValDef(tree, sym)(ctx.localContext(tree, sym).setNewScope)
            case tree: untpd.DefDef =>
              val typer1 = localTyper(sym)
              typer1.typedDefDef(tree, sym)(ctx.localContext(tree, sym).setTyper(typer1))
            case tree: untpd.TypeDef =>
              if (tree.isClassDef)
                typedClassDef(tree, sym.asClass)(ctx.localContext(tree, sym).setMode(ctx.mode &~ Mode.InSuperCall))
              else
                typedTypeDef(tree, sym)(ctx.localContext(tree, sym).setNewScope)
            case tree: untpd.Labeled => typedLabeled(tree)
            case _ => typedUnadapted(desugar(tree), pt, locked)
          }
        }

        def typedUnnamed(tree: untpd.Tree): Tree = tree match {
          case tree: untpd.Apply =>
            if (ctx.mode is Mode.Pattern) typedUnApply(tree, pt) else typedApply(tree, pt)
          case tree: untpd.This => typedThis(tree)
          case tree: untpd.Literal => typedLiteral(tree)
          case tree: untpd.New => typedNew(tree, pt)
          case tree: untpd.Typed => typedTyped(tree, pt)
          case tree: untpd.NamedArg => typedNamedArg(tree, pt)
          case tree: untpd.Assign => typedAssign(tree, pt)
          case tree: untpd.Block => typedBlock(desugar.block(tree), pt)(ctx.fresh.setNewScope)
          case tree: untpd.If => typedIf(tree, pt)
          case tree: untpd.Function => typedFunction(tree, pt)
          case tree: untpd.Closure => typedClosure(tree, pt)
          case tree: untpd.Import => typedImport(tree, retrieveSym(tree))
          case tree: untpd.Match => typedMatch(tree, pt)
          case tree: untpd.Return => typedReturn(tree)
          case tree: untpd.Try => typedTry(tree, pt)
          case tree: untpd.Throw => typedThrow(tree)
          case tree: untpd.TypeApply => typedTypeApply(tree, pt)
          case tree: untpd.Super => typedSuper(tree, pt)
          case tree: untpd.SeqLiteral => typedSeqLiteral(tree, pt)
          case tree: untpd.Inlined => typedInlined(tree, pt)
          case tree: untpd.TypeTree => typedTypeTree(tree, pt)
          case tree: untpd.SingletonTypeTree => typedSingletonTypeTree(tree)
          case tree: untpd.AndTypeTree => typedAndTypeTree(tree)
          case tree: untpd.OrTypeTree => typedOrTypeTree(tree)
          case tree: untpd.RefinedTypeTree => typedRefinedTypeTree(tree)
          case tree: untpd.AppliedTypeTree => typedAppliedTypeTree(tree)
          case tree: untpd.LambdaTypeTree => typedLambdaTypeTree(tree)(ctx.localContext(tree, NoSymbol).setNewScope)
          case tree: untpd.ByNameTypeTree => typedByNameTypeTree(tree)
          case tree: untpd.TypeBoundsTree => typedTypeBoundsTree(tree, pt)
          case tree: untpd.Alternative => typedAlternative(tree, pt)
          case tree: untpd.PackageDef => typedPackageDef(tree)
          case tree: untpd.Annotated => typedAnnotated(tree, pt)
          case tree: untpd.TypedSplice => typedTypedSplice(tree)
          case tree: untpd.UnApply => typedUnApply(tree, pt)
          case tree: untpd.DependentTypeTree => typed(untpd.TypeTree().withPos(tree.pos), pt)
          case tree: untpd.InfixOp if ctx.mode.isExpr => typedInfixOp(tree, pt)
          case tree @ untpd.PostfixOp(qual, Ident(nme.WILDCARD)) => typedAsFunction(tree, pt)
          case untpd.EmptyTree => tpd.EmptyTree
          case _ => typedUnadapted(desugar(tree), pt, locked)
        }

        val ifpt = defn.asImplicitFunctionType(pt)
        val result = if (ifpt.exists &&
            xtree.isTerm &&
            !untpd.isImplicitClosure(xtree) &&
            !ctx.mode.is(Mode.ImplicitShadowing) &&
            !ctx.mode.is(Mode.Pattern) &&
            !ctx.isAfterTyper)
          makeImplicitFunction(xtree, ifpt)
        else xtree match {
          case xtree: untpd.NameTree => typedNamed(xtree, pt)
          case xtree => typedUnnamed(xtree)
        }
        simplify(result, pt, locked)
    }
  }

  /** Interpolate and simplify the type of the given tree. */
  protected def simplify(tree: Tree, pt: Type, locked: TypeVars)(implicit ctx: Context): tree.type = {
    if (!tree.denot.isOverloaded) // for overloaded trees: resolve overloading before simplifying
      if (!tree.tpe.widen.isInstanceOf[MethodOrPoly] // wait with simplifying until method is fully applied
          || tree.isDef)                             // ... unless tree is a definition
      {
        interpolateTypeVars(tree, pt, locked)
        tree.overwriteType(tree.tpe.simplified)
      }
    tree
  }

  protected def makeImplicitFunction(tree: untpd.Tree, pt: Type)(implicit ctx: Context): Tree = {
    val defn.FunctionOf(formals, _, true, _) = pt.dropDependentRefinement
    val ifun = desugar.makeImplicitFunction(formals, tree)
    typr.println(i"make implicit function $tree / $pt ---> $ifun")
    typed(ifun, pt)
  }

  /** Typecheck and adapt tree, returning a typed tree. Parameters as for `typedUnadapted` */
  def typed(tree: untpd.Tree, pt: Type, locked: TypeVars)(implicit ctx: Context): Tree =
    trace(i"typing $tree", typr, show = true) {
      record(s"typed $getClass")
      record("typed total")
      assertPositioned(tree)
      try adapt(typedUnadapted(tree, pt, locked), pt, locked)
      catch {
        case ex: TypeError =>
          errorTree(tree, ex.toMessage, tree.pos.focus)
          // This uses tree.pos.focus instead of the default tree.pos, because:
          // - since tree can be a top-level definition, tree.pos can point to the whole definition
          // - that would in turn hide all other type errors inside tree.
          // TODO: might be even better to store positions inside TypeErrors.
      }
    }

  def typed(tree: untpd.Tree, pt: Type = WildcardType)(implicit ctx: Context): Tree =
    typed(tree, pt, ctx.typerState.ownedVars)

  def typedTrees(trees: List[untpd.Tree])(implicit ctx: Context): List[Tree] =
    trees mapconserve (typed(_))

  def typedStats(stats: List[untpd.Tree], exprOwner: Symbol)(implicit ctx: Context): List[tpd.Tree] = {
    val buf = new mutable.ListBuffer[Tree]
    val enumContexts = new mutable.HashMap[Symbol, Context]
      // A map from `enum` symbols to the contexts enclosing their definitions
    @tailrec def traverse(stats: List[untpd.Tree])(implicit ctx: Context): List[Tree] = stats match {
      case (imp: untpd.Import) :: rest =>
        val imp1 = typed(imp)
        buf += imp1
        traverse(rest)(ctx.importContext(imp, imp1.symbol))
      case (mdef: untpd.DefTree) :: rest =>
        mdef.removeAttachment(ExpandedTree) match {
          case Some(xtree) =>
            traverse(xtree :: rest)
          case none =>
            typed(mdef) match {
              case mdef1: DefDef if Inliner.hasBodyToInline(mdef1.symbol) =>
                assert(mdef1.symbol.isInlineable, mdef.symbol)
                Inliner.bodyToInline(mdef1.symbol) // just make sure accessors are computed,
                buf += mdef1                       // but keep original definition, since inline-expanded code
                                                   // is pickled in this case.
              case mdef1 =>
                import untpd.modsDeco
                mdef match {
                  case mdef: untpd.TypeDef if mdef.mods.isEnumClass =>
                    enumContexts(mdef1.symbol) = ctx
                  case _ =>
                }
                if (!mdef1.isEmpty) // clashing synthetic case methods are converted to empty trees
                  buf += mdef1
            }
            traverse(rest)
        }
      case Thicket(stats) :: rest =>
        traverse(stats ++ rest)
      case stat :: rest =>
        val stat1 = typed(stat)(ctx.exprContext(stat, exprOwner))
        if (!ctx.isAfterTyper && isPureExpr(stat1) &&
            !stat1.tpe.isRef(defn.UnitClass) && !isSelfOrSuperConstrCall(stat1))
          ctx.warning(em"a pure expression does nothing in statement position", stat.pos)
        buf += stat1
        traverse(rest)
      case nil =>
        buf.toList
    }
    val localCtx = {
      val exprOwnerOpt = if (exprOwner == ctx.owner) None else Some(exprOwner)
      ctx.withProperty(ExprOwner, exprOwnerOpt)
    }
    checkEnumCompanions(traverse(stats)(localCtx), enumContexts)
  }

  def typedExpr(tree: untpd.Tree, pt: Type = WildcardType)(implicit ctx: Context): Tree =
    typed(tree, pt)(ctx retractMode Mode.PatternOrTypeBits)
  def typedType(tree: untpd.Tree, pt: Type = WildcardType)(implicit ctx: Context): Tree = // todo: retract mode between Type and Pattern?
    typed(tree, pt)(ctx addMode Mode.Type)
  def typedPattern(tree: untpd.Tree, selType: Type = WildcardType)(implicit ctx: Context): Tree =
    typed(tree, selType)(ctx addMode Mode.Pattern)

  def tryEither[T](op: Context => T)(fallBack: (T, TyperState) => T)(implicit ctx: Context) = {
    val nestedCtx = ctx.fresh.setNewTyperState()
    val result = op(nestedCtx)
    if (nestedCtx.reporter.hasErrors)
      fallBack(result, nestedCtx.typerState)
    else {
      nestedCtx.typerState.commit()
      result
    }
  }

  /** Try `op1`, if there are errors, try `op2`, if `op2` also causes errors, fall back
   *  to errors and result of `op1`.
   */
  def tryAlternatively[T](op1: Context => T)(op2: Context => T)(implicit ctx: Context): T =
    tryEither(op1) { (failedVal, failedState) =>
      tryEither(op2) { (_, _) =>
        failedState.commit()
        failedVal
      }
    }

  /** Is `pt` a prototype of an `apply` selection, or a parameterless function yielding one? */
  def isApplyProto(pt: Type)(implicit ctx: Context): Boolean = pt match {
    case pt: SelectionProto => pt.name == nme.apply
    case pt: FunProto       => pt.args.isEmpty && isApplyProto(pt.resultType)
    case pt: IgnoredProto   => isApplyProto(pt.ignored)
    case _                  => false
  }

  /** Potentially add apply node or implicit conversions. Before trying either,
   *  if the function is applied to an empty parameter list (), we try
   *
   *  0th strategy: If `tree` overrides a nullary method, mark the prototype
   *                so that the argument is dropped and return `tree` itself.
   *                (but do this at most once per tree).
   *
   *  After that, two strategies are tried, and the first that is successful is picked.
   *
   *  1st strategy: Try to insert `.apply` so that the result conforms to prototype `pt`.
   *                This strategy is not tried if the prototype represents already
   *                another `.apply` or `.apply()` selection.
   *
   *  2nd strategy: If tree is a select `qual.name`, try to insert an implicit conversion
   *    around the qualifier part `qual` so that the result conforms to the expected type
   *    with wildcard result type.
   *
   *  If neither of the strategies are successful, continues with the `apply` result
   *  if an apply insertion was tried and `tree` has an `apply` method, or continues
   *  with `fallBack` otherwise. `fallBack` is supposed to always give an error.
   */
  def tryInsertApplyOrImplicit(tree: Tree, pt: ProtoType, locked: TypeVars)(fallBack: => Tree)(implicit ctx: Context): Tree = {

    def isMethod(tree: Tree) = tree.tpe match {
      case ref: TermRef => ref.denot.alternatives.forall(_.info.widen.isInstanceOf[MethodicType])
      case _ => false
    }

    def isSyntheticApply(tree: Tree): Boolean = tree match {
      case tree: Select => tree.getAttachment(InsertedApply).isDefined
      case Apply(fn, _) => fn.getAttachment(InsertedApply).isDefined
      case _ => false
    }

    def tryApply(implicit ctx: Context) = {
      val pt1 = pt.withContext(ctx)
      val sel = typedSelect(untpd.Select(untpd.TypedSplice(tree), nme.apply), pt1)
      sel.pushAttachment(InsertedApply, ())
      if (sel.tpe.isError) sel
      else try adapt(simplify(sel, pt1, locked), pt1, locked) finally sel.removeAttachment(InsertedApply)
    }

    def tryImplicit(fallBack: => Tree) =
      tryInsertImplicitOnQualifier(tree, pt.withContext(ctx), locked).getOrElse(fallBack)

    pt match {
      case pt @ FunProto(Nil, _)
      if tree.symbol.allOverriddenSymbols.exists(_.info.isNullaryMethod) &&
         tree.getAttachment(DroppedEmptyArgs).isEmpty =>
        tree.putAttachment(DroppedEmptyArgs, ())
        pt.markAsDropped()
        tree
      case _ =>
        if (isApplyProto(pt) || isMethod(tree) || isSyntheticApply(tree)) tryImplicit(fallBack)
        else tryEither(tryApply(_)) { (app, appState) =>
          tryImplicit {
            if (tree.tpe.member(nme.apply).exists) {
              // issue the error about the apply, since it is likely more informative than the fallback
              appState.commit()
              app
            }
            else fallBack
          }
        }
     }
  }

  /** If this tree is a select node `qual.name`, try to insert an implicit conversion
   *  `c` around `qual` so that `c(qual).name` conforms to `pt`.
   */
  def tryInsertImplicitOnQualifier(tree: Tree, pt: Type, locked: TypeVars)(implicit ctx: Context): Option[Tree] = trace(i"try insert impl on qualifier $tree $pt") {
    tree match {
      case Select(qual, name) if name != nme.CONSTRUCTOR =>
        val qualProto = SelectionProto(name, pt, NoViewsAllowed, privateOK = false)
        tryEither { implicit ctx =>
          val qual1 = adapt(qual, qualProto, locked)
          if ((qual eq qual1) || ctx.reporter.hasErrors) None
          else Some(typed(cpy.Select(tree)(untpd.TypedSplice(qual1), name), pt, locked))
        } { (_, _) => None
        }
      case _ => None
    }
  }

  /** Perform the following adaptations of expression, pattern or type `tree` wrt to
   *  given prototype `pt`:
   *  (1) Resolve overloading
   *  (2) Apply parameterless functions
   *  (3) Apply polymorphic types to fresh instances of their type parameters and
   *      store these instances in context.undetparams,
   *      unless followed by explicit type application.
   *  (4) Do the following to unapplied methods used as values:
   *  (4.1) If the method has only implicit parameters pass implicit arguments
   *  (4.2) otherwise, if `pt` is a function type and method is not a constructor,
   *        convert to function by eta-expansion,
   *  (4.3) otherwise, if the method is nullary with a result type compatible to `pt`
   *        and it is not a constructor, apply it to ()
   *  otherwise issue an error
   *  (5) Convert constructors in a pattern as follows:
   *  (5.1) If constructor refers to a case class factory, set tree's type to the unique
   *        instance of its primary constructor that is a subtype of the expected type.
   *  (5.2) If constructor refers to an extractor, convert to application of
   *        unapply or unapplySeq method.
   *
   *  (6) Convert all other types to TypeTree nodes.
   *  (7) When in TYPEmode but not FUNmode or HKmode, check that types are fully parameterized
   *      (7.1) In HKmode, higher-kinded types are allowed, but they must have the expected kind-arity
   *  (8) When in both EXPRmode and FUNmode, add apply method calls to values of object type.
   *  (9) If there are undetermined type variables and not POLYmode, infer expression instance
   *  Then, if tree's type is not a subtype of expected type, try the following adaptations:
   *  (10) If the expected type is Byte, Short or Char, and the expression
   *      is an integer fitting in the range of that type, convert it to that type.
   *  (11) Widen numeric literals to their expected type, if necessary
   *  (12) When in mode EXPRmode, convert E to { E; () } if expected type is scala.Unit.
   *  (13) When in mode EXPRmode, apply AnnotationChecker conversion if expected type is annotated.
   *  (14) When in mode EXPRmode, apply a view
   *  If all this fails, error
   *  Parameters as for `typedUnadapted`.
   */
  def adapt(tree: Tree, pt: Type, locked: TypeVars)(implicit ctx: Context): Tree = track("adapt") {
    trace(i"adapting $tree to $pt", typr, show = true) {
      adapt1(tree, pt, locked)
    }
  }

  final def adapt(tree: Tree, pt: Type)(implicit ctx: Context): Tree = {
    adapt(tree, pt, ctx.typerState.ownedVars)
  }

  private def adapt1(tree: Tree, pt: Type, locked: TypeVars)(implicit ctx: Context): Tree = {
    assert(pt.exists)
    def methodStr = err.refStr(methPart(tree).tpe)

    def readapt(tree: Tree)(implicit ctx: Context) = adapt(tree, pt, locked)
    def readaptSimplified(tree: Tree)(implicit ctx: Context) = readapt(simplify(tree, pt, locked))

    def missingArgs(mt: MethodType) = {
      val meth = methPart(tree).symbol
      if (mt.paramNames.length == 0) ctx.error(MissingEmptyArgumentList(meth), tree.pos)
      else ctx.error(em"missing arguments for $meth", tree.pos)
      tree.withType(mt.resultType)
    }

      def adaptOverloaded(ref: TermRef) = {
        val altDenots = ref.denot.alternatives
        typr.println(i"adapt overloaded $ref with alternatives ${altDenots map (_.info)}%, %")
        val alts = altDenots.map(TermRef(ref.prefix, ref.name, _))
        resolveOverloaded(alts, pt) match {
          case alt :: Nil =>
            readaptSimplified(tree.withType(alt))
          case Nil =>
            def noMatches =
              errorTree(tree,
                em"""none of the ${err.overloadedAltsStr(altDenots)}
                    |match ${err.expectedTypeStr(pt)}""")
            def hasEmptyParams(denot: SingleDenotation) = denot.info.paramInfoss == ListOfNil
            pt match {
              case pt: FunProto =>
                tryInsertApplyOrImplicit(tree, pt, locked)(noMatches)
              case _ =>
                if (altDenots exists (_.info.paramInfoss == ListOfNil))
                  typed(untpd.Apply(untpd.TypedSplice(tree), Nil), pt, locked)
                else
                  noMatches
            }
          case alts =>
            val remainingDenots = alts map (_.denot.asInstanceOf[SingleDenotation])
            errorTree(tree, AmbiguousOverload(tree, remainingDenots, pt)(err))
        }
      }

      def isUnary(tp: Type): Boolean = tp match {
        case tp: MethodicType =>
          tp.firstParamTypes match {
            case ptype :: Nil => !ptype.isRepeatedParam
            case _ => false
          }
        case tp: TermRef =>
          tp.denot.alternatives.forall(alt => isUnary(alt.info))
        case _ =>
          false
      }

      def adaptToArgs(wtp: Type, pt: FunProto): Tree = wtp match {
        case _: MethodOrPoly =>
          if (pt.args.lengthCompare(1) > 0 && isUnary(wtp) && ctx.canAutoTuple)
            adapt(tree, pt.tupled, locked)
          else
            tree
        case _ => tryInsertApplyOrImplicit(tree, pt, locked) {
          errorTree(tree, MethodDoesNotTakeParameters(tree))
        }
      }

    /** If `tp` is a TypeVar which is fully constrained (i.e. its upper bound `hi` conforms
     *  to its lower bound `lo`), replace `tp` by `hi`. This is necessary to
     *  keep the right constraints for some implicit search problems. The paradigmatic case
     *  is `implicitNums.scala`. Without the healing done in `followAlias`, we cannot infer
     *  implicitly[_3], where _2 is the typelevel number 3. The problem here is that if a
     *  prototype is, say, Succ[Succ[Zero]], we can infer that it's argument type is Succ[Zero].
     *  But if the prototype is N? >: Succ[Succ[Zero]] <: Succ[Succ[Zero]], the same
     *  decomposition does not work - we'd get a N?#M where M is the element type name of Succ
     *  instead.
     */
    def followAlias(tp: Type)(implicit ctx: Context): Type = {
      val constraint = ctx.typerState.constraint
      def inst(tp: Type): Type = tp match {
        case TypeBounds(lo, hi)
        if (lo eq hi) || ctx.test(implicit ctx => hi <:< lo) =>
          inst(lo)
        case tp: TypeParamRef =>
          constraint.typeVarOfParam(tp).orElse(tp)
        case _ => tp
      }
      tp match {
        case tp: TypeVar if constraint.contains(tp) => inst(constraint.entry(tp.origin))
        case _ => tp
      }
    }

    def adaptNoArgsImplicitMethod(wtp: MethodType): Tree = {
      assert(wtp.isImplicitMethod)
      val tvarsToInstantiate = tvarsInParams(tree, locked).distinct
      wtp.paramInfos.foreach(instantiateSelected(_, tvarsToInstantiate))
      val constr = ctx.typerState.constraint

      def dummyArg(tp: Type) = untpd.Ident(nme.???).withTypeUnchecked(tp)

      def addImplicitArgs(implicit ctx: Context) = {
        def implicitArgs(formals: List[Type]): List[Tree] = formals match {
          case Nil => Nil
          case formal :: formals1 =>
            val arg = inferImplicitArg(formal, tree.pos.endPos)
            arg.tpe match {
              case failed: SearchFailureType
              if !failed.isInstanceOf[AmbiguousImplicits] && !tree.symbol.hasDefaultParams =>
                // no need to search further, the adapt fails in any case
                // the reason why we continue inferring arguments in case of an AmbiguousImplicits
                // is that we need to know whether there are further errors.
                // If there are none, we have to propagate the ambiguity to the caller.
                arg :: formals1.map(dummyArg)
              case _ =>
                arg :: implicitArgs(formals1)
            }
        }
        val args = implicitArgs(wtp.paramInfos)

        def propagatedFailure(args: List[Tree]): Type = args match {
          case arg :: args1 =>
            arg.tpe match {
              case ambi: AmbiguousImplicits =>
                propagatedFailure(args1) match {
                  case NoType | (_: AmbiguousImplicits) => ambi
                  case failed => failed
                }
              case failed: SearchFailureType => failed
              case _ => propagatedFailure(args1)
            }
          case Nil => NoType
        }

        val propFail = propagatedFailure(args)

        def issueErrors(): Tree = {
          (wtp.paramNames, wtp.paramInfos, args).zipped.foreach { (paramName, formal, arg) =>
            arg.tpe match {
              case failure: SearchFailureType =>
                ctx.error(
                  missingArgMsg(arg, formal, implicitParamString(paramName, methodStr, tree)),
                  tree.pos.endPos)
              case _ =>
            }
          }
          untpd.Apply(tree, args).withType(propFail)
        }

        if (propFail.exists) {
          // If there are several arguments, some arguments might already
          // have influenced the context, binding variables, but later ones
          // might fail. In that case the constraint needs to be reset.
          ctx.typerState.constraint = constr

          // If method has default params, fall back to regular application
          // where all inferred implicits are passed as named args.
          if (methPart(tree).symbol.hasDefaultParams && !propFail.isInstanceOf[AmbiguousImplicits]) {
            val namedArgs = (wtp.paramNames, args).zipped.flatMap { (pname, arg) =>
              if (arg.tpe.isError) Nil else untpd.NamedArg(pname, untpd.TypedSplice(arg)) :: Nil
            }
            tryEither { implicit ctx =>
              typed(untpd.Apply(untpd.TypedSplice(tree), namedArgs), pt, locked)
            } { (_, _) =>
              issueErrors()
            }
          } else issueErrors()
        }
        else readaptSimplified(tpd.Apply(tree, args))
      }
      addImplicitArgs(argCtx(tree))
    }

    /** A synthetic apply should be eta-expanded if it is the apply of an implicit function
      *  class, and the expected type is a function type. This rule is needed so we can pass
      *  an implicit function to a regular function type. So the following is OK
      *
      *     val f: implicit A => B  =  ???
      *     val g: A => B = f
      *
      *  and the last line expands to
      *
      *     val g: A => B  =  (x$0: A) => f.apply(x$0)
      *
      *  One could be tempted not to eta expand the rhs, but that would violate the invariant
      *  that expressions of implicit function types are always implicit closures, which is
      *  exploited by ShortcutImplicits.
      *
      *  On the other hand, the following would give an error if there is no implicit
      *  instance of A available.
      *
      *     val x: AnyRef = f
      *
      *  That's intentional, we want to fail here, otherwise some unsuccessful implicit searches
      *  would go undetected.
      *
      *  Examples for these cases are found in run/implicitFuns.scala and neg/i2006.scala.
      */
    def adaptNoArgsUnappliedMethod(wtp: MethodType, functionExpected: Boolean, arity: Int): Tree = {
      def isExpandableApply =
        defn.isImplicitFunctionClass(tree.symbol.maybeOwner) && functionExpected

      /** Is reference to this symbol `f` automatically expanded to `f()`? */
      def isAutoApplied(sym: Symbol): Boolean = {
        sym.isConstructor ||
        sym.matchNullaryLoosely ||
        ctx.testScala2Mode(MissingEmptyArgumentList(sym), tree.pos,
            patch(tree.pos.endPos, "()"))
      }

      // Reasons NOT to eta expand:
      //  - we reference a constructor
      //  - we reference a typelevel method
      //  - we are in a pattern
      //  - the current tree is a synthetic apply which is not expandable (eta-expasion would simply undo that)
      if (arity >= 0 &&
          !tree.symbol.isConstructor &&
          !tree.symbol.is(RewriteMethod) &&
          !ctx.mode.is(Mode.Pattern) &&
          !(isSyntheticApply(tree) && !isExpandableApply))
        simplify(typed(etaExpand(tree, wtp, arity), pt), pt, locked)
      else if (wtp.paramInfos.isEmpty && isAutoApplied(tree.symbol))
        readaptSimplified(tpd.Apply(tree, Nil))
      else if (wtp.isImplicitMethod)
        err.typeMismatch(tree, pt)
      else
        missingArgs(wtp)
    }

    def adaptNoArgsOther(wtp: Type): Tree = {
      ctx.typeComparer.GADTused = false
      if (defn.isImplicitFunctionClass(wtp.underlyingClassRef(refinementOK = false).classSymbol) &&
          !untpd.isImplicitClosure(tree) &&
          !isApplyProto(pt) &&
          !ctx.mode.is(Mode.Pattern) &&
          !ctx.mode.is(Mode.ImplicitShadowing) &&
          !ctx.isAfterTyper) {
        typr.println(i"insert apply on implicit $tree")
        typed(untpd.Select(untpd.TypedSplice(tree), nme.apply), pt, locked)
      }
      else if (ctx.mode is Mode.Pattern) {
        checkEqualityEvidence(tree, pt)
        tree
      }
      else if (Inliner.isInlineable(tree) &&
               !ctx.settings.YnoInline.value &&
               !ctx.isAfterTyper &&
               !ctx.reporter.hasErrors) {
        tree.tpe <:< wildApprox(pt)
        readaptSimplified(Inliner.inlineCall(tree, pt))
      }
      else if (tree.tpe <:< pt) {
        if (pt.hasAnnotation(defn.TransparentParamAnnot))
          checkTransparentConformant(tree, isFinal = false, "argument to transparent parameter")
        if (ctx.typeComparer.GADTused && pt.isValueType)
          // Insert an explicit cast, so that -Ycheck in later phases succeeds.
          // I suspect, but am not 100% sure that this might affect inferred types,
          // if the expected type is a supertype of the GADT bound. It would be good to come
          // up with a test case for this.
          tree.asInstance(pt)
        else
          tree
      }
      else wtp match {
        case wtp: MethodType => missingArgs(wtp)
        case _ =>
          typr.println(i"adapt to subtype ${tree.tpe} !<:< $pt")
          //typr.println(TypeComparer.explained(implicit ctx => tree.tpe <:< pt))
          adaptToSubType(wtp)
      }
    }

    // Follow proxies and approximate type paramrefs by their upper bound
    // in the current constraint in order to figure out robustly
    // whether an expected type is some sort of function type.
    def underlyingApplied(tp: Type): Type = tp.stripTypeVar match {
      case tp: RefinedType => tp
      case tp: AppliedType => tp
      case tp: TypeParamRef => underlyingApplied(ctx.typeComparer.bounds(tp).hi)
      case tp: TypeProxy => underlyingApplied(tp.superType)
      case _ => tp
    }

    def adaptNoArgs(wtp: Type): Tree = {
      val ptNorm = underlyingApplied(pt)
      lazy val functionExpected = defn.isFunctionType(ptNorm)
      lazy val resultMatch = constrainResult(tree.symbol, wtp, followAlias(pt))
      wtp match {
        case wtp: ExprType =>
          readaptSimplified(tree.withType(wtp.resultType))
        case wtp: MethodType if wtp.isImplicitMethod && (resultMatch || !functionExpected) =>
          if (resultMatch || ctx.mode.is(Mode.ImplicitsEnabled)) adaptNoArgsImplicitMethod(wtp)
          else {
            // Don't proceed with implicit search if result type cannot match - the search
            // will likely be under-constrained, which means that an unbounded number of alternatives
            // is tried. See strawman-contrib MapDecoratorTest.scala for an example where this happens.
            err.typeMismatch(tree, pt)
          }
        case wtp: MethodType if !pt.isSingleton =>
          val arity =
            if (functionExpected)
              if (!isFullyDefined(pt, ForceDegree.none) && isFullyDefined(wtp, ForceDegree.none))
                // if method type is fully defined, but expected type is not,
                // prioritize method parameter types as parameter types of the eta-expanded closure
                0
              else defn.functionArity(ptNorm)
            else {
              val nparams = wtp.paramInfos.length
              if (nparams > 0 || pt.eq(AnyFunctionProto)) nparams
              else -1 // no eta expansion in this case
            }
            adaptNoArgsUnappliedMethod(wtp, functionExpected, arity)
        case _ =>
          adaptNoArgsOther(wtp)
      }
    }

    /** Adapt an expression of constant type to a different constant type `tpe`. */
    def adaptConstant(tree: Tree, tpe: ConstantType): Tree = {
      def lit = Literal(tpe.value).withPos(tree.pos)
      tree match {
        case Literal(c) => lit
        case tree @ Block(stats, expr) => tpd.cpy.Block(tree)(stats, adaptConstant(expr, tpe))
        case tree =>
          if (isIdempotentExpr(tree)) lit // See discussion in phase Literalize why we demand isIdempotentExpr
          else Block(tree :: Nil, lit)
      }
    }

    def toSAM(tree: Tree): Tree = tree match {
      case tree: Block => tpd.cpy.Block(tree)(tree.stats, toSAM(tree.expr))
      case tree: Closure => cpy.Closure(tree)(tpt = TypeTree(pt)).withType(pt)
    }

    def adaptToSubType(wtp: Type): Tree = {
      // try converting a constant to the target type
      val folded = ConstFold(tree, pt)
      if (folded ne tree) return adaptConstant(folded, folded.tpe.asInstanceOf[ConstantType])
      // drop type if prototype is Unit
      if (pt isRef defn.UnitClass)
        // local adaptation makes sure every adapted tree conforms to its pt
        // so will take the code path that decides on inlining
        return tpd.Block(adapt(tree, WildcardType, locked) :: Nil, Literal(Constant(())))
      // convert function literal to SAM closure
      tree match {
        case closure(Nil, id @ Ident(nme.ANON_FUN), _)
        if defn.isFunctionType(wtp) && !defn.isFunctionType(pt) =>
          pt match {
            case SAMType(sam)
            if wtp <:< sam.toFunctionType() =>
              // was ... && isFullyDefined(pt, ForceDegree.noBottom)
              // but this prevents case blocks from implementing polymorphic partial functions,
              // since we do not know the result parameter a priori. Have to wait until the
              // body is typechecked.
              return toSAM(tree)
            case _ =>
          }
        case _ =>
      }
      // try an implicit conversion
      val prevConstraint = ctx.typerState.constraint
      def recover(failure: SearchFailureType) =
        if (isFullyDefined(wtp, force = ForceDegree.all) &&
            ctx.typerState.constraint.ne(prevConstraint)) readapt(tree)
        else err.typeMismatch(tree, pt, failure)
      if (ctx.mode.is(Mode.ImplicitsEnabled) && tree.typeOpt.isValueType)
        inferView(tree, pt) match {
          case SearchSuccess(inferred, _, _) =>
            checkImplicitConversionUseOK(inferred.symbol, tree.pos)
            readapt(inferred)(ctx.retractMode(Mode.ImplicitsEnabled))
          case failure: SearchFailure =>
            if (pt.isInstanceOf[ProtoType] && !failure.isAmbiguous)
              // don't report the failure but return the tree unchanged. This
              // will cause a failure at the next level out, which usually gives
              // a better error message.
              tree
            else recover(failure.reason)
        }
      else recover(NoMatchingImplicits)
    }

    def adaptType(tp: Type): Tree = {
      val tree1 =
        if ((pt eq AnyTypeConstructorProto) || tp.typeParamSymbols.isEmpty) tree
        else {
          val tp1 =
            if (ctx.compilationUnit.isJava)
              // Cook raw type
              AppliedType(tree.tpe, tp.typeParams.map(Function.const(TypeBounds.empty)))
            else
              // Eta-expand higher-kinded type
              tree.tpe.EtaExpand(tp.typeParamSymbols)
          tree.withType(tp1)
        }
      if ((ctx.mode is Mode.Pattern) || tree1.tpe <:< pt) tree1
      else err.typeMismatch(tree1, pt)
    }

    /** If tree has an error type but no errors are reported yet, issue
     *  the error message stored in the type.
     *  One way this can happen is if implicit search causes symbols and types
     *  to be completed. The types are stored by `typedAhead` so that they can be
     *  retrieved later and thus avoid duplication of typechecking work.
     *  But if the implicit search causing the `typedAhead` fails locally but
     *  another alternative succeeds we can be left with an ErrorType in the
     *  tree that went unreported. A scenario where this happens is i1802.scala.
     */
    def ensureReported(tp: Type) = tp match {
      case err: ErrorType if !ctx.reporter.errorsReported => ctx.error(err.msg, tree.pos)
      case _ =>
    }

    tree match {
      case _: MemberDef | _: PackageDef | _: Import | _: WithoutTypeOrPos[_] => tree
      case _ => tree.tpe.widen match {
        case tp: FlexType =>
          ensureReported(tp)
          tree
        case ref: TermRef =>
          pt match {
            case pt: FunProto
            if pt.args.lengthCompare(1) > 0 && isUnary(ref) && ctx.canAutoTuple =>
              adapt(tree, pt.tupled, locked)
            case _ =>
              adaptOverloaded(ref)
          }
        case poly: PolyType if !(ctx.mode is Mode.Type) =>
          if (pt.isInstanceOf[PolyProto]) tree
          else {
            var typeArgs = tree match {
              case Select(qual, nme.CONSTRUCTOR) => qual.tpe.widenDealias.argTypesLo.map(TypeTree)
              case _ => Nil
            }
            if (typeArgs.isEmpty) typeArgs = constrained(poly, tree)._2
            convertNewGenericArray(readapt(tree.appliedToTypeTrees(typeArgs)))
          }
        case wtp =>
          if (isStructuralTermSelect(tree)) readaptSimplified(handleStructural(tree))
          else pt match {
            case pt: FunProto =>
              adaptToArgs(wtp, pt)
            case pt: PolyProto =>
              tryInsertApplyOrImplicit(tree, pt, locked)(tree) // error will be reported in typedTypeApply
            case _ =>
              if (ctx.mode is Mode.Type) adaptType(tree.tpe)
              else adaptNoArgs(wtp)
          }
      }
    }
  }

  /** Check that `tree == x: pt` is typeable. Used when checking a pattern
    * against a selector of type `pt`. This implementation accounts for
    * user-defined definitions of `==`.
    *
    * Overwritten to no-op in ReTyper.
    */
  protected def checkEqualityEvidence(tree: tpd.Tree, pt: Type)(implicit ctx: Context) : Unit = {
    tree match {
      case _: RefTree | _: Literal
        if !isVarPattern(tree) &&
          !(tree.tpe <:< pt) (ctx.addMode(Mode.GADTflexible)) =>
        val cmp =
          untpd.Apply(
            untpd.Select(untpd.TypedSplice(tree), nme.EQ),
            untpd.TypedSplice(dummyTreeOfType(pt)))
        typedExpr(cmp, defn.BooleanType)
      case _ =>
    }
  }
}<|MERGE_RESOLUTION|>--- conflicted
+++ resolved
@@ -709,18 +709,14 @@
   }
 
   def typedIf(tree: untpd.If, pt: Type)(implicit ctx: Context): Tree = track("typedIf") {
-<<<<<<< HEAD
     val (condProto, thenProto, elseProto) =
       pt match {
         case TypeOf.If(c, t ,e) => (c, t, e)
         case _ => (defn.BooleanType, pt.notApplied, pt.notApplied)
       }
 
+    if (tree.isInstanceOf[untpd.RewriteIf]) checkInRewriteContext("rewrite if", tree.pos)
     val cond1 = typed(tree.cond, condProto)
-=======
-    if (tree.isInstanceOf[untpd.RewriteIf]) checkInRewriteContext("rewrite if", tree.pos)
-    val cond1 = typed(tree.cond, defn.BooleanType)
->>>>>>> 45ef4467
     val thenp2 :: elsep2 :: Nil = harmonic(harmonize) {
       val thenp1 = typed(tree.thenp, thenProto)
       val elsep1 = typed(tree.elsep orElse (untpd.unitLiteral withPos tree.pos), elseProto)
@@ -989,15 +985,12 @@
         val sel1 = id.withType(defn.ImplicitScrutineeTypeRef)
         typedMatchFinish(tree, sel1, sel1.tpe, pt)
       case _ =>
-<<<<<<< HEAD
         val selectProto = pt match {
           case TypeOf.Match(s, _) => s
           case _ => WildcardType
         }
 
-=======
         if (tree.isInstanceOf[untpd.RewriteMatch]) checkInRewriteContext("rewrite match", tree.pos)
->>>>>>> 45ef4467
         val sel1 = typedExpr(tree.selector)
         val selType = fullyDefinedType(sel1.tpe, "pattern selector", tree.pos).widen
         typedMatchFinish(tree, sel1, selType, pt)
@@ -1489,11 +1482,7 @@
     if (sym.isInlineable) rhsCtx = rhsCtx.addMode(Mode.InlineableBody)
     val rhs1 = typedExpr(ddef.rhs, tpt1.tpe)(rhsCtx)
 
-<<<<<<< HEAD
-    if (sym.requiresInlineInfo) PrepareTransparent.registerInlineInfo(sym, ddef.rhs, _ => rhs1)
-=======
-    if (sym.isInlineable) PrepareInlineable.registerInlineInfo(sym, ddef.rhs, _ => rhs1)
->>>>>>> 45ef4467
+    if (sym.requiresInlineInfo) PrepareInlineable.registerInlineInfo(sym, ddef.rhs, _ => rhs1)
 
     if (sym.isConstructor && !sym.isPrimaryConstructor)
       for (param <- tparams1 ::: vparamss1.flatten)
