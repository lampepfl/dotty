--- conflicted
+++ resolved
@@ -240,13 +240,12 @@
           inlined.updateAnnotation(LazyBodyAnnotation { _ =>
             implicit val ctx = inlineCtx
             val rawBody = treeExpr(ctx)
-<<<<<<< HEAD
-            if (inlined.is(Transparent | Rewrite)) {
+            if (inlined.is(Inline)) {
               val typedBody =
                 if (ctx.reporter.hasErrors) rawBody
                 else ctx.compilationUnit.inlineAccessors.makeInlineable(rawBody)
-              if (inlined.isRewriteMethod)
-                checkRewriteMethod(inlined, typedBody)
+              if (inlined.isInlineMethod)
+                checkInlineMethod(inlined, typedBody)
               val inlineableBody = addReferences(inlined, originalBody, typedBody)
               inlining.println(i"Body to inline for $inlined: $inlineableBody")
               inlineableBody
@@ -254,16 +253,6 @@
               assert(inlined.is(Dependent))
               rawBody
             }
-=======
-            val typedBody =
-              if (ctx.reporter.hasErrors) rawBody
-              else ctx.compilationUnit.inlineAccessors.makeInlineable(rawBody)
-            if (inlined.isInlineMethod)
-              checkInlineMethod(inlined, typedBody)
-            val inlineableBody = addReferences(inlined, originalBody, typedBody)
-            inlining.println(i"Body to inline for $inlined: $inlineableBody")
-            inlineableBody
->>>>>>> a0b429bb
           })
         }
     }
