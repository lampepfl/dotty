--- conflicted
+++ resolved
@@ -408,12 +408,10 @@
     checkCombination(Private, Protected)
     checkCombination(Abstract, Override)
     checkCombination(Lazy, Transparent)
-<<<<<<< HEAD
     checkCombination(Module, Transparent)
-    checkCombination(Dependent, Transparent)  // TODO: Add further restrictions on Dependent
-=======
     checkCombination(Rewrite, Transparent)
->>>>>>> 45ef4467
+    checkCombination(Rewrite, Dependent)
+    checkCombination(Dependent, Transparent) // TODO: Add further restrictions on Dependent
     checkNoConflict(Lazy, ParamAccessor, s"parameter may not be `lazy`")
     if (sym.is(Transparent)) checkApplicable(Transparent, sym.isTerm && !sym.is(Mutable | Module))
     if (sym.is(Rewrite)) checkApplicable(Rewrite, sym.is(Method, butNot = Accessor))
