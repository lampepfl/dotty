--- conflicted
+++ resolved
@@ -408,15 +408,8 @@
     checkCombination(Private, Protected)
     checkCombination(Abstract, Override)
     checkCombination(Private, Override)
-<<<<<<< HEAD
-    checkCombination(Lazy, Transparent)
-    checkCombination(Module, Transparent)
-    checkCombination(Rewrite, Transparent)
-    checkCombination(Rewrite, Dependent)
-    checkCombination(Dependent, Transparent) // TODO: Add further restrictions on Dependent
-=======
+    checkCombination(Inline, Dependent)
     checkCombination(Lazy, Inline)
->>>>>>> a0b429bb
     checkNoConflict(Lazy, ParamAccessor, s"parameter may not be `lazy`")
     if (sym.is(Inline)) checkApplicable(Inline, sym.isTerm && !sym.is(Mutable | Module))
     if (sym.is(Lazy)) checkApplicable(Lazy, !sym.is(Method | Mutable))
