package dotty.tools
package dotc
package typer

import core._
import ast._
import Contexts._
import Types._
import Flags._
import Names._
import StdNames._
import Symbols._
import Trees._
import ProtoTypes._
import Scopes._
import CheckRealizable._
import ErrorReporting.errorTree
import util.Spans.Span
import Phases.refchecksPhase
import Constants.Constant

import util.SrcPos
import util.Spans.Span
import rewrites.Rewrites.patch
import inlines.Inlines
import transform.SymUtils._
import transform.ValueClasses._
import Decorators._
import ErrorReporting.{err, errorType}
import config.Printers.{typr, patmatch}
import NameKinds.DefaultGetterName
import NameOps._
import SymDenotations.{NoCompleter, NoDenotation}
import Applications.unapplyArgs
import Inferencing.isFullyDefined
import transform.patmat.SpaceEngine.{isIrrefutable, isIrrefutableQuotedPattern}
import config.Feature
import config.Feature.sourceVersion
import config.SourceVersion._
import printing.Formatting.hlAsKeyword
import transform.TypeUtils.*

import collection.mutable
import reporting._

object Checking {
  import tpd._

  /** Add further information for error messages involving applied types if the
   *  type is inferred:
   *   1. the full inferred type is a TypeTree node
   *   2. the applied type causing the error, if different from (1)
   */
  private def showInferred(msg: Message, app: Type, tpt: Tree)(using Context): Message =
    if tpt.isInstanceOf[TypeTree] then
      def subPart = if app eq tpt.tpe then "" else i" subpart $app of"
      msg.append(i" in$subPart inferred type ${tpt}")
        .appendExplanation("\n\nTo fix the problem, provide an explicit type.")
    else msg

  /** A general checkBounds method that can be used for TypeApply nodes as
   *  well as for AppliedTypeTree nodes. Also checks that type arguments to
   *  *-type parameters are fully applied.
   *  @param tpt  If bounds are checked for an AppliedType, the type tree representing
   *              or (in case it is inferred) containing the type.
   *  See TypeOps.boundsViolations for an explanation of the first four parameters.
   */
  def checkBounds(args: List[tpd.Tree], boundss: List[TypeBounds],
    instantiate: (Type, List[Type]) => Type, app: Type = NoType, tpt: Tree = EmptyTree)(using Context): Unit =
    if ctx.phase != Phases.checkCapturesPhase then
      args.lazyZip(boundss).foreach { (arg, bound) =>
        if !bound.isLambdaSub && !arg.tpe.hasSimpleKind then
          errorTree(arg,
            showInferred(MissingTypeParameterInTypeApp(arg.tpe), app, tpt))
      }
    for (arg, which, bound) <- TypeOps.boundsViolations(args, boundss, instantiate, app) do
      report.error(
        showInferred(DoesNotConformToBound(arg.tpe, which, bound), app, tpt),
        arg.srcPos.focus)

  /** Check that type arguments `args` conform to corresponding bounds in `tl`
   *  Note: This does not check the bounds of AppliedTypeTrees. These
   *  are handled by method checkAppliedType below.
   */
  def checkBounds(args: List[tpd.Tree], tl: TypeLambda)(using Context): Unit =
    checkBounds(args, tl.paramInfos, _.substParams(tl, _))

  def checkGoodBounds(sym: Symbol)(using Context): Boolean =
    val bad = findBadBounds(sym.typeRef)
    if bad.exists then
      report.error(em"$sym has possibly conflicting bounds $bad", sym.srcPos)
    !bad.exists

  /** If `tp` dealiases to a typebounds L..H where not L <:< H
   *  return the potentially conflicting bounds, otherwise return NoType.
   */
  private def findBadBounds(tp: Type)(using Context): Type = tp.dealias match
    case tp: TypeRef => findBadBounds(tp.info)
    case tp @ TypeBounds(lo, hi) if !(lo <:< hi) => tp
    case _ => NoType

  /** Check applied type trees for well-formedness. This means
   *   - all arguments are within their corresponding bounds
   *   - if type is a higher-kinded application with wildcard arguments,
   *     check that it or one of its supertypes can be reduced to a normal application.
   *     Unreducible applications correspond to general existentials, and we
   *     cannot handle those.
   *  @param tree The applied type tree to check
   *  @param tpt  If `tree` is synthesized from a type in a TypeTree,
   *              the original TypeTree, or EmptyTree otherwise.
   */
  def checkAppliedType(tree: AppliedTypeTree, tpt: Tree = EmptyTree)(using Context): Unit = {
    val AppliedTypeTree(tycon, args) = tree
    // If `args` is a list of named arguments, return corresponding type parameters,
    // otherwise return type parameters unchanged
    val tparams = tycon.tpe.typeParams
    val bounds = tparams.map(_.paramInfoAsSeenFrom(tree.tpe).bounds)
    def instantiate(bound: Type, args: List[Type]) =
      tparams match
        case LambdaParam(lam, _) :: _ =>
          HKTypeLambda.fromParams(tparams, bound).appliedTo(args)
        case _ =>
          bound // paramInfoAsSeenFrom already took care of instantiation in this case
    if !ctx.mode.is(Mode.Pattern)           // no bounds checking in patterns
       && tycon.symbol != defn.TypeBoxClass // TypeBox types are generated for capture
                                            // conversion, may contain AnyKind as arguments
    then
      checkBounds(args, bounds, instantiate, tree.tpe, tpt)

    def checkWildcardApply(tp: Type): Unit = tp match {
      case tp @ AppliedType(tycon, _) =>
        if tp.isUnreducibleWild then
          report.errorOrMigrationWarning(
            showInferred(UnreducibleApplication(tycon), tp, tpt),
            tree.srcPos, from = `3.0`)
      case _ =>
    }
    def checkValidIfApply(using Context): Unit =
      checkWildcardApply(tycon.tpe.appliedTo(args.map(_.tpe)))
    withMode(Mode.AllowLambdaWildcardApply)(checkValidIfApply)
  }

  /** Check all applied type trees in inferred type `tpt` for well-formedness */
  def checkAppliedTypesIn(tpt: TypeTree)(using Context): Unit =
    val checker = new TypeTraverser:
      def traverse(tp: Type) =
        tp match
          case AppliedType(tycon, argTypes) =>
            checkAppliedType(
              untpd.AppliedTypeTree(TypeTree(tycon), argTypes.map(TypeTree(_)))
                .withType(tp).withSpan(tpt.span.toSynthetic),
              tpt)
          case _ =>
        traverseChildren(tp)
    checker.traverse(tpt.tpe)

  def checkNoWildcard(tree: Tree)(using Context): Tree = tree.tpe match {
    case tpe: TypeBounds => errorTree(tree, em"no wildcard type allowed here")
    case _ => tree
  }

  /** Check that kind of `arg` has the same outline as the kind of paramBounds.
   *  E.g. if `paramBounds` has kind * -> *, `arg` must have that kind as well,
   *  and analogously for all other kinds. This kind checking does not take into account
   *  variances or bounds. The more detailed kind checking is done as part of checkBounds in PostTyper.
   *  The purpose of preCheckKind is to do a rough test earlier in Typer,
   *  in order to prevent scenarios that lead to self application of
   *  types. Self application needs to be avoided since it can lead to stack overflows.
   *  Test cases are neg/i2771.scala and neg/i2771b.scala.
   *  A NoType paramBounds is used as a sign that checking should be suppressed.
   */
  def preCheckKind(arg: Tree, paramBounds: Type)(using Context): Tree =
    if (arg.tpe.widen.isRef(defn.NothingClass) ||
        !paramBounds.exists ||
        arg.tpe.hasSameKindAs(paramBounds.bounds.hi)) arg
    else errorTree(arg, em"Type argument ${arg.tpe} does not have the same kind as its bound $paramBounds")

  def preCheckKinds(args: List[Tree], paramBoundss: List[Type])(using Context): List[Tree] = {
    val args1 = args.zipWithConserve(paramBoundss)(preCheckKind)
    args1 ++ args.drop(paramBoundss.length)
      // add any arguments that do not correspond to a parameter back,
      // so the wrong number of parameters is reported afterwards.
  }

  /** Check that `tp` refers to a nonAbstract class
   *  and that the instance conforms to the self type of the created class.
   */
  def checkInstantiable(tp: Type, srcTp: Type, pos: SrcPos)(using Context): Unit =
    tp.underlyingClassRef(refinementOK = false) match
      case tref: TypeRef =>
        val cls = tref.symbol
        if (cls.isOneOf(AbstractOrTrait)) {
          val srcCls = srcTp.underlyingClassRef(refinementOK = false).typeSymbol
          report.error(CantInstantiateAbstractClassOrTrait(srcCls, isTrait = srcCls.is(Trait)), pos)
        }
        if !cls.is(Module) then
          // Create a synthetic singleton type instance, and check whether
          // it conforms to the self type of the class as seen from that instance.
          val stp = SkolemType(tp)
          val selfType = cls.declaredSelfTypeAsSeenFrom(stp)
          if selfType.exists && !(stp <:< selfType) then
            report.error(DoesNotConformToSelfTypeCantBeInstantiated(tp, selfType), pos)
      case _ =>

  /** Check that type `tp` is realizable. */
  def checkRealizable(tp: Type, pos: SrcPos, what: String = "path")(using Context): Unit = {
    val rstatus = realizability(tp)
    if (rstatus ne Realizable)
      report.errorOrMigrationWarning(
        em"$tp is not a legal $what\nsince it${rstatus.msg}", pos, from = `3.0`)
  }

  /** Given a parent `parent` of a class `cls`, if `parent` is a trait check that
   *  the superclass of `cls` derived from the superclass of `parent`.
   *
   *  An exception is made if `cls` extends `Any`, and `parent` is `java.io.Serializable`
   *  or `java.lang.Comparable`. These two classes are treated by Scala as universal
   *  traits. E.g. the following is OK:
   *
   *      ... extends Any with java.io.Serializable
   *
   *  The standard library relies on this idiom.
   */
  def checkTraitInheritance(parent: Symbol, cls: ClassSymbol, pos: SrcPos)(using Context): Unit =
    parent match {
      case parent: ClassSymbol if parent.is(Trait) =>
        val psuper = parent.superClass
        val csuper = cls.superClass
        val ok = csuper.derivesFrom(psuper) ||
          parent.is(JavaDefined) && csuper == defn.AnyClass &&
          (parent == defn.JavaSerializableClass || parent == defn.ComparableClass)
        if (!ok)
          report.error(em"illegal trait inheritance: super$csuper does not derive from $parent's super$psuper", pos)
      case _ =>
    }

  /** A type map which checks that the only cycles in a type are F-bounds
   *  and that protects all F-bounded references by LazyRefs.
   */
  class CheckNonCyclicMap(sym: Symbol, reportErrors: Boolean)(using Context) extends TypeMap {

    /** Set of type references whose info is currently checked */
    private val locked = mutable.Set[TypeRef]()

    /** Are cycles allowed within nested refinedInfos of currently checked type? */
    private var nestedCycleOK = false

    /** Are cycles allowed within currently checked type? */
    private var cycleOK = false

    /** A diagnostic output string that indicates the position of the last
     *  part of a type bounds checked by checkInfo. Possible choices:
     *  alias, lower bound, upper bound.
     */
    var where: String = ""

    /** The last type top-level type checked when a CyclicReference occurs. */
    var lastChecked: Type = NoType

    private def checkPart(tp: Type, w: String) =
      try apply(tp)
      finally {
        where = w
        lastChecked = tp
      }

    private def checkUpper(tp: Type, w: String) = {
      val saved = nestedCycleOK
      nestedCycleOK = true
      try checkPart(tp, w)
      finally nestedCycleOK = saved
    }

    /** Check info `tp` for cycles. Throw CyclicReference for illegal cycles,
     *  break direct cycle with a LazyRef for legal, F-bounded cycles.
     */
    def checkInfo(tp: Type): Type = tp match {
      case tp @ TypeAlias(alias) =>
        tp.derivedAlias(checkPart(alias, "alias"))
      case tp @ MatchAlias(alias) =>
        tp.derivedAlias(checkUpper(alias, "match"))
      case tp @ TypeBounds(lo, hi) =>
        tp.derivedTypeBounds(checkPart(lo, "lower bound"), checkUpper(hi, "upper bound"))
      case _ =>
        tp
    }

    private def apply(tp: Type, cycleOK: Boolean, nestedCycleOK: Boolean): Type = {
      val savedCycleOK = this.cycleOK
      val savedNestedCycleOK = this.nestedCycleOK
      this.cycleOK = cycleOK
      this.nestedCycleOK = nestedCycleOK
      try apply(tp)
      finally {
        this.cycleOK = savedCycleOK
        this.nestedCycleOK = savedNestedCycleOK
      }
    }

    def apply(tp: Type): Type = tp match {
      case tp: TermRef =>
        this(tp.info)
        mapOver(tp)
      case tp @ AppliedType(tycon, args) =>
        tp.derivedAppliedType(this(tycon), args.mapConserve(this(_, nestedCycleOK, nestedCycleOK)))
      case tp @ RefinedType(parent, name, rinfo) =>
        tp.derivedRefinedType(this(parent), name, this(rinfo, nestedCycleOK, nestedCycleOK))
      case tp: RecType =>
        tp.rebind(this(tp.parent))
      case tp @ TypeRef(pre, _) =>
        try {
          // A prefix is interesting if it might contain (transitively) a reference
          // to symbol `sym` itself. We only check references with interesting
          // prefixes for cycles. This pruning is done in order not to force
          // global symbols when doing the cyclicity check.
          def isInteresting(prefix: Type): Boolean = prefix.stripTypeVar match {
            case NoPrefix => true
            case prefix: ThisType =>
              sym.owner.isClass && (
                prefix.cls.isContainedIn(sym.owner)    // sym reachable through outer references
                || sym.owner.isContainedIn(prefix.cls) // sym reachable through member references
              )
            case prefix: NamedType =>
              (!sym.is(Private) && prefix.derivesFrom(sym.owner)) ||
              (!prefix.symbol.moduleClass.isStaticOwner && isInteresting(prefix.prefix))
            case SuperType(thistp, _) => isInteresting(thistp)
            case AndType(tp1, tp2) => isInteresting(tp1) || isInteresting(tp2)
            case OrType(tp1, tp2) => isInteresting(tp1) && isInteresting(tp2)
            case _: RefinedOrRecType | _: AppliedType => true
            case tp: AnnotatedType => isInteresting(tp.parent)
            case _ => false
          }

          if (isInteresting(pre)) {
            val pre1 = this(pre, false, false)
            if (locked.contains(tp) || tp.symbol.infoOrCompleter.isInstanceOf[NoCompleter])
              throw CyclicReference(tp.symbol)
            locked += tp
            try if (!tp.symbol.isClass) checkInfo(tp.info)
            finally locked -= tp
            tp.withPrefix(pre1)
          }
          else tp
        }
        catch {
          case ex: CyclicReference =>
            report.debuglog(i"cycle detected for $tp, $nestedCycleOK, $cycleOK")
            if (cycleOK) LazyRef.of(tp)
            else if (reportErrors) throw ex
            else tp
        }
      case _ => mapOver(tp)
    }
  }

  /** Under -Yrequire-targetName, if `sym` has an operator name, check that it has a
   *  @targetName annotation.
   */
  def checkValidOperator(sym: Symbol)(using Context): Unit =
    if ctx.settings.YrequireTargetName.value then
      sym.name.toTermName match
        case name: SimpleName
        if name.isOperatorName
          && !name.isSetterName
          && !name.isConstructorName
          && !sym.getAnnotation(defn.TargetNameAnnot).isDefined
          && !sym.is(Synthetic) =>
          report.warning(
            i"$sym has an operator name; it should come with an @targetName annotation", sym.srcPos)
        case _ =>

  /** Check that `info` of symbol `sym` is not cyclic.
   *  @pre     sym is not yet initialized (i.e. its type is a Completer).
   *  @return  `info` where every legal F-bounded reference is proctected
   *                  by a `LazyRef`, or `ErrorType` if a cycle was detected and reported.
   */
  def checkNonCyclic(sym: Symbol, info: Type, reportErrors: Boolean)(using Context): Type = {
    val checker = withMode(Mode.CheckCyclic)(new CheckNonCyclicMap(sym, reportErrors))
    try checker.checkInfo(info)
    catch {
      case ex: CyclicReference =>
        if (reportErrors)
          errorType(IllegalCyclicTypeReference(sym, checker.where, checker.lastChecked), sym.srcPos)
        else info
    }
  }

  /** Check that refinement satisfies the following two conditions
   *  1. No part of it refers to a symbol that's defined in the same refinement
   *     at a textually later point.
   *  2. All references to the refinement itself via `this` are followed by
   *     selections.
   *  Note: It's not yet clear what exactly we want to allow and what we want to rule out.
   *  This depends also on firming up the DOT calculus. For the moment we only issue
   *  deprecated warnings, not errors.
   */
  def checkRefinementNonCyclic(refinement: Tree, refineCls: ClassSymbol, seen: mutable.Set[Symbol])
    (using Context): Unit = {
    def flag(what: String, tree: Tree) =
      report.warning(i"$what reference in refinement is deprecated", tree.srcPos)
    def forwardRef(tree: Tree) = flag("forward", tree)
    def selfRef(tree: Tree) = flag("self", tree)
    val checkTree = new TreeAccumulator[Unit] {
      def checkRef(tree: Tree, sym: Symbol) =
        if (sym.maybeOwner == refineCls && !seen(sym)) forwardRef(tree)
      def apply(x: Unit, tree: Tree)(using Context) = tree match {
        case tree: MemberDef =>
          foldOver(x, tree)
          seen += tree.symbol
        case tree @ Select(This(_), _) =>
          checkRef(tree, tree.symbol)
        case tree: RefTree =>
          checkRef(tree, tree.symbol)
          foldOver(x, tree)
        case tree: This =>
          selfRef(tree)
        case tree: TypeTree =>
          val checkType = new TypeAccumulator[Unit] {
            def apply(x: Unit, tp: Type): Unit = tp match {
              case tp: NamedType =>
                checkRef(tree, tp.symbol)
                tp.prefix match {
                  case pre: ThisType =>
                  case pre => foldOver(x, pre)
                }
              case tp: ThisType if tp.cls == refineCls =>
                selfRef(tree)
              case _ =>
                foldOver(x, tp)
            }
          }
          checkType((), tree.tpe)
        case _ =>
          foldOver(x, tree)
      }
    }
    checkTree((), refinement)
  }

  /** Check type members inherited from different `parents` of `joint` type for cycles,
   *  unless a type with the same name already appears in `decls`.
   *  @return    true iff no cycles were detected
   */
  def checkNonCyclicInherited(joint: Type, parents: List[Type], decls: Scope, pos: SrcPos)(using Context): Unit = {
    // If we don't have more than one parent, then there's nothing to check
    if (parents.lengthCompare(1) <= 0)
      return

    def qualifies(sym: Symbol) = sym.name.isTypeName && !sym.is(Private)
    withMode(Mode.CheckCyclic) {
      val abstractTypeNames =
        for (parent <- parents; mbr <- parent.abstractTypeMembers if qualifies(mbr.symbol))
        yield mbr.name.asTypeName

      for name <- abstractTypeNames do
        try
          val mbr = joint.member(name)
          mbr.info match
            case bounds: TypeBounds =>
              !checkNonCyclic(mbr.symbol, bounds, reportErrors = true).isError
            case _ =>
              true
        catch case _: RecursionOverflow | _: CyclicReference =>
          report.error(em"cyclic reference involving type $name", pos)
          false
    }
  }

  /** Check that symbol's definition is well-formed. */
  def checkWellFormed(sym: Symbol)(using Context): Unit = {
    def fail(msg: Message) = report.error(msg, sym.srcPos)
    def warn(msg: Message) = report.warning(msg, sym.srcPos)

    def checkWithDeferred(flag: FlagSet) =
      if (sym.isOneOf(flag))
        fail(AbstractMemberMayNotHaveModifier(sym, flag))
    def checkNoConflict(flag1: FlagSet, flag2: FlagSet, msg: Message) =
      if (sym.isAllOf(flag1 | flag2)) fail(msg)
    def checkCombination(flag1: FlagSet, flag2: FlagSet) =
      if sym.isAllOf(flag1 | flag2) then
        fail(em"illegal combination of modifiers: `${flag1.flagsString}` and `${flag2.flagsString}` for: $sym")
    def checkApplicable(flag: Flag, ok: Boolean) =
      if sym.is(flag, butNot = Synthetic) && !ok then
        fail(ModifierNotAllowedForDefinition(flag))
        sym.resetFlag(flag)

    if (sym.is(Inline) &&
          (  sym.is(ParamAccessor) && sym.owner.isClass
          || sym.is(TermParam) && !sym.owner.isInlineMethod
          ))
      fail(ParamsNoInline(sym.owner))
    if sym.isInlineMethod && !sym.is(Deferred) && sym.allOverriddenSymbols.nonEmpty then
      checkInlineOverrideParameters(sym)
    if (sym.is(Implicit)) {
      assert(!sym.owner.is(Package), s"top-level implicit $sym should be wrapped by a package after typer")
      if sym.isType && (!sym.isClass || sym.is(Trait)) then
        fail(TypesAndTraitsCantBeImplicit())
    }
    if sym.is(Transparent) then
      if sym.isType then
        if !sym.isExtensibleClass then fail(em"`transparent` can only be used for extensible classes and traits")
      else
        if !sym.isInlineMethod then fail(em"`transparent` can only be used for inline methods")
    if (!sym.isClass && sym.is(Abstract))
      fail(OnlyClassesCanBeAbstract(sym))
        // note: this is not covered by the next test since terms can be abstract (which is a dual-mode flag)
        // but they can never be one of ClassOnlyFlags
    if !sym.isClass && sym.isOneOf(ClassOnlyFlags) then
<<<<<<< HEAD
      fail(em"only classes can be ${(sym.flags & ClassOnlyFlags).flagsString}")
=======
      val illegal = sym.flags & ClassOnlyFlags
      if sym.is(TypeParam) && illegal == Sealed && Feature.ccEnabled && cc.allowUniversalInBoxed then
        if !sym.owner.is(Method) then
          fail(em"only method type parameters can be sealed")
      else
        fail(em"only classes can be ${illegal.flagsString}")
>>>>>>> 721e7c87
    if (sym.is(AbsOverride) && !sym.owner.is(Trait))
      fail(AbstractOverrideOnlyInTraits(sym))
    if sym.is(Trait) then
      if sym.is(Final) then
        fail(TraitsMayNotBeFinal(sym))
      else if sym.is(Open) then
        warn(RedundantModifier(Open))
    if sym.isAllOf(Abstract | Open) then
      warn(RedundantModifier(Open))
    if sym.is(Open) && sym.isLocal then
      warn(RedundantModifier(Open))
    // Skip ModuleVal since the annotation will also be on the ModuleClass
    if sym.hasAnnotation(defn.TailrecAnnot) then
      if !sym.isOneOf(Method | ModuleVal) then
        fail(TailrecNotApplicable(sym))
      else if sym.is(Inline) then
        fail(em"Inline methods cannot be @tailrec")
    if sym.hasAnnotation(defn.TargetNameAnnot) && sym.isClass && sym.isTopLevelClass then
      fail(TargetNameOnTopLevelClass(sym))
    if (sym.hasAnnotation(defn.NativeAnnot)) {
      if (!sym.is(Deferred))
        fail(NativeMembersMayNotHaveImplementation(sym))
      else if(sym.owner.is(Trait))
        fail(TraitMayNotDefineNativeMethod(sym))
    }
    else if (sym.is(Deferred, butNot = Param) && !sym.isType && !sym.isSelfSym) {
      if (!sym.owner.isClass || sym.owner.is(Module) || sym.owner.isAnonymousClass)
        fail(OnlyClassesCanHaveDeclaredButUndefinedMembers(sym))
      checkWithDeferred(Private)
      checkWithDeferred(Final)
    }
    if (sym.isValueClass && sym.is(Trait) && !sym.isRefinementClass)
      fail(CannotExtendAnyVal(sym))
    if (sym.isConstructor && !sym.isPrimaryConstructor && sym.owner.is(Trait, butNot = JavaDefined))
      val addendum = if ctx.settings.Ydebug.value then s" ${sym.owner.flagsString}" else ""
      fail(em"Traits cannot have secondary constructors$addendum")
    checkApplicable(Inline, sym.isTerm && !sym.isOneOf(Mutable | Module))
    checkApplicable(Lazy, !sym.isOneOf(Method | Mutable))
    if (sym.isType && !sym.isOneOf(Deferred | JavaDefined))
      for (cls <- sym.allOverriddenSymbols.filter(_.isClass)) {
        fail(CannotHaveSameNameAs(sym, cls, CannotHaveSameNameAs.CannotBeOverridden))
        sym.setFlag(Private) // break the overriding relationship by making sym Private
      }
    checkApplicable(Erased,
      !sym.isOneOf(MutableOrLazy, butNot = Given) && !sym.isType || sym.isClass)
    checkCombination(Final, Open)
    checkCombination(Sealed, Open)
    checkCombination(Final, Sealed)
    checkCombination(Private, Protected)
    checkCombination(Abstract, Override)
    checkCombination(Private, Override)
    if sym.isType && !sym.isClass then checkCombination(Private, Opaque)
    checkCombination(Lazy, Inline)
    // The issue with `erased inline` is that the erased semantics get lost
    // as the code is inlined and the reference is removed before the erased usage check.
    checkCombination(Erased, Inline)
    checkNoConflict(Lazy, ParamAccessor, em"parameter may not be `lazy`")
  }

  /** Check for illegal or redundant modifiers on modules. This is done separately
   *  from checkWellformed, since the original module modifiers don't surivive desugaring
   */
  def checkWellFormedModule(mdef: untpd.ModuleDef)(using Context) =
    val mods = mdef.mods
    def flagSourcePos(flag: FlagSet) =
      mods.mods.find(_.flags == flag).getOrElse(mdef).srcPos
    if mods.is(Abstract) then
      report.error(ModifierNotAllowedForDefinition(Abstract), flagSourcePos(Abstract))
    if mods.is(Sealed) then
      report.error(ModifierNotAllowedForDefinition(Sealed), flagSourcePos(Sealed))
    if mods.is(Final, butNot = Synthetic) then
      report.warning(RedundantModifier(Final), flagSourcePos(Final))

  /** Check the type signature of the symbol `M` defined by `tree` does not refer
   *  to a private type or value which is invisible at a point where `M` is still
   *  visible.
   *
   *  As an exception, we allow references to type aliases if the underlying
   *  type of the alias is not a leak, and if `sym` is not a type. The rationale
   *  for this is that the inferred type of a term symbol might contain leaky
   *  aliases which should be removed (see leak-inferred.scala for an example),
   *  but a type symbol definition will not contain leaky aliases unless the
   *  user wrote them, so we can ask the user to change his definition. The more
   *  practical reason for not transforming types is that `checkNoPrivateLeaks`
   *  can force a lot of denotations, and this restriction means that we never
   *  need to run `TypeAssigner#avoidPrivateLeaks` on type symbols when
   *  unpickling, which avoids some issues related to forcing order.
   *
   *  See i997.scala for negative tests, and i1130.scala for a case where it
   *  matters that we transform leaky aliases away.
   *
   *  @return The `info` of `sym`, with problematic aliases expanded away.
   */
  def checkNoPrivateLeaks(sym: Symbol)(using Context): Type = {
    class NotPrivate extends TypeMap {
      var errors: List[Message] = Nil
      private var inCaptureSet: Boolean = false

      def accessBoundary(sym: Symbol): Symbol =
        if (sym.is(Private) || !sym.owner.isClass) sym.owner
        else if (sym.privateWithin.exists) sym.privateWithin
        else if (sym.is(Package)) sym
        else accessBoundary(sym.owner)

      val symBoundary = accessBoundary(sym)

      /** Is `other` leaked outside its access boundary ?
       *  @pre  The signature of `sym` refers to `other`
       */
      def isLeaked(other: Symbol) =
        other.is(Private, butNot = TypeParam)
        && {
          val otherBoundary = other.owner
          val otherLinkedBoundary = otherBoundary.linkedClass
          !(symBoundary.isContainedIn(otherBoundary) ||
            otherLinkedBoundary.exists && symBoundary.isContainedIn(otherLinkedBoundary))
        }
        && !(inCaptureSet && other.isAllOf(LocalParamAccessor))
            // class parameters in capture sets are not treated as leaked since in
            // phase CheckCaptures these are treated as normal vals.

      def apply(tp: Type): Type = tp match {
        case tp: NamedType =>
          val prevErrors = errors
          var tp1 =
            if (isLeaked(tp.symbol)) {
              errors =
                em"non-private ${sym.showLocated} refers to private ${tp.symbol}\nin its type signature ${sym.info}"
                :: errors
              tp
            }
            else mapOver(tp)
          if ((errors ne prevErrors) && tp.info.isTypeAlias) {
            // try to dealias to avoid a leak error
            val savedErrors = errors
            errors = prevErrors
            val tp2 = apply(tp.superType)
            if (errors eq prevErrors) tp1 = tp2
            else errors = savedErrors
          }
          tp1
        case tp: ClassInfo =>
          def transformedParent(tp: Type): Type = tp match {
            case ref: TypeRef => ref
            case ref: AppliedType => ref
            case AnnotatedType(parent, annot) =>
              AnnotatedType(transformedParent(parent), annot)
            case _ => defn.ObjectType // can happen if class files are missing
          }
          tp.derivedClassInfo(
            prefix = apply(tp.prefix),
            declaredParents =
              tp.declaredParents.map(p => transformedParent(apply(p)))
            )
        case tp @ AnnotatedType(underlying, annot)
        if annot.symbol == defn.RetainsAnnot || annot.symbol == defn.RetainsByNameAnnot =>
          val underlying1 = this(underlying)
          val saved = inCaptureSet
          inCaptureSet = true
          val annot1 = annot.mapWith(this)
          inCaptureSet = saved
          derivedAnnotatedType(tp, underlying1, annot1)
        case _ =>
          mapOver(tp)
      }
    }
    val notPrivate = new NotPrivate
    val info = notPrivate(sym.info)
    notPrivate.errors.foreach(report.errorOrMigrationWarning(_, sym.srcPos, from = `3.0`))
    info
  }

  /** Verify classes extending AnyVal meet the requirements */
  def checkDerivedValueClass(clazz: Symbol, stats: List[Tree])(using Context): Unit = {
    def checkValueClassMember(stat: Tree) = stat match {
      case _: TypeDef if stat.symbol.isClass =>
        report.error(ValueClassesMayNotDefineInner(clazz, stat.symbol), stat.srcPos)
      case _: ValDef if !stat.symbol.is(ParamAccessor) =>
        report.error(ValueClassesMayNotDefineNonParameterField(clazz, stat.symbol), stat.srcPos)
      case _: DefDef if stat.symbol.isConstructor =>
        report.error(ValueClassesMayNotDefineASecondaryConstructor(clazz, stat.symbol), stat.srcPos)
      case _: MemberDef | _: Import | EmptyTree =>
      // ok
      case _ =>
        report.error(ValueClassesMayNotContainInitalization(clazz), stat.srcPos)
    }
    if (isDerivedValueClass(clazz)) {
      if (clazz.is(Trait))
        report.error(CannotExtendAnyVal(clazz), clazz.srcPos)
      if (clazz.is(Abstract))
        report.error(ValueClassesMayNotBeAbstract(clazz), clazz.srcPos)
      if (!clazz.isStatic)
        report.error(ValueClassesMayNotBeContainted(clazz), clazz.srcPos)
      if (isDerivedValueClass(underlyingOfValueClass(clazz.asClass).classSymbol))
        report.error(ValueClassesMayNotWrapAnotherValueClass(clazz), clazz.srcPos)
      else {
        val clParamAccessors = clazz.asClass.paramAccessors.filter { param =>
          param.isTerm && !param.is(Flags.Accessor)
        }
        clParamAccessors match {
          case param :: params =>
            if (param.is(Mutable))
              report.error(ValueClassParameterMayNotBeAVar(clazz, param), param.srcPos)
            if (param.info.isInstanceOf[ExprType])
              report.error(ValueClassParameterMayNotBeCallByName(clazz, param), param.srcPos)
            if (param.is(Erased))
              report.error("value class first parameter cannot be `erased`", param.srcPos)
            else
              for (p <- params if !p.is(Erased))
                report.error("value class can only have one non `erased` parameter", p.srcPos)
          case Nil =>
            report.error(ValueClassNeedsOneValParam(clazz), clazz.srcPos)
        }
      }
      stats.foreach(checkValueClassMember)
    }
  }

  /** Check the inline override methods only use inline parameters if they override an inline parameter. */
  def checkInlineOverrideParameters(sym: Symbol)(using Context): Unit =
    lazy val params = sym.paramSymss.flatten
    for
      sym2 <- sym.allOverriddenSymbols
      (p1, p2) <- sym.paramSymss.flatten.lazyZip(sym2.paramSymss.flatten)
      if p1.is(Inline) != p2.is(Inline)
    do
      report.error(
          if p2.is(Inline) then "Cannot override inline parameter with a non-inline parameter"
          else "Cannot override non-inline parameter with an inline parameter",
          p1.srcPos)

  def checkValue(tree: Tree)(using Context): Unit =
    val sym = tree.tpe.termSymbol
    if sym.isNoValue && !ctx.isJava then
      report.error(JavaSymbolIsNotAValue(sym), tree.srcPos)

  /** Check that `tree` refers to a value, unless `tree` is selected or applied
   *  (singleton types x.type don't count as selections).
   */
  def checkValue(tree: Tree, proto: Type)(using Context): tree.type =
    tree match
      case tree: RefTree if tree.name.isTermName =>
        proto match
          case _: SelectionProto if proto ne SingletonTypeProto => // no value check
          case _: FunOrPolyProto => // no value check
          case _ => checkValue(tree)
      case _ =>
    tree

  /** Check that experimental language imports in `trees`
   *  are done only in experimental scopes, or in a top-level
   *  scope with only @experimental definitions.
   */
  def checkExperimentalImports(trees: List[Tree])(using Context): Unit =

    def nonExperimentalStat(trees: List[Tree]): Tree = trees match
      case (_: Import | EmptyTree) :: rest =>
        nonExperimentalStat(rest)
      case (tree @ TypeDef(_, impl: Template)) :: rest if tree.symbol.isPackageObject =>
        nonExperimentalStat(impl.body).orElse(nonExperimentalStat(rest))
      case (tree: PackageDef) :: rest =>
        nonExperimentalStat(tree.stats).orElse(nonExperimentalStat(rest))
      case (tree: MemberDef) :: rest =>
        if tree.symbol.isExperimental || tree.symbol.is(Synthetic) then
          nonExperimentalStat(rest)
        else
          tree
      case tree :: rest =>
        tree
      case Nil =>
        EmptyTree

    for case imp @ Import(qual, selectors) <- trees do
      def isAllowedImport(sel: untpd.ImportSelector) =
        val name = Feature.experimental(sel.name)
        name == Feature.scala2macros || name == Feature.erasedDefinitions

      languageImport(qual) match
        case Some(nme.experimental)
        if !ctx.owner.isInExperimentalScope && !selectors.forall(isAllowedImport) =>
          def check(stable: => String) =
            Feature.checkExperimentalFeature("features", imp.srcPos,
              s"\n\nNote: the scope enclosing the import is not considered experimental because it contains the\nnon-experimental $stable")
          if ctx.owner.is(Package) then
            // allow top-level experimental imports if all definitions are @experimental
            nonExperimentalStat(trees) match
              case EmptyTree =>
              case tree: MemberDef => check(i"${tree.symbol}")
              case tree => check(i"expression ${tree}")
          else Feature.checkExperimentalFeature("features", imp.srcPos)
        case _ =>
  end checkExperimentalImports
}

trait Checking {

  import tpd._

  def checkNonCyclic(sym: Symbol, info: TypeBounds, reportErrors: Boolean)(using Context): Type =
    Checking.checkNonCyclic(sym, info, reportErrors)

  def checkNonCyclicInherited(joint: Type, parents: List[Type], decls: Scope, pos: SrcPos)(using Context): Unit =
    Checking.checkNonCyclicInherited(joint, parents, decls, pos)

  /** Check that type `tp` is stable. */
  def checkStable(tp: Type, pos: SrcPos, kind: String)(using Context): Unit =
    if !tp.isStable && !tp.isErroneous then report.error(NotAPath(tp, kind), pos)

  /** Check that all type members of `tp` have realizable bounds */
  def checkRealizableBounds(cls: Symbol, pos: SrcPos)(using Context): Unit = {
    val rstatus = boundsRealizability(cls.thisType)
    if (rstatus ne Realizable)
      report.error(em"$cls cannot be instantiated since it${rstatus.msg}", pos)
  }

  /** Check that pattern `pat` is irrefutable for scrutinee type `sel.tpe`.
   *  This means `sel` is either marked @unchecked or `sel.tpe` conforms to the
   *  pattern's type. If pattern is an UnApply, also check that the extractor is
   *  irrefutable, and do the check recursively.
   */
  def checkIrrefutable(sel: Tree, pat: Tree, isPatDef: Boolean)(using Context): Boolean = {
    val pt = sel.tpe

    enum Reason:
      case NonConforming, RefutableExtractor

    def fail(pat: Tree, pt: Type, reason: Reason): Boolean = {
      import Reason._
      val message = reason match
        case NonConforming =>
          var reportedPt = pt.dropAnnot(defn.UncheckedAnnot)
          if !pat.tpe.isSingleton then reportedPt = reportedPt.widen
          val problem = if pat.tpe <:< reportedPt then "is more specialized than" else "does not match"
          em"pattern's type ${pat.tpe} $problem the right hand side expression's type $reportedPt"
        case RefutableExtractor =>
          val extractor =
            val UnApply(fn, _, _) = pat: @unchecked
            tpd.funPart(fn) match
              case Select(id, _) => id
              case _ => EmptyTree
          if extractor.isEmpty then
            em"pattern binding uses refutable extractor"
          else if extractor.symbol eq defn.QuoteMatching_ExprMatch then
            em"pattern binding uses refutable extractor `'{...}`"
          else if extractor.symbol eq defn.QuoteMatching_TypeMatch then
            em"pattern binding uses refutable extractor `'[...]`"
          else
            em"pattern binding uses refutable extractor `$extractor`"

      val fix =
        if isPatDef then "adding `: @unchecked` after the expression"
        else "adding the `case` keyword before the full pattern"
      val addendum =
        if isPatDef then "may result in a MatchError at runtime"
        else "will result in a filtering for expression (using `withFilter`)"
      val usage = reason match
        case NonConforming => "the narrowing"
        case RefutableExtractor => "this usage"
      val pos =
        if isPatDef then reason match
          case NonConforming => sel.srcPos
          case RefutableExtractor => pat.source.atSpan(pat.span union sel.span)
        else pat.srcPos
      def rewriteMsg = Message.rewriteNotice("This patch", `3.2-migration`)
      report.gradualErrorOrMigrationWarning(
        message.append(
          i"""|
              |
              |If $usage is intentional, this can be communicated by $fix,
              |which $addendum.$rewriteMsg"""),
        pos, warnFrom = `3.2`, errorFrom = `future`)
      false
    }

    def check(pat: Tree, pt: Type): Boolean = (pt <:< pat.tpe) || fail(pat, pt, Reason.NonConforming)

    def recur(pat: Tree, pt: Type): Boolean =
      !sourceVersion.isAtLeast(`3.2`)
      || pt.hasAnnotation(defn.UncheckedAnnot)
      || {
        patmatch.println(i"check irrefutable $pat: ${pat.tpe} against $pt")
        pat match
          case Bind(_, pat1) =>
            recur(pat1, pt)
          case UnApply(fn, implicits, pats) =>
            check(pat, pt) &&
            (isIrrefutable(fn, pats.length) || isIrrefutableQuotedPattern(fn, implicits, pt) || fail(pat, pt, Reason.RefutableExtractor)) && {
              val argPts = unapplyArgs(fn.tpe.widen.finalResultType, fn, pats, pat.srcPos)
              pats.corresponds(argPts)(recur)
            }
          case Alternative(pats) =>
            pats.forall(recur(_, pt))
          case Typed(arg, tpt) =>
            check(pat, pt) && recur(arg, pt)
          case Ident(nme.WILDCARD) =>
            true
          case _ =>
            check(pat, pt)
        }

    recur(pat, pt)
  }

  private def checkLegalImportOrExportPath(path: Tree, kind: String)(using Context): Unit = {
    checkStable(path.tpe, path.srcPos, kind)
    if (!ctx.isAfterTyper) Checking.checkRealizable(path.tpe, path.srcPos)
    if !isIdempotentExpr(path) && !path.tpe.isErroneous then
      report.error(em"import prefix is not a pure expression", path.srcPos)
  }

  /** Check that `path` is a legal prefix for an import clause */
  def checkLegalImportPath(path: Tree)(using Context): Unit =
    checkLegalImportOrExportPath(path, "import prefix")
    languageImport(path) match
      case Some(prefix) =>
        val required =
          if prefix == nme.experimental then defn.LanguageExperimentalModule
          else if prefix == nme.deprecated then defn.LanguageDeprecatedModule
          else defn.LanguageModule
        if path.symbol != required then
          report.error(em"import looks like a language import, but refers to something else: ${path.symbol.showLocated}", path.srcPos)
      case None =>
        val foundClasses = path.tpe.classSymbols
        if foundClasses.contains(defn.LanguageModule.moduleClass)
           || foundClasses.contains(defn.LanguageExperimentalModule.moduleClass)
        then
          report.error(em"no aliases can be used to refer to a language import", path.srcPos)

  /** Check that `path` is a legal prefix for an export clause */
  def checkLegalExportPath(path: Tree, selectors: List[untpd.ImportSelector])(using Context): Unit =
    checkLegalImportOrExportPath(path, "export prefix")
    if
      selectors.exists(_.isWildcard)
      && path.tpe.classSymbol.is(PackageClass)
    then
      // we restrict wildcard export from package as incremental compilation does not yet
      // register a dependency on "all members of a package" - see https://github.com/sbt/zinc/issues/226
      report.error(
        em"Implementation restriction: ${path.tpe.classSymbol} is not a valid prefix for a wildcard export, as it is a package",
        path.srcPos)

  /** Check that module `sym` does not clash with a class of the same name
   *  that is concurrently compiled in another source file.
   */
  def checkNoModuleClash(sym: Symbol)(using Context): Unit =
    val effectiveOwner = sym.effectiveOwner
    if effectiveOwner.is(Package)
       && effectiveOwner.info.member(sym.name.moduleClassName).symbol.isAbsent()
    then
      val conflicting = effectiveOwner.info.member(sym.name.toTypeName).symbol
      if conflicting.exists then
        report.error(AlreadyDefined(sym.name, effectiveOwner, conflicting), sym.srcPos)

 /**  Check that `tp` is a class type.
  *   Also, if `traitReq` is true, check that `tp` is a trait.
  *   Also, if `stablePrefixReq` is true and phase is not after RefChecks,
  *   check that class prefix is stable.
   *  @return  `tp` itself if it is a class or trait ref, ObjectType if not.
   */
  def checkClassType(tp: Type, pos: SrcPos, traitReq: Boolean, stablePrefixReq: Boolean)(using Context): Type =
    tp.underlyingClassRef(refinementOK = false) match {
      case tref: TypeRef =>
        if (traitReq && !tref.symbol.is(Trait)) report.error(TraitIsExpected(tref.symbol), pos)
        if (stablePrefixReq && ctx.phase <= refchecksPhase) checkStable(tref.prefix, pos, "class prefix")
        tp
      case _ =>
        report.error(NotClassType(tp), pos)
        defn.ObjectType
    }

  /** If `sym` is an old-style implicit conversion, check that implicit conversions are enabled.
   *  @pre  sym.is(GivenOrImplicit)
   */
  def checkImplicitConversionDefOK(sym: Symbol)(using Context): Unit =
    if sym.isOldStyleImplicitConversion(directOnly = true) then
      checkFeature(
        nme.implicitConversions,
        i"Definition of implicit conversion $sym",
        ctx.owner.topLevelClass,
        sym.srcPos)

  /** If `tree` is an application of a new-style implicit conversion (using the apply
   *  method of a `scala.Conversion` instance), check that the expected type is
   *  a convertible formal parameter type or that implicit conversions are enabled.
   */
  def checkImplicitConversionUseOK(tree: Tree, expected: Type)(using Context): Unit =
    val sym = tree.symbol
    if sym.name == nme.apply
       && sym.owner.derivesFrom(defn.ConversionClass)
       && !sym.info.isErroneous
       && !expected.isConvertibleParam
    then
      def conv = methPart(tree) match
        case Select(qual, _) => qual.symbol.orElse(sym.owner)
        case _ => sym.owner
      checkFeature(nme.implicitConversions,
        i"Use of implicit conversion ${conv.showLocated}", NoSymbol, tree.srcPos)

  private def infixOKSinceFollowedBy(tree: untpd.Tree): Boolean = tree match {
    case _: untpd.Block | _: untpd.Match => true
    case _ => false
  }

  /** Check that `tree` is a valid infix operation. That is, if the
   *  operator is alphanumeric, it must be declared `infix`.
   */
  def checkValidInfix(tree: untpd.InfixOp, meth: Symbol)(using Context): Unit = {
    tree.op match {
      case id @ Ident(name: Name) =>
        name.toTermName match {
          case name: SimpleName
          if !untpd.isBackquoted(id) &&
             !name.isOperatorName &&
             !meth.isDeclaredInfix &&
             !meth.maybeOwner.is(Scala2x) &&
             !infixOKSinceFollowedBy(tree.right) &&
             sourceVersion.isAtLeast(future) =>
            val (kind, alternative) =
              if (ctx.mode.is(Mode.Type))
                ("type", (n: Name) => s"prefix syntax $n[...]")
              else if (ctx.mode.is(Mode.Pattern))
                ("extractor", (n: Name) => s"prefix syntax $n(...)")
              else
                ("method", (n: Name) => s"method syntax .$n(...)")
            def rewriteMsg = Message.rewriteNotice("The latter", options = "-deprecation")
            report.deprecationWarning(
              em"""Alphanumeric $kind $name is not declared ${hlAsKeyword("infix")}; it should not be used as infix operator.
                  |Instead, use ${alternative(name)} or backticked identifier `$name`.$rewriteMsg""",
              tree.op.srcPos)
            if (ctx.settings.deprecation.value) {
              patch(Span(tree.op.span.start, tree.op.span.start), "`")
              patch(Span(tree.op.span.end, tree.op.span.end), "`")
            }
          case _ =>
        }
    }
  }

  /** Issue a feature warning if feature is not enabled */
  def checkFeature(name: TermName,
                   description: => String,
                   featureUseSite: Symbol,
                   pos: SrcPos)(using Context): Unit =
    if !Feature.enabled(name) then
      report.featureWarning(name.toString, description, featureUseSite, required = false, pos)

  /** Check that `tp` is a class type and that any top-level type arguments in this type
   *  are feasible, i.e. that their lower bound conforms to their upper bound. If a type
   *  argument is infeasible, issue and error and continue with upper bound.
   */
  def checkFeasibleParent(tp: Type, pos: SrcPos, where: => String = "")(using Context): Type = {
    def checkGoodBounds(tp: Type) = tp match {
      case tp @ TypeBounds(lo, hi) if !(lo <:< hi) =>
        report.error(em"no type exists between low bound $lo and high bound $hi$where", pos)
        TypeBounds(hi, hi)
      case _ =>
        tp
    }
    tp match {
      case tp @ AndType(tp1, tp2) =>
        report.error(em"conflicting type arguments$where", pos)
        tp1
      case tp @ AppliedType(tycon, args) =>
        tp.derivedAppliedType(tycon, args.mapConserve(checkGoodBounds))
      case tp: RefinedType =>
        tp.derivedRefinedType(tp.parent, tp.refinedName, checkGoodBounds(tp.refinedInfo))
      case _ =>
        tp
    }
  }

  /** A hook to exclude selected symbols from double declaration check */
  def excludeFromDoubleDeclCheck(sym: Symbol)(using Context): Boolean = false

  /** Check that class does not declare same symbol twice */
  def checkNoDoubleDeclaration(cls: Symbol)(using Context): Unit = {
    val seen = new mutable.HashMap[Name, List[Symbol]] {
      override def default(key: Name) = Nil
    }
    typr.println(i"check no double declarations $cls")

    def checkDecl(decl: Symbol): Unit = {
      for (other <- seen(decl.name) if !decl.isAbsent() && !other.isAbsent()) {
        typr.println(i"conflict? $decl $other")
        def javaFieldMethodPair =
          decl.is(JavaDefined) && other.is(JavaDefined) &&
          decl.is(Method) != other.is(Method)
        if (decl.matches(other) && !javaFieldMethodPair) {
          def doubleDefError(decl: Symbol, other: Symbol): Unit =
            if (!decl.info.isErroneous && !other.info.isErroneous)
              report.error(DoubleDefinition(decl, other, cls), decl.srcPos)
          if decl.name.is(DefaultGetterName) && ctx.reporter.errorsReported then
            () // do nothing; we already have reported an error that overloaded variants cannot have default arguments
          else if (decl is Synthetic) doubleDefError(other, decl)
          else doubleDefError(decl, other)
        }
        if decl.hasDefaultParams && other.hasDefaultParams then
          report.error(em"two or more overloaded variants of $decl have default arguments", decl.srcPos)
          decl.resetFlag(HasDefaultParams)
      }
      if (!excludeFromDoubleDeclCheck(decl))
        seen(decl.name) = decl :: seen(decl.name)
    }

    cls.info.decls.foreach(checkDecl)
    cls.info match {
      case ClassInfo(_, _, _, _, selfSym: Symbol) => checkDecl(selfSym)
      case _ =>
    }
  }

  def checkParentCall(call: Tree, caller: ClassSymbol)(using Context): Unit =
    if (!ctx.isAfterTyper) {
      val called = call.tpe.classSymbol
      if (called.is(JavaAnnotation))
        report.error(em"${called.name} must appear without any argument to be a valid class parent because it is a Java annotation", call.srcPos)
      if (caller.is(Trait))
        report.error(em"$caller may not call constructor of $called", call.srcPos)
      else if (called.is(Trait) && !caller.mixins.contains(called))
        report.error(em"""$called is already implemented by super${caller.superClass},
                   |its constructor cannot be called again""", call.srcPos)

      // Check that constructor call is of the form _.<init>(args1)...(argsN).
      // This guards against calls resulting from inserted implicits or applies.
      def checkLegalConstructorCall(tree: Tree, encl: Tree, kind: String): Unit = tree match {
        case Apply(fn, _) => checkLegalConstructorCall(fn, tree, "")
        case TypeApply(fn, _) => checkLegalConstructorCall(fn, tree, "type ")
        case Select(_, nme.CONSTRUCTOR) => // ok
        case _ => report.error(em"too many ${kind}arguments in parent constructor", encl.srcPos)
      }
      call match {
        case Apply(fn, _) => checkLegalConstructorCall(fn, call, "")
        case _ =>
      }
    }

  /** Check that `tpt` does not define a higher-kinded type */
  def checkSimpleKinded(tpt: Tree)(using Context): Tree =
    if (!tpt.tpe.hasSimpleKind && !ctx.isJava)
        // be more lenient with missing type params in Java,
        // needed to make pos/java-interop/t1196 work.
      errorTree(tpt, MissingTypeParameterFor(tpt.tpe))
    else tpt

  /** Verify classes extending AnyVal meet the requirements */
  def checkDerivedValueClass(clazz: Symbol, stats: List[Tree])(using Context): Unit =
    Checking.checkDerivedValueClass(clazz, stats)

  /** Given a parent `parent` of a class `cls`, if `parent` is a trait check that
   *  the superclass of `cls` derived from the superclass of `parent`.
   *
   *  An exception is made if `cls` extends `Any`, and `parent` is `java.io.Serializable`
   *  or `java.lang.Comparable`. These two classes are treated by Scala as universal
   *  traits. E.g. the following is OK:
   *
   *      ... extends Any with java.io.Serializable
   *
   *  The standard library relies on this idiom.
   */
  def checkTraitInheritance(parent: Symbol, cls: ClassSymbol, pos: SrcPos)(using Context): Unit =
    parent match {
      case parent: ClassSymbol if parent.is(Trait) =>
        val psuper = parent.superClass
        val csuper = cls.superClass
        val ok = csuper.derivesFrom(psuper) ||
          parent.is(JavaDefined) && csuper == defn.AnyClass &&
          (parent == defn.JavaSerializableClass || parent == defn.ComparableClass)
        if (!ok)
          report.error(em"illegal trait inheritance: super$csuper does not derive from $parent's super$psuper", pos)
      case _ =>
    }

  /** Check that case classes are not inherited by case classes.
   */
  def checkCaseInheritance(parent: Symbol, caseCls: ClassSymbol, pos: SrcPos)(using Context): Unit =
    parent match {
      case parent: ClassSymbol =>
        if (parent.is(Case))
          report.error(em"""case $caseCls has case ancestor $parent, but case-to-case inheritance is prohibited.
                        |To overcome this limitation, use extractors to pattern match on non-leaf nodes.""", pos)
        else checkCaseInheritance(parent.superClass, caseCls, pos)
      case _ =>
    }

  /** Check that method parameter types do not reference their own parameter
   *  or later parameters in the same parameter section.
   */
  def checkNoForwardDependencies(vparams: List[ValDef])(using Context): Unit = vparams match {
    case vparam :: vparams1 =>
<<<<<<< HEAD
      val check = new TreeTraverser {
        def traverse(tree: Tree)(using Context) = tree match {
          case id: Ident if vparams.exists(_.symbol == id.symbol) =>
            report.error(em"illegal forward reference to method parameter", id.srcPos)
          case _ =>
            traverseChildren(tree)
        }
=======
      vparam.tpt.foreachSubTree {
        case id: Ident if vparams.exists(_.symbol == id.symbol) =>
          report.error(em"illegal forward reference to method parameter", id.srcPos)
        case _ =>
>>>>>>> 721e7c87
      }
      checkNoForwardDependencies(vparams1)
    case Nil =>
  }

  /** Check that all named types that form part of this type have a denotation.
   *  Called on inferred (result) types of ValDefs and DefDefs.
   *  This could fail for types where the member was originally available as part
   *  of the self type, yet is no longer visible once the `this` has been replaced
   *  by some other prefix. See neg/i3083.scala
   */
  def checkMembersOK(tp: Type, pos: SrcPos)(using Context): Type = {
    var ok = true
    val check: Type => Unit = {
      case ref: NamedType =>
        val d = try ref.denot catch { case ex: TypeError => NoDenotation }
        if (!d.exists) {
          report.error(em"$ref is not defined in inferred type $tp", pos)
          ok = false
        }
      case _ =>
    }
    tp.foreachPart(check, StopAt.Static)
    if (ok) tp else UnspecifiedErrorType
  }

  /** Check that all non-synthetic references of the form `<ident>` or
   *  `this.<ident>` in `tree` that refer to a member of `badOwner` are
   *  `allowed`. Also check that there are no other explicit `this` references
   *  to `badOwner`.
   */
  def checkRefsLegal(tree: tpd.Tree, badOwner: Symbol, allowed: (Name, Symbol) => Boolean, where: String)(using Context): Unit = {
    val checker = new TreeTraverser {
      def traverse(t: Tree)(using Context) = {
        def check(owner: Symbol, checkedSym: Symbol) =
          if (t.span.isSourceDerived && owner == badOwner)
            t match {
              case t: RefTree if allowed(t.name, checkedSym) =>
              case _ => report.error(em"illegal reference to $checkedSym from $where", t.srcPos)
            }
        val sym = t.symbol
        t match {
          case Ident(_) | Select(This(_), _) => check(sym.maybeOwner, sym)
          case This(_) => check(sym, sym)
          case _ => traverseChildren(t)
        }
      }
    }
    checker.traverse(tree)
  }

  /** Check that user-defined (result) type is fully applied */
  def checkFullyAppliedType(tree: Tree)(using Context): Unit = tree match
    case TypeBoundsTree(lo, hi, alias) =>
      checkFullyAppliedType(lo)
      checkFullyAppliedType(hi)
      checkFullyAppliedType(alias)
    case Annotated(arg, annot) =>
      checkFullyAppliedType(arg)
    case LambdaTypeTree(_, body) =>
      checkFullyAppliedType(body)
    case _: TypeTree =>
    case _ =>
      if tree.tpe.typeParams.nonEmpty then
        val what = if tree.symbol.exists then tree.symbol.show else i"type $tree"
        report.error(em"$what takes type parameters", tree.srcPos)

  /** Check that we are in an inline context (inside an inline method or in inline code) */
  def checkInInlineContext(what: String, pos: SrcPos)(using Context): Unit =
    if !Inlines.inInlineMethod && !ctx.isInlineContext then
      report.error(em"$what can only be used in an inline method", pos)

  /** Check that the class corresponding to this tree is either a Scala or Java annotation.
   *
   *  @return The original tree or an error tree in case `tree` isn't a valid
   *          annotation or already an error tree.
   */
  def checkAnnotClass(tree: Tree)(using Context): Tree =
    if tree.tpe.isError then
      return tree
    val cls = Annotations.annotClass(tree)
    if cls.is(JavaDefined) then
      if !cls.is(JavaAnnotation) then
        errorTree(tree, em"$cls is not a valid Java annotation: it was not declared with `@interface`")
      else tree
    else if !cls.derivesFrom(defn.AnnotationClass) then
      errorTree(tree, em"$cls is not a valid Scala annotation: it does not extend `scala.annotation.Annotation`")
    else tree

  /** Check arguments of compiler-defined annotations */
  def checkAnnotArgs(tree: Tree)(using Context): tree.type =
    val cls = Annotations.annotClass(tree)
    tree match
      case Apply(tycon, arg :: Nil) if cls == defn.TargetNameAnnot =>
        arg match
          case Literal(Constant("")) =>
            report.error(em"target name cannot be empty", arg.srcPos)
          case Literal(_) => // ok
          case _ =>
            report.error(em"@${cls.name} needs a string literal as argument", arg.srcPos)
      case _ =>
    tree

  /** 1. Check that all case classes that extend `scala.reflect.Enum` are `enum` cases
   *  2. Check that parameterised `enum` cases do not extend java.lang.Enum.
   *  3. Check that only a static `enum` base class can extend java.lang.Enum.
   *  4. Check that user does not implement an `ordinal` method in the body of an enum class.
   */
  def checkEnum(cdef: untpd.TypeDef, cls: Symbol, firstParent: Symbol)(using Context): Unit = {
    def existingDef(sym: Symbol, clazz: ClassSymbol)(using Context): Symbol = // adapted from SyntheticMembers
      val existing = sym.matchingMember(clazz.thisType)
      if existing != sym && !existing.is(Deferred) then existing else NoSymbol
    def checkExistingOrdinal(using Context) =
      val decl = existingDef(defn.Enum_ordinal, cls.asClass)
      if decl.exists then
        if decl.owner == cls then
          report.error(em"the ordinal method of enum $cls can not be defined by the user", decl.srcPos)
        else
          report.error(em"enum $cls can not inherit the concrete ordinal method of ${decl.owner}", cdef.srcPos)
    def isEnumAnonCls =
      cls.isAnonymousClass
      && cls.owner.isTerm
      && (cls.owner.flagsUNSAFE.isAllOf(EnumCase)
        || ((cls.owner.name eq nme.DOLLAR_NEW) && cls.owner.flagsUNSAFE.isAllOf(Private | Synthetic)))
    val isJavaEnum = cls.derivesFrom(defn.JavaEnumClass)
    if isJavaEnum && cdef.mods.isEnumClass && !cls.isStatic then
      report.error(em"An enum extending java.lang.Enum must be declared in a static scope", cdef.srcPos)
    if !isEnumAnonCls then
      if cdef.mods.isEnumCase then
        if isJavaEnum then
          report.error(em"paramerized case is not allowed in an enum that extends java.lang.Enum", cdef.srcPos)
      else if cls.is(Case) || firstParent.is(Enum) then
        // Since enums are classes and Namer checks that classes don't extend multiple classes, we only check the class
        // parent.
        //
        // this test allows inheriting from `Enum` by hand;
        // see enum-List-control.scala.
        report.error(ClassCannotExtendEnum(cls, firstParent), cdef.srcPos)
    if cls.isEnumClass && !isJavaEnum then
      checkExistingOrdinal
  }

  /** Check that the firstParent for an enum case derives from the declaring enum class, if not, adds it as a parent
   *  after emitting an error.
   *
   *  This check will have no effect on simple enum cases as their parents are inferred by the compiler.
   */
  def checkEnumParent(cls: Symbol, firstParent: Symbol)(using Context): Unit =

    extension (sym: Symbol) def typeRefApplied(using Context): Type =
      sym.typeRef.appliedTo(sym.typeParams.map(_.info.loBound))

    def ensureParentDerivesFrom(enumCase: Symbol)(using Context) =
      val enumCls = enumCase.owner.linkedClass
      if !firstParent.derivesFrom(enumCls) then
        report.error(em"enum case does not extend its enum $enumCls", enumCase.srcPos)
        cls.info match
          case info: ClassInfo =>
            cls.info = info.derivedClassInfo(declaredParents = enumCls.typeRefApplied :: info.declaredParents)
          case _ =>

    val enumCase =
      if cls.flagsUNSAFE.isAllOf(EnumCase) then cls
      else if cls.isAnonymousClass && cls.owner.flagsUNSAFE.isAllOf(EnumCase) then cls.owner
      else NoSymbol
    if enumCase.exists then
      ensureParentDerivesFrom(enumCase)

  end checkEnumParent


  /** Check that all references coming from enum cases in an enum companion object
   *  are legal.
   *  @param  cdef     the enum companion object class
   *  @param  enumCtx  the context immediately enclosing the corresponding enum
   */
  def checkEnumCaseRefsLegal(cdef: TypeDef, enumCtx: Context)(using Context): Unit = {

    def checkEnumCaseOrDefault(stat: Tree, caseCtx: Context) = {

      def check(tree: Tree) = {
        // allow access to `sym` if a typedIdent just outside the enclosing enum
        // would have produced the same symbol without errors
        def allowAccess(name: Name, sym: Symbol): Boolean = {
          val testCtx = caseCtx.fresh.setNewTyperState()
          val ref = ctx.typer.typedIdent(untpd.Ident(name).withSpan(stat.span), WildcardType)(using testCtx)
          ref.symbol == sym && !testCtx.reporter.hasErrors
        }
        checkRefsLegal(tree, cdef.symbol, allowAccess, "enum case")
      }

      if (stat.symbol.isAllOf(EnumCase))
        stat match {
          case TypeDef(_, impl @ Template(DefDef(_, paramss, _, _), _, _, _)) =>
            paramss.foreach(_.foreach(check))
            impl.parents.foreach(check)
          case vdef: ValDef =>
            vdef.rhs match {
              case Block((clsDef @ TypeDef(_, impl: Template)) :: Nil, _)
              if clsDef.symbol.isAnonymousClass =>
                impl.parents.foreach(check)
              case _ =>
            }
          case _ =>
        }
      else if (stat.symbol.is(Module) && stat.symbol.linkedClass.isAllOf(EnumCase))
        stat match {
          case TypeDef(_, impl: Template) =>
            for (case (defaultGetter @
                  DefDef(DefaultGetterName(nme.CONSTRUCTOR, _), _, _, _)) <- impl.body)
              check(defaultGetter.rhs)
          case _ =>
        }
    }

    cdef.rhs match {
      case impl: Template =>
        def isEnumCase(stat: Tree) = stat match {
          case _: ValDef | _: TypeDef => stat.symbol.isAllOf(EnumCase)
          case _ => false
        }
        val cases =
          for (stat <- impl.body if isEnumCase(stat))
          yield untpd.ImportSelector(untpd.Ident(stat.symbol.name.toTermName))
        val caseImport: Import = Import(ref(cdef.symbol), cases)
        val caseCtx = enumCtx.importContext(caseImport, caseImport.symbol)
        for (stat <- impl.body) checkEnumCaseOrDefault(stat, caseCtx)
      case _ =>
    }
  }

  /** check that annotation `annot` is applicable to symbol `sym` */
  def checkAnnotApplicable(annot: Tree, sym: Symbol)(using Context): Boolean =
    !ctx.reporter.reportsErrorsFor {
      val annotCls = Annotations.annotClass(annot)
      val concreteAnnot = Annotations.ConcreteAnnotation(annot)
      val pos = annot.srcPos
      if (annotCls == defn.MainAnnot || concreteAnnot.matches(defn.MainAnnotationClass)) {
        if (!sym.isRealMethod)
          report.error(em"main annotation cannot be applied to $sym", pos)
        if (!sym.owner.is(Module) || !sym.owner.isStatic)
          report.error(em"$sym cannot be a main method since it cannot be accessed statically", pos)
      }
      // TODO: Add more checks here
    }

  /** Check that symbol's external name does not clash with symbols defined in the same scope */
  def checkNoTargetNameConflict(stats: List[Tree])(using Context): Unit =
    var seen = Set[Name]()
    for stat <- stats do
      val sym = stat.symbol
      val tname = sym.targetName
      if tname != sym.name then
        val preExisting = ctx.effectiveScope.lookup(tname)
        if preExisting.exists || seen.contains(tname) then
          report.error(em"@targetName annotation ${'"'}$tname${'"'} clashes with other definition in same scope", stat.srcPos)
        if stat.isDef then seen += tname

  def checkMatchable(tp: Type, pos: SrcPos, pattern: Boolean)(using Context): Unit =
    if !tp.derivesFrom(defn.MatchableClass) && sourceVersion.isAtLeast(`future-migration`) then
      report.warning(MatchableWarning(tp, pattern), pos)

  /** Check that there is an implicit capability to throw a checked exception
   *  if the saferExceptions feature is turned on. Return that capability is it exists,
   *  EmptyTree otherwise.
   */
  def checkCanThrow(tp: Type, span: Span)(using Context): Tree =
    if Feature.enabled(Feature.saferExceptions) && tp.isCheckedException then
      ctx.typer.implicitArgTree(defn.CanThrowClass.typeRef.appliedTo(tp), span)
    else
      EmptyTree

  /** Check that catch can generate a good CanThrow exception */
  def checkCatch(pat: Tree, guard: Tree)(using Context): Unit = pat match
    case Typed(_: Ident, tpt) if isFullyDefined(tpt.tpe, ForceDegree.none) && guard.isEmpty =>
      // OK
    case Bind(_, pat1) =>
      checkCatch(pat1, guard)
    case _ =>
      val req =
        if guard.isEmpty then "for cases of the form `ex: T` where `T` is fully defined"
        else "if no pattern guard is given"
      report.error(
        em"""Implementation restriction: cannot generate CanThrow capability for this kind of catch.
            |CanThrow capabilities can only be generated $req.""",
        pat.srcPos)

  /** Check that tree does not define a context function type */
  def checkNoContextFunctionType(tree: Tree)(using Context): Unit =
    def recur(tp: Type): Unit = tp.dealias match
      case tp: HKTypeLambda => recur(tp.resType)
      case tp if defn.isContextFunctionType(tp) =>
        report.error(em"context function type cannot have opaque aliases", tree.srcPos)
      case _ =>
    recur(tree.tpe)

  /** (1) Check that every named import selector refers to a type or value member of the
   *  qualifier type.
   *  (2) Check that no import selector is renamed more than once.
   */
  def checkImportSelectors(qualType: Type, selectors: List[untpd.ImportSelector])(using Context): Unit =
    val seen = mutable.Set.empty[Name]

    def checkIdent(sel: untpd.ImportSelector): Unit =
      if sel.name != nme.ERROR
          && !qualType.member(sel.name).exists
          && !qualType.member(sel.name.toTypeName).exists
      then
        report.error(NotAMember(qualType, sel.name, "value"), sel.imported.srcPos)
      if seen.contains(sel.name) then
        report.error(ImportRenamedTwice(sel.imported), sel.imported.srcPos)
      seen += sel.name

    if !ctx.compilationUnit.isJava then
      for sel <- selectors do
        if !sel.isWildcard then checkIdent(sel)
  end checkImportSelectors
}

trait ReChecking extends Checking {
  import tpd._
  override def checkEnumParent(cls: Symbol, firstParent: Symbol)(using Context): Unit = ()
  override def checkEnum(cdef: untpd.TypeDef, cls: Symbol, firstParent: Symbol)(using Context): Unit = ()
  override def checkRefsLegal(tree: tpd.Tree, badOwner: Symbol, allowed: (Name, Symbol) => Boolean, where: String)(using Context): Unit = ()
  override def checkFullyAppliedType(tree: Tree)(using Context): Unit = ()
  override def checkEnumCaseRefsLegal(cdef: TypeDef, enumCtx: Context)(using Context): Unit = ()
  override def checkAnnotApplicable(annot: Tree, sym: Symbol)(using Context): Boolean = true
  override def checkMatchable(tp: Type, pos: SrcPos, pattern: Boolean)(using Context): Unit = ()
  override def checkNoModuleClash(sym: Symbol)(using Context) = ()
  override def checkCanThrow(tp: Type, span: Span)(using Context): Tree = EmptyTree
  override def checkCatch(pat: Tree, guard: Tree)(using Context): Unit = ()
  override def checkNoContextFunctionType(tree: Tree)(using Context): Unit = ()
  override def checkFeature(name: TermName, description: => String, featureUseSite: Symbol, pos: SrcPos)(using Context): Unit = ()
}

trait NoChecking extends ReChecking {
  import tpd._
  override def checkNonCyclic(sym: Symbol, info: TypeBounds, reportErrors: Boolean)(using Context): Type = info
  override def checkNonCyclicInherited(joint: Type, parents: List[Type], decls: Scope, pos: SrcPos)(using Context): Unit = ()
  override def checkStable(tp: Type, pos: SrcPos, kind: String)(using Context): Unit = ()
  override def checkClassType(tp: Type, pos: SrcPos, traitReq: Boolean, stablePrefixReq: Boolean)(using Context): Type = tp
  override def checkImplicitConversionDefOK(sym: Symbol)(using Context): Unit = ()
  override def checkImplicitConversionUseOK(tree: Tree, expected: Type)(using Context): Unit = ()
  override def checkFeasibleParent(tp: Type, pos: SrcPos, where: => String = "")(using Context): Type = tp
  override def checkAnnotArgs(tree: Tree)(using Context): tree.type = tree
  override def checkNoTargetNameConflict(stats: List[Tree])(using Context): Unit = ()
  override def checkParentCall(call: Tree, caller: ClassSymbol)(using Context): Unit = ()
  override def checkSimpleKinded(tpt: Tree)(using Context): Tree = tpt
  override def checkDerivedValueClass(clazz: Symbol, stats: List[Tree])(using Context): Unit = ()
  override def checkTraitInheritance(parentSym: Symbol, cls: ClassSymbol, pos: SrcPos)(using Context): Unit = ()
  override def checkCaseInheritance(parentSym: Symbol, caseCls: ClassSymbol, pos: SrcPos)(using Context): Unit = ()
  override def checkNoForwardDependencies(vparams: List[ValDef])(using Context): Unit = ()
  override def checkMembersOK(tp: Type, pos: SrcPos)(using Context): Type = tp
  override def checkInInlineContext(what: String, pos: SrcPos)(using Context): Unit = ()
  override def checkValidInfix(tree: untpd.InfixOp, meth: Symbol)(using Context): Unit = ()
  override def checkImportSelectors(qualType: Type, selectors: List[untpd.ImportSelector])(using Context): Unit = ()
}<|MERGE_RESOLUTION|>--- conflicted
+++ resolved
@@ -506,16 +506,12 @@
         // note: this is not covered by the next test since terms can be abstract (which is a dual-mode flag)
         // but they can never be one of ClassOnlyFlags
     if !sym.isClass && sym.isOneOf(ClassOnlyFlags) then
-<<<<<<< HEAD
-      fail(em"only classes can be ${(sym.flags & ClassOnlyFlags).flagsString}")
-=======
       val illegal = sym.flags & ClassOnlyFlags
       if sym.is(TypeParam) && illegal == Sealed && Feature.ccEnabled && cc.allowUniversalInBoxed then
         if !sym.owner.is(Method) then
           fail(em"only method type parameters can be sealed")
       else
         fail(em"only classes can be ${illegal.flagsString}")
->>>>>>> 721e7c87
     if (sym.is(AbsOverride) && !sym.owner.is(Trait))
       fail(AbstractOverrideOnlyInTraits(sym))
     if sym.is(Trait) then
@@ -1205,20 +1201,10 @@
    */
   def checkNoForwardDependencies(vparams: List[ValDef])(using Context): Unit = vparams match {
     case vparam :: vparams1 =>
-<<<<<<< HEAD
-      val check = new TreeTraverser {
-        def traverse(tree: Tree)(using Context) = tree match {
-          case id: Ident if vparams.exists(_.symbol == id.symbol) =>
-            report.error(em"illegal forward reference to method parameter", id.srcPos)
-          case _ =>
-            traverseChildren(tree)
-        }
-=======
       vparam.tpt.foreachSubTree {
         case id: Ident if vparams.exists(_.symbol == id.symbol) =>
           report.error(em"illegal forward reference to method parameter", id.srcPos)
         case _ =>
->>>>>>> 721e7c87
       }
       checkNoForwardDependencies(vparams1)
     case Nil =>
