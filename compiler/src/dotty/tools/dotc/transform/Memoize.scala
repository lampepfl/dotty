--- conflicted
+++ resolved
@@ -1,15 +1,9 @@
 package dotty.tools.dotc
 package transform
 
-<<<<<<< HEAD
-import core._
-import DenotTransformers._
-import Contexts._
-=======
 import core.*
 import DenotTransformers.*
 import Contexts.*
->>>>>>> a92a4639
 import Phases.*
 import SymDenotations.SymDenotation
 import Denotations.*
@@ -25,10 +19,7 @@
 import sjs.JSSymUtils.*
 
 import util.Store
-<<<<<<< HEAD
-=======
 import scala.compiletime.uninitialized
->>>>>>> a92a4639
 
 object Memoize {
   val name: String = "memoize"
