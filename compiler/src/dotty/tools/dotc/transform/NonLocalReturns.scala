package dotty.tools.dotc
package transform

import core.*
import Contexts.*, Symbols.*, Types.*, Flags.*, StdNames.*
import MegaPhase.*
import NameKinds.NonLocalReturnKeyName
import config.SourceVersion.*
import Decorators.em
<<<<<<< HEAD
=======
import dotty.tools.dotc.config.MigrationVersion
>>>>>>> a92a4639

object NonLocalReturns {
  import ast.tpd.*

  val name: String = "nonLocalReturns"
  val description: String = "expand non-local returns"

  def isNonLocalReturn(ret: Return)(using Context): Boolean =
    !ret.from.symbol.is(Label) && (ret.from.symbol != ctx.owner.enclosingMethod || ctx.owner.is(Lazy))
}

/** Implement non-local returns using NonLocalReturnControl exceptions.
 */
class NonLocalReturns extends MiniPhase {

  override def phaseName: String = NonLocalReturns.name

  override def description: String = NonLocalReturns.description

  import NonLocalReturns.*
  import ast.tpd.*

  override def runsAfter: Set[String] = Set(ElimByName.name)

  private def ensureConforms(tree: Tree, pt: Type)(using Context) =
    if (tree.tpe <:< pt) tree
    else Erasure.Boxing.adaptToType(tree, pt)

  private def nonLocalReturnControl(using Context) = defn.NonLocalReturnControlClass.typeRef

  /** The type of a non-local return expression with given argument type */
  private def nonLocalReturnExceptionType(argtype: Type)(using Context) =
    nonLocalReturnControl.appliedTo(argtype)

  /** A hashmap from method symbols to non-local return keys */
  private val nonLocalReturnKeys = MutableSymbolMap[TermSymbol]()

  /** Return non-local return key for given method */
  private def nonLocalReturnKey(meth: Symbol)(using Context) =
    nonLocalReturnKeys.getOrElseUpdate(meth,
      newSymbol(
        meth, NonLocalReturnKeyName.fresh(), Synthetic, defn.ObjectType, coord = meth.span))

  /** Generate a non-local return throw with given return expression from given method.
   *  I.e. for the method's non-local return key, generate:
   *
   *    throw new NonLocalReturnControl(key, expr)
   *  todo: maybe clone a pre-existing exception instead?
   *  (but what to do about exceptions that miss their targets?)
   */
  private def nonLocalReturnThrow(expr: Tree, meth: Symbol)(using Context) =
    Throw(
      New(
        nonLocalReturnControl,
        ref(nonLocalReturnKey(meth)) :: expr.ensureConforms(defn.ObjectType) :: Nil))

  /** Transform (body, key) to:
   *
   *  {
   *    val key = new Object()
   *    try {
   *      body
   *    } catch {
   *      case ex: NonLocalReturnControl =>
   *        if (ex.key().eq(key)) ex.value().asInstanceOf[T]
   *        else throw ex
   *    }
   *  }
   */
  private def nonLocalReturnTry(body: Tree, key: TermSymbol, meth: Symbol)(using Context) = {
    val keyDef = ValDef(key, New(defn.ObjectType, Nil))
    val ex = newSymbol(meth, nme.ex, Case, nonLocalReturnControl, coord = body.span)
    val pat = BindTyped(ex, nonLocalReturnControl)
    val rhs = If(
        ref(ex).select(nme.key).appliedToNone.select(nme.eq).appliedTo(ref(key)),
        ref(ex).select(nme.value).ensureConforms(meth.info.finalResultType),
        Throw(ref(ex)))
    val catches = CaseDef(pat, EmptyTree, rhs) :: Nil
    val tryCatch = Try(body, catches, EmptyTree)
    Block(keyDef :: Nil, tryCatch)
  }

  override def transformDefDef(tree: DefDef)(using Context): Tree =
    nonLocalReturnKeys.remove(tree.symbol) match
      case key: TermSymbol => cpy.DefDef(tree)(rhs = nonLocalReturnTry(tree.rhs, key, tree.symbol))
      case null => tree

  override def transformReturn(tree: Return)(using Context): Tree =
    if isNonLocalReturn(tree) then
<<<<<<< HEAD
      report.gradualErrorOrMigrationWarning(
=======
      report.errorOrMigrationWarning(
>>>>>>> a92a4639
          em"Non local returns are no longer supported; use `boundary` and `boundary.break` in `scala.util` instead",
          tree.srcPos,
          MigrationVersion.NonLocalReturns)
      nonLocalReturnThrow(tree.expr, tree.from.symbol).withSpan(tree.span)
    else tree
}<|MERGE_RESOLUTION|>--- conflicted
+++ resolved
@@ -7,10 +7,7 @@
 import NameKinds.NonLocalReturnKeyName
 import config.SourceVersion.*
 import Decorators.em
-<<<<<<< HEAD
-=======
 import dotty.tools.dotc.config.MigrationVersion
->>>>>>> a92a4639
 
 object NonLocalReturns {
   import ast.tpd.*
@@ -100,11 +97,7 @@
 
   override def transformReturn(tree: Return)(using Context): Tree =
     if isNonLocalReturn(tree) then
-<<<<<<< HEAD
-      report.gradualErrorOrMigrationWarning(
-=======
       report.errorOrMigrationWarning(
->>>>>>> a92a4639
           em"Non local returns are no longer supported; use `boundary` and `boundary.break` in `scala.util` instead",
           tree.srcPos,
           MigrationVersion.NonLocalReturns)
