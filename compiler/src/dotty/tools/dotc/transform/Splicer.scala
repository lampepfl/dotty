--- conflicted
+++ resolved
@@ -236,7 +236,6 @@
   /** Is this the dummy owner of a macro expansion */
   def isMacroOwner(sym: Symbol)(using Context): Boolean =
     sym.is(Macro, butNot = Method) && sym.name == nme.MACROkw
-<<<<<<< HEAD
 
   /** Is this the dummy owner of a macro expansion */
   def inMacroExpansion(using Context) =
@@ -247,18 +246,6 @@
    */
   private class SpliceInterpreter(pos: SrcPos, classLoader: ClassLoader)(using Context) extends Interpreter(pos, classLoader) {
 
-=======
-
-  /** Is this the dummy owner of a macro expansion */
-  def inMacroExpansion(using Context) =
-    ctx.owner.ownersIterator.exists(isMacroOwner)
-
-  /** Tree interpreter that evaluates the tree.
-   *  Interpreter is assumed to start at quotation level -1.
-   */
-  private class SpliceInterpreter(pos: SrcPos, classLoader: ClassLoader)(using Context) extends Interpreter(pos, classLoader) {
-
->>>>>>> a92a4639
     override protected  def interpretTree(tree: Tree)(implicit env: Env): Object = tree match {
       // Interpret level -1 quoted code `'{...}` (assumed without level 0 splices)
       case Apply(Select(Quote(body, _), nme.apply), _) =>
@@ -266,11 +253,7 @@
           case expr: Ident if expr.symbol.isAllOf(InlineByNameProxy) =>
             // inline proxy for by-name parameter
             expr.symbol.defTree.asInstanceOf[DefDef].rhs
-<<<<<<< HEAD
-          case Inlined(EmptyTree, _, body1) => body1
-=======
           case tree: Inlined if tree.inlinedFromOuterScope => tree.expansion
->>>>>>> a92a4639
           case _ => body
         }
         new ExprImpl(Inlined(EmptyTree, Nil, QuoteUtils.changeOwnerOfTree(body1, ctx.owner)).withSpan(body1.span), SpliceScope.getCurrent)
