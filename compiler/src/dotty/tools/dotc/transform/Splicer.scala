--- conflicted
+++ resolved
@@ -225,18 +225,6 @@
       checkIfValidStaticCall(tree)(using Set.empty)
   }
 
-<<<<<<< HEAD
-  /** Tree interpreter that evaluates the tree.
-   *  Interpreter is assumed to start at quotation level -1.
-   */
-  private class SpliceInterpreter(pos: SrcPos, classLoader: ClassLoader)(using Context) extends Interpreter(pos, classLoader) {
-
-    override protected  def interpretTree(tree: Tree)(implicit env: Env): Object = tree match {
-      // Interpret level -1 quoted code `'{...}` (assumed without level 0 splices)
-      case Apply(Select(Apply(TypeApply(fn, _), quoted :: Nil), nme.apply), _) if fn.symbol == defn.QuotedRuntime_exprQuote =>
-        val quoted1 = quoted match {
-          case quoted: Ident if quoted.symbol.isAllOf(InlineByNameProxy) =>
-=======
   /** Is this the dummy owner of a macro expansion */
   def isMacroOwner(sym: Symbol)(using Context): Boolean =
     sym.is(Macro, butNot = Method) && sym.name == nme.MACROkw
@@ -255,17 +243,12 @@
       case Apply(Select(Quote(body, _), nme.apply), _) =>
         val body1 = body match {
           case expr: Ident if expr.symbol.isAllOf(InlineByNameProxy) =>
->>>>>>> 721e7c87
             // inline proxy for by-name parameter
             expr.symbol.defTree.asInstanceOf[DefDef].rhs
           case Inlined(EmptyTree, _, body1) => body1
           case _ => body
         }
-<<<<<<< HEAD
-        new ExprImpl(Inlined(EmptyTree, Nil, QuoteUtils.changeOwnerOfTree(quoted1, ctx.owner)).withSpan(quoted1.span), SpliceScope.getCurrent)
-=======
         new ExprImpl(Inlined(EmptyTree, Nil, QuoteUtils.changeOwnerOfTree(body1, ctx.owner)).withSpan(body1.span), SpliceScope.getCurrent)
->>>>>>> 721e7c87
 
       // Interpret level -1 `Type.of[T]`
       case Apply(TypeApply(fn, quoted :: Nil), _) if fn.symbol == defn.QuotedTypeModule_of =>
