package dotty.tools
package dotc
package transform
package patmat

<<<<<<< HEAD
import core._
import Types._
import TypeUtils._
import Contexts._
import Flags._
import ast._
import Decorators.{ show => _, * }
import Symbols._
import StdNames._
import NameOps._
import Constants._
import typer._
import Applications._
import Inferencing._
import ProtoTypes._
import transform.SymUtils._
import reporting._
=======
import core.*
import Types.*
import Contexts.*
import Flags.*
import ast.*
import Decorators.{ show => _, * }
import Symbols.*
import StdNames.*
import NameOps.*
import Constants.*
import typer.*
import Applications.*
import Inferencing.*
import ProtoTypes.*
import reporting.*
>>>>>>> a92a4639
import config.Printers.{exhaustivity => debug}
import util.{SrcPos, NoSourcePosition}

import scala.annotation.internal.sharable
import scala.collection.mutable

import SpaceEngine.*

/* Space logic for checking exhaustivity and unreachability of pattern matching
 *
 *  Space can be thought of as a set of possible values. A type or a pattern
 *  both refer to spaces. The space of a type is the values that inhabit the
 *  type. The space of a pattern is the values that can be covered by the
 *  pattern.
 *
 *  Space is recursively defined as follows:
 *
 *      1. `Empty` is a space
 *      2. For a type T, `Typ(T)` is a space
 *      3. A union of spaces `S1 | S2 | ...` is a space
 *      4. `Prod(S1, S2, ..., Sn)` is a product space.
 *
 *  For the problem of exhaustivity check, its formulation in terms of space is as follows:
 *
 *      Is the space Typ(T) a subspace of the union of space covered by all the patterns?
 *
 *  The problem of unreachable patterns can be formulated as follows:
 *
 *      Is the space covered by a pattern a subspace of the space covered by previous patterns?
 *
 *  Assumption:
 *    (1) One case class cannot be inherited directly or indirectly by another
 *        case class.
 *    (2) Inheritance of a case class cannot be well handled by the algorithm.
 *
 */

/** space definition */
sealed trait Space:

  @sharable private val isSubspaceCache = mutable.HashMap.empty[Space, Boolean]

  def isSubspace(b: Space)(using Context): Boolean =
    val a = this
    val a2 = a.simplify
    val b2 = b.simplify
    if (a ne a2) || (b ne b2) then a2.isSubspace(b2)
    else if a == Empty then true
    else if b == Empty then false
    else trace(s"isSubspace(${show(this)}, ${show(b)})", debug) {
      isSubspaceCache.getOrElseUpdate(b, computeIsSubspace(a, b))
    }

  @sharable private var mySimplified: Space | Null = null

  def simplify(using Context): Space =
    val simplified = mySimplified
    if simplified == null then
      val simplified = SpaceEngine.computeSimplify(this)
      mySimplified = simplified
      simplified
    else simplified
end Space

/** Empty space */
case object Empty extends Space

/** Space representing the set of all values of a type
 *
 * @param tp: the type this space represents
 * @param decomposed: does the space result from decomposition? Used for pretty print
 *
 */
case class Typ(tp: Type, decomposed: Boolean = true) extends Space:
  private var myDecompose: List[Typ] | Null = null

  def canDecompose(using Context): Boolean = decompose != ListOfTypNoType

  def decompose(using Context): List[Typ] =
    val decompose = myDecompose
    if decompose == null then
      val decompose = tp match
        case Parts(parts) => parts.map(Typ(_, decomposed = true))
        case _            => ListOfTypNoType
      myDecompose = decompose
      decompose
    else decompose
end Typ

/** Space representing an extractor pattern */
case class Prod(tp: Type, unappTp: TermRef, params: List[Space]) extends Space

/** Union of spaces */
case class Or(spaces: Seq[Space]) extends Space

object SpaceEngine {
<<<<<<< HEAD
  import tpd._
=======
  import tpd.*
>>>>>>> a92a4639

  def simplify(space: Space)(using Context): Space           = space.simplify
  def isSubspace(a: Space, b: Space)(using Context): Boolean = a.isSubspace(b)
  def canDecompose(typ: Typ)(using Context): Boolean         = typ.canDecompose
  def decompose(typ: Typ)(using Context): List[Typ]          = typ.decompose

  /** Simplify space such that a space equal to `Empty` becomes `Empty` */
  def computeSimplify(space: Space)(using Context): Space = trace(s"simplify ${show(space)} --> ", debug, show)(space match {
    case Prod(tp, fun, spaces) =>
      val sps = spaces.mapconserve(simplify)
      if sps.contains(Empty) then Empty
      else if decompose(tp).isEmpty then Empty
      else if sps eq spaces then space else Prod(tp, fun, sps)
    case Or(spaces) =>
      val spaces2 = spaces.map(simplify).filter(_ != Empty)
      if spaces2.isEmpty then Empty
      else if spaces2.lengthIs == 1 then spaces2.head
      else if spaces2.corresponds(spaces)(_ eq _) then space else Or(spaces2)
    case typ: Typ =>
      if decompose(typ).isEmpty then Empty
      else space
    case _ => space
  })

  /** Remove a space if it's a subspace of remaining spaces
   *
   *  Note: `dedup` will return the same result if the sequence >= 10
   */
  def dedup(spaces: Seq[Space])(using Context): Seq[Space] =
    if (spaces.lengthCompare(1) <= 0 || spaces.lengthCompare(10) >= 0) spaces
    else {
      val res = spaces.map(sp => (sp, spaces.filter(_ ne sp))).find {
        case (sp, sps) => isSubspace(sp, Or(LazyList(sps*)))
      }
      if (res.isEmpty) spaces
      else res.get._2
    }

  /** Flatten space to get rid of `Or` for pretty print */
  def flatten(space: Space)(using Context): Seq[Space] = space match {
    case Prod(tp, fun, spaces) =>
      val ss = LazyList(spaces*).map(flatten)

      ss.foldLeft(LazyList(Nil : List[Space])) { (acc, flat) =>
        for { sps <- acc; s <- flat }
        yield sps :+ s
      }.map { sps =>
        Prod(tp, fun, sps)
      }

    case Or(spaces) =>
      LazyList(spaces*).flatMap(flatten)

    case _ =>
      List(space)
  }

  /** Is `a` a subspace of `b`? Equivalent to `simplify(simplify(a) - simplify(b)) == Empty`, but faster */
  def computeIsSubspace(a: Space, b: Space)(using Context): Boolean = {
    val a2 = simplify(a)
    val b2 = simplify(b)
    if (a ne a2) || (b ne b2) then isSubspace(a2, b2)
    else (a, b) match {
      case (Empty, _) => true
      case (_, Empty) => false
      case (Or(ss), _) => ss.forall(isSubspace(_, b))
      case (a @ Typ(tp1, _), Or(ss)) =>  // optimization: don't go to subtraction too early
        ss.exists(isSubspace(a, _))
        || canDecompose(a) && isSubspace(Or(decompose(a)), b)
      case (_, Or(_))  => simplify(minus(a, b)) == Empty
      case (a @ Typ(tp1, _), b @ Typ(tp2, _)) =>
        isSubType(tp1, tp2)
        || canDecompose(a) && isSubspace(Or(decompose(a)), b)
        || canDecompose(b) && isSubspace(a, Or(decompose(b)))
      case (Prod(tp1, _, _), Typ(tp2, _)) =>
        isSubType(tp1, tp2)
      case (a @ Typ(tp1, _), Prod(tp2, fun, ss)) =>
        isSubType(tp1, tp2)
        && covers(fun, tp1, ss.length)
        && isSubspace(Prod(tp2, fun, signature(fun, tp1, ss.length).map(Typ(_, false))), b)
<<<<<<< HEAD
=======
        || canDecompose(a) && isSubspace(Or(decompose(a)), b)
>>>>>>> a92a4639
      case (Prod(_, fun1, ss1), Prod(_, fun2, ss2)) =>
        isSameUnapply(fun1, fun2) && ss1.lazyZip(ss2).forall(isSubspace)
    }
  }

  /** Intersection of two spaces  */
  def intersect(a: Space, b: Space)(using Context): Space = trace(s"${show(a)} & ${show(b)}", debug, show) {
    (a, b) match {
      case (Empty, _) | (_, Empty) => Empty
      case (_, Or(ss)) => Or(ss.map(intersect(a, _)).filter(_ ne Empty))
      case (Or(ss), _) => Or(ss.map(intersect(_, b)).filter(_ ne Empty))
      case (a @ Typ(tp1, _), b @ Typ(tp2, _)) =>
        if isSubType(tp1, tp2) then a
        else if isSubType(tp2, tp1) then b
<<<<<<< HEAD
        else if canDecompose(a) then intersect(Or(decompose(a)), b)
        else if canDecompose(b) then intersect(a, Or(decompose(b)))
        else intersectUnrelatedAtomicTypes(tp1, tp2)(a)
      case (a @ Typ(tp1, _), Prod(tp2, fun, ss)) =>
        if isSubType(tp2, tp1) then b
        else if canDecompose(a) then intersect(Or(decompose(a)), b)
=======
        else intersectUnrelatedAtomicTypes(tp1, tp2)(a)
      case (a @ Typ(tp1, _), Prod(tp2, fun, ss)) =>
        if isSubType(tp2, tp1) then b
>>>>>>> a92a4639
        else if isSubType(tp1, tp2) then a // problematic corner case: inheriting a case class
        else intersectUnrelatedAtomicTypes(tp1, tp2)(b)
      case (Prod(tp1, fun, ss), b @ Typ(tp2, _)) =>
        if isSubType(tp1, tp2) then a
<<<<<<< HEAD
        else if canDecompose(b) then intersect(a, Or(decompose(b)))
=======
>>>>>>> a92a4639
        else if isSubType(tp2, tp1) then a  // problematic corner case: inheriting a case class
        else intersectUnrelatedAtomicTypes(tp1, tp2)(a)
      case (a @ Prod(tp1, fun1, ss1), Prod(tp2, fun2, ss2)) =>
        if !isSameUnapply(fun1, fun2) then intersectUnrelatedAtomicTypes(tp1, tp2)(a)
        else if ss1.lazyZip(ss2).exists((a, b) => simplify(intersect(a, b)) == Empty) then Empty
        else Prod(tp1, fun1, ss1.lazyZip(ss2).map(intersect))
    }
  }

  /** The space of a not covered by b */
  def minus(a: Space, b: Space)(using Context): Space = trace(s"${show(a)} - ${show(b)}", debug, show) {
    (a, b) match {
      case (Empty, _) => Empty
      case (_, Empty) => a
      case (Or(ss), _) => Or(ss.map(minus(_, b)))
      case (_, Or(ss)) => ss.foldLeft(a)(minus)
      case (a @ Typ(tp1, _), b @ Typ(tp2, _)) =>
        if isSubType(tp1, tp2) then Empty
        else if canDecompose(a) then minus(Or(decompose(a)), b)
        else if canDecompose(b) then minus(a, Or(decompose(b)))
        else a
      case (a @ Typ(tp1, _), Prod(tp2, fun, ss)) =>
        // rationale: every instance of `tp1` is covered by `tp2(_)`
        if isSubType(tp1, tp2) && covers(fun, tp1, ss.length) then
          minus(Prod(tp1, fun, signature(fun, tp1, ss.length).map(Typ(_, false))), b)
        else if canDecompose(a) then minus(Or(decompose(a)), b)
        else a
      case (Prod(tp1, fun, ss), b @ Typ(tp2, _)) =>
        // uncovered corner case: tp2 :< tp1, may happen when inheriting case class
        if isSubType(tp1, tp2) then Empty
        else if simplify(a) == Empty then Empty
        else if canDecompose(b) then minus(a, Or(decompose(b)))
        else a
      case (Prod(tp1, fun1, ss1), Prod(tp2, fun2, ss2))
          if !isSameUnapply(fun1, fun2) => a
      case (Prod(tp1, fun1, ss1), Prod(tp2, fun2, ss2))
          if fun1.symbol.name == nme.unapply && ss1.length != ss2.length => a
      case (a @ Prod(tp1, fun1, ss1), Prod(tp2, fun2, ss2)) =>
        val range = ss1.indices.toList
        val cache = Array.fill[Space | Null](ss2.length)(null)
        def sub(i: Int) =
          if cache(i) == null then
            cache(i) = minus(ss1(i), ss2(i))
          cache(i).nn

        if range.exists(i => isSubspace(ss1(i), sub(i))) then a
        else if cache.forall(sub => isSubspace(sub.nn, Empty)) then Empty
        else
          // `(_, _, _) - (Some, None, _)` becomes `(None, _, _) | (_, Some, _) | (_, _, Empty)`
          val spaces = LazyList(range*).flatMap { i =>
            flatten(sub(i)).map(s => Prod(tp1, fun1, ss1.updated(i, s)))
          }
          Or(spaces)
    }
  }

  /** Is the unapply or unapplySeq irrefutable?
   *  @param  unapp   The unapply function reference
   */
  def isIrrefutable(unapp: TermRef, argLen: Int)(using Context): Boolean = {
    val unappResult = unapp.widen.finalResultType
    unappResult.isRef(defn.SomeClass)
    || unappResult <:< ConstantType(Constant(true)) // only for unapply
    || (unapp.symbol.is(Synthetic) && unapp.symbol.owner.linkedClass.is(Case))  // scala2 compatibility
    || unapplySeqTypeElemTp(unappResult).exists // only for unapplySeq
    || isProductMatch(unappResult, argLen)
    || extractorMemberType(unappResult, nme.isEmpty, NoSourcePosition) <:< ConstantType(Constant(false))
    || unappResult.derivesFrom(defn.NonEmptyTupleClass)
    || unapp.symbol == defn.TupleXXL_unapplySeq // Fixes TupleXXL.unapplySeq which returns Some but declares Option
  }

  /** Is the unapply or unapplySeq irrefutable?
   *  @param  unapp   The unapply function tree
   */
  def isIrrefutable(unapp: tpd.Tree, argLen: Int)(using Context): Boolean = {
    tpd.funPart(unapp).tpe match
      case funRef: TermRef => isIrrefutable(funRef, argLen)
      case _: ErrorType => false
  }

  /** Is this an `'{..}` or `'[..]` irrefutable quoted patterns?
<<<<<<< HEAD
   *  @param  unapp The unapply function tree
   *  @param  implicits The implicits of the unapply
   *  @param  pt The scrutinee type
   */
  def isIrrefutableQuotedPattern(unapp: tpd.Tree, implicits: List[tpd.Tree], pt: Type)(using Context): Boolean = {
    implicits.headOption match
      // pattern '{ $x: T }
      case Some(tpd.Apply(tpd.Select(tpd.Quote(tpd.TypeApply(fn, List(tpt)), _), nme.apply), _))
          if unapp.symbol.owner.eq(defn.QuoteMatching_ExprMatchModule)
          && fn.symbol.eq(defn.QuotedRuntimePatterns_patternHole) =>
        pt <:< defn.QuotedExprClass.typeRef.appliedTo(tpt.tpe)

      // pattern '[T]
      case Some(tpd.Apply(tpd.TypeApply(fn, List(tpt)), _))
          if unapp.symbol.owner.eq(defn.QuoteMatching_TypeMatchModule) =>
        pt =:= defn.QuotedTypeClass.typeRef.appliedTo(tpt.tpe)

=======
   *  @param  body The body of the quoted pattern
   *  @param  bodyPt The scrutinee body type
   */
  def isIrrefutableQuotePattern(pat: tpd.QuotePattern, pt: Type)(using Context): Boolean = {
    if pat.body.isType then pat.bindings.isEmpty && pt =:= pat.tpe
    else pat.body match
      case _: SplicePattern | Typed(_: SplicePattern, _) => pat.bindings.isEmpty && pt <:< pat.tpe
>>>>>>> a92a4639
      case _ => false
  }

  /** Return a space containing the values of both types.
   *
   * The types should be atomic (non-decomposable) and unrelated (neither
   * should be a subtype of the other).
   */
  def intersectUnrelatedAtomicTypes(tp1: Type, tp2: Type)(sp: Space)(using Context): Space = trace(i"atomic intersection: ${AndType(tp1, tp2)}", debug, show) {
    // Precondition: !isSubType(tp1, tp2) && !isSubType(tp2, tp1).
    if !ctx.mode.is(Mode.SafeNulls) && (tp1.isNullType || tp2.isNullType) then
      // Since projections of types don't include null, intersection with null is empty.
      Empty
    else
      val intersection = sp match
        case sp: Prod => sp.copy(AndType(tp1, tp2))
        case _        => Typ(AndType(tp1, tp2), decomposed = false)
      // unrelated numeric value classes can equal each other, so let's not consider type space intersection empty
      if tp1.classSymbol.isNumericValueClass && tp2.classSymbol.isNumericValueClass then intersection
      else if isPrimToBox(tp1, tp2) || isPrimToBox(tp2, tp1) then intersection
      else if TypeComparer.provablyDisjoint(tp1, tp2) then Empty
      else intersection
  }

  /** Return the space that represents the pattern `pat` */
  def project(pat: Tree)(using Context): Space = trace(i"project($pat ${pat.className} ${pat.tpe})", debug, show)(pat match {
    case Literal(c) =>
      if (c.value.isInstanceOf[Symbol])
        Typ(c.value.asInstanceOf[Symbol].termRef, decomposed = false)
      else
        Typ(ConstantType(c), decomposed = false)

    case pat: Ident if isBackquoted(pat) =>
      Typ(pat.tpe, decomposed = false)

    case Ident(_) | Select(_, _) =>
      Typ(erase(pat.tpe.stripAnnots.widenSkolem, isValue = true), decomposed = false)

    case Alternative(trees) =>
      Or(trees.map(project(_)))

    case Bind(_, pat) =>
      project(pat)

    case SeqLiteral(pats, _) =>
      projectSeq(pats)

    case UnApply(fun, _, pats) =>
      val fun1 = funPart(fun)
      val funRef = fun1.tpe.asInstanceOf[TermRef]
      if (fun.symbol.name == nme.unapplySeq)
        val (arity, elemTp, resultTp) = unapplySeqInfo(fun.tpe.widen.finalResultType, fun.srcPos)
        if (fun.symbol.owner == defn.SeqFactoryClass && defn.ListType.appliedTo(elemTp) <:< pat.tpe)
          // The exhaustivity and reachability logic already handles decomposing sum types (into its subclasses)
          // and product types (into its components).  To get better counter-examples for patterns that are of type
          // List (or a super-type of list, like LinearSeq) we project them into spaces that use `::` and Nil.
          // Doing so with a pattern of `case Seq() =>` with a scrutinee of type `Vector()` doesn't work because the
          // space is then discarded leading to a false positive reachability warning, see #13931.
          projectSeq(pats)
        else {
          if (elemTp.exists)
            Prod(erase(pat.tpe.stripAnnots, isValue = false), funRef, projectSeq(pats) :: Nil)
          else
            Prod(erase(pat.tpe.stripAnnots, isValue = false), funRef, pats.take(arity - 1).map(project) :+ projectSeq(pats.drop(arity - 1)))
        }
      else
        Prod(erase(pat.tpe.stripAnnots, isValue = false), funRef, pats.map(project))

    case Typed(pat @ UnApply(_, _, _), _) =>
      project(pat)

    case Typed(_, tpt) =>
      Typ(erase(tpt.tpe.stripAnnots, isValue = true, isTyped = true), decomposed = false)

    case This(_) =>
      Typ(pat.tpe.stripAnnots, decomposed = false)

    case EmptyTree =>         // default rethrow clause of try/catch, check tests/patmat/try2.scala
      Typ(WildcardType, decomposed = false)

    case Block(Nil, expr) =>
      project(expr)

    case _ =>
      // Pattern is an arbitrary expression; assume a skolem (i.e. an unknown value) of the pattern type
      Typ(pat.tpe.narrow, decomposed = false)
  })

  private def project(tp: Type)(using Context): Space = tp match {
    case OrType(tp1, tp2) => Or(project(tp1) :: project(tp2) :: Nil)
    case tp => Typ(tp, decomposed = true)
  }

  private def unapplySeqInfo(resTp: Type, pos: SrcPos)(using Context): (Int, Type, Type) = {
    var resultTp = resTp
    var elemTp = unapplySeqTypeElemTp(resultTp)
    var arity = productArity(resultTp, pos)
    if (!elemTp.exists && arity <= 0) {
      resultTp = resTp.select(nme.get).finalResultType
      elemTp = unapplySeqTypeElemTp(resultTp.widen)
      arity = productSelectorTypes(resultTp, pos).size
    }
    (arity, elemTp, resultTp)
  }

  /** Erase pattern bound types with WildcardType
   *
   *  For example, the type `C[T$1]` should match any `C[?]`, thus
   *  `v` should be `WildcardType` instead of `T$1`:
   *
   *     sealed trait B
   *     case class C[T](v: T) extends B
   *     (b: B) match {
   *        case C(v) =>      //    case C.unapply[T$1 @ T$1](v @ _):C[T$1]
   *     }
   *
   *  However, we cannot use WildcardType for Array[?], due to that
   *  `Array[WildcardType] <: Array[Array[WildcardType]]`, which may
   *  cause false unreachable warnings. See tests/patmat/t2425.scala
   *
   *  We cannot use type erasure here, as it would lose the constraints
   *  involving GADTs. For example, in the following code, type
   *  erasure would lose the constraint that `x` and `y` must be
   *  the same type, resulting in false inexhaustive warnings:
   *
   *     sealed trait Expr[T]
   *     case class IntExpr(x: Int) extends Expr[Int]
   *     case class BooleanExpr(b: Boolean) extends Expr[Boolean]
   *
   *     def foo[T](x: Expr[T], y: Expr[T]) = (x, y) match {
   *       case (IntExpr(_), IntExpr(_)) =>
   *       case (BooleanExpr(_), BooleanExpr(_)) =>
   *     }
   *
   *  @param inArray whether `tp` is a type argument to `Array`
   *  @param isValue whether `tp` is the type which match against values
   *  @param isTyped whether `tp` is the type from a `Typed` tree
   *
   *  If `isValue` is true, then pattern-bound symbols are erased to its upper bound.
   *  This is needed to avoid spurious unreachable warnings. See tests/patmat/i6197.scala.
   */
<<<<<<< HEAD
  private def erase(tp: Type, inArray: Boolean = false, isValue: Boolean = false)(using Context): Type =
    trace(i"erase($tp${if inArray then " inArray" else ""}${if isValue then " isValue" else ""})", debug)(tp match {
=======
  private def erase(tp: Type, inArray: Boolean = false, isValue: Boolean = false, isTyped: Boolean = false)(using Context): Type =
    trace(i"erase($tp${if inArray then " inArray" else ""}${if isValue then " isValue" else ""}${if isTyped then " isTyped" else ""})", debug)(tp match {
>>>>>>> a92a4639
      case tp @ AppliedType(tycon, args) if tycon.typeSymbol.isPatternBound =>
        WildcardType

      case tp @ AppliedType(tycon, args) =>
<<<<<<< HEAD
        val inArray = tycon.isRef(defn.ArrayClass)
        val args2 = args.map(arg => erase(arg, inArray = inArray, isValue = false))
=======
        val inArray = tycon.isRef(defn.ArrayClass) || tp.translucentSuperType.isRef(defn.ArrayClass)
        val args2 =
          if isTyped && !inArray then args.map(_ => WildcardType)
          else args.map(arg => erase(arg, inArray = inArray, isValue = false))
>>>>>>> a92a4639
        tp.derivedAppliedType(erase(tycon, inArray, isValue = false), args2)

      case tp @ OrType(tp1, tp2) =>
        OrType(erase(tp1, inArray, isValue, isTyped), erase(tp2, inArray, isValue, isTyped), tp.isSoft)

      case AndType(tp1, tp2) =>
        AndType(erase(tp1, inArray, isValue, isTyped), erase(tp2, inArray, isValue, isTyped))

      case tp @ RefinedType(parent, _, _) =>
        erase(parent, inArray, isValue, isTyped)

      case tref: TypeRef if tref.symbol.isPatternBound =>
        if inArray then erase(tref.underlying, inArray, isValue, isTyped)
        else if isValue then erase(tref.superType, inArray, isValue, isTyped)
        else WildcardType

      case _ => tp
    })

  /** Space of the pattern: unapplySeq(a, b, c*)
   */
  def projectSeq(pats: List[Tree])(using Context): Space = {
    if (pats.isEmpty) return Typ(defn.NilType, false)

    val (items, zero) = if (isWildcardStarArg(pats.last))
      (pats.init, Typ(defn.ListType.appliedTo(pats.last.tpe.elemType), false))
    else
      (pats, Typ(defn.NilType, false))

    val unapplyTp = defn.ConsType.classSymbol.companionModule.termRef.select(nme.unapply)
    items.foldRight[Space](zero) { (pat, acc) =>
      val consTp = defn.ConsType.appliedTo(pats.head.tpe.widen)
      Prod(consTp, unapplyTp, project(pat) :: acc :: Nil)
    }
  }

  def isPrimToBox(tp: Type, pt: Type)(using Context): Boolean =
    tp.isPrimitiveValueType && (defn.boxedType(tp).classSymbol eq pt.classSymbol)

  /** Is `tp1` a subtype of `tp2`?  */
  def isSubType(tp1: Type, tp2: Type)(using Context): Boolean = trace(i"$tp1 <:< $tp2", debug, show = true) {
    if tp1 == ConstantType(Constant(null)) && !ctx.mode.is(Mode.SafeNulls)
    then tp2 == ConstantType(Constant(null))
<<<<<<< HEAD
=======
    else if tp1.isTupleXXLExtract(tp2) then true // See isTupleXXLExtract, fixes TupleXXL parameter type
>>>>>>> a92a4639
    else tp1 <:< tp2
  }

  /** True if we can assume that the two unapply methods are the same.
   *  That is, given the same parameter, they return the same result.
   *
   *  We assume that unapply methods are pure, but the same method may
   *  be called with different prefixes, thus behaving differently.
   */
<<<<<<< HEAD
  def isSameUnapply(tp1: TermRef, tp2: TermRef)(using Context): Boolean =
=======
  def isSameUnapply(tp1: TermRef, tp2: TermRef)(using Context): Boolean = trace(i"isSameUnapply($tp1, $tp2)") {
    def isStable(tp: TermRef) =
      !tp.symbol.is(ExtensionMethod) // The "prefix" of an extension method may be, but the receiver isn't, so exclude
      && tp.prefix.isStable
>>>>>>> a92a4639
    // always assume two TypeTest[S, T].unapply are the same if they are equal in types
    (isStable(tp1) && isStable(tp2) || tp1.symbol == defn.TypeTest_unapply)
    && tp1 =:= tp2
  }

  /** Return term parameter types of the extractor `unapp`.
   *  Parameter types of the case class type `tp`. Adapted from `unapplyPlan` in patternMatcher  */
  def signature(unapp: TermRef, scrutineeTp: Type, argLen: Int)(using Context): List[Type] = {
    val unappSym = unapp.symbol

    // println("scrutineeTp = " + scrutineeTp.show)

    val mt: MethodType = unapp.widen match {
      case mt: MethodType => mt
      case pt: PolyType   =>
          val tvars = constrained(pt)
          val mt = pt.instantiate(tvars).asInstanceOf[MethodType]
          scrutineeTp <:< mt.paramInfos(0)
          // force type inference to infer a narrower type: could be singleton
          // see tests/patmat/i4227.scala
          mt.paramInfos(0) <:< scrutineeTp
          instantiateSelected(mt, tvars)
          isFullyDefined(mt, ForceDegree.all)
          mt
    }

    // Case unapply:
    // 1. return types of constructor fields if the extractor is synthesized for Scala2 case classes & length match
    // 2. return Nil if unapply returns Boolean  (boolean pattern)
    // 3. return product selector types if unapply returns a product type (product pattern)
    // 4. return product selectors of `T` where `def get: T` is a member of the return type of unapply & length match (named-based pattern)
    // 5. otherwise, return `T` where `def get: T` is a member of the return type of unapply
    //
    // Case unapplySeq:
    // 1. return the type `List[T]` where `T` is the element type of the unapplySeq return type `Seq[T]`

    val resTp = ctx.typeAssigner.safeSubstMethodParams(mt, scrutineeTp :: Nil).finalResultType

    val sig =
      if (resTp.isRef(defn.BooleanClass))
        List()
      else {
        val isUnapplySeq = unappSym.name == nme.unapplySeq

        if (isUnapplySeq) {
          val (arity, elemTp, resultTp) = unapplySeqInfo(resTp, unappSym.srcPos)
          if (elemTp.exists) defn.ListType.appliedTo(elemTp) :: Nil
          else {
            val sels = productSeqSelectors(resultTp, arity, unappSym.srcPos)
            sels.init :+ defn.ListType.appliedTo(sels.last)
          }
        }
        else {
          val arity = productArity(resTp, unappSym.srcPos)
          if (arity > 0)
            productSelectorTypes(resTp, unappSym.srcPos)
          else {
            val getTp = resTp.select(nme.get).finalResultType match
              case tp: TermRef if !tp.isOverloaded =>
                // Like widenTermRefExpr, except not recursively.
                // For example, in i17184 widen Option[foo.type]#get
                // to Option[foo.type] instead of Option[Int].
                tp.underlying.widenExpr
              case tp => tp
            if (argLen == 1) getTp :: Nil
            else productSelectorTypes(getTp, unappSym.srcPos)
          }
        }
      }

    debug.println(s"signature of ${unappSym.showFullName} ----> ${sig.map(_.show).mkString(", ")}")

    sig.map(_.annotatedToRepeated)
  }

  /** Whether the extractor covers the given type */
<<<<<<< HEAD
  def covers(unapp: TermRef, scrutineeTp: Type, argLen: Int)(using Context): Boolean =
=======
  def covers(unapp: TermRef, scrutineeTp: Type, argLen: Int)(using Context): Boolean = trace(i"covers($unapp, $scrutineeTp, $argLen)") {
>>>>>>> a92a4639
    SpaceEngine.isIrrefutable(unapp, argLen)
    || unapp.symbol == defn.TypeTest_unapply && {
      val AppliedType(_, _ :: tp :: Nil) = unapp.prefix.widen.dealias: @unchecked
      scrutineeTp <:< tp
    }
    || unapp.symbol == defn.ClassTagClass_unapply && {
      val AppliedType(_, tp :: Nil) = unapp.prefix.widen.dealias: @unchecked
      scrutineeTp <:< tp
    }
<<<<<<< HEAD
=======
  }
>>>>>>> a92a4639

  /** Decompose a type into subspaces -- assume the type can be decomposed */
  def decompose(tp: Type)(using Context): List[Type] = trace(i"decompose($tp)", debug) {
    def rec(tp: Type, mixins: List[Type]): List[Type] = tp.dealias match
      case AndType(tp1, tp2) =>
        var tpB   = tp2
        var parts = rec(tp1, tp2 :: mixins)
        if parts == ListOfNoType then
          tpB   = tp1
          parts = rec(tp2, tp1 :: mixins)
        if parts == ListOfNoType then ListOfNoType
        else parts.collect:
          case tp if tp <:< tpB                              => tp
          case tp if tpB <:< tp                              => tpB
          case tp if !TypeComparer.provablyDisjoint(tp, tpB) => AndType(tp, tpB)

      case OrType(tp1, tp2)                            => List(tp1, tp2)
      case tp if tp.isRef(defn.BooleanClass)           => List(ConstantType(Constant(true)), ConstantType(Constant(false)))
      case tp if tp.isRef(defn.UnitClass)              => ConstantType(Constant(())) :: Nil
      case tp @ NamedType(Parts(parts), _)             => parts.map(tp.derivedSelect)
      case _: SingletonType                            => ListOfNoType
<<<<<<< HEAD
      case tp if tp.classSymbol.isAllOf(JavaEnumTrait) => tp.classSymbol.children.map(_.termRef)
=======
      case tp if tp.classSymbol.isAllOf(JavaEnum)      => tp.classSymbol.children.map(_.termRef)
>>>>>>> a92a4639
        // the class of a java enum value is the enum class, so this must follow SingletonType to not loop infinitely

      case tp @ AppliedType(Parts(parts), targs) if tp.classSymbol.children.isEmpty =>
        // It might not obvious that it's OK to apply the type arguments of a parent type to child types.
        // But this is guarded by `tp.classSymbol.children.isEmpty`,
        // meaning we'll decompose to the same class, just not the same type.
        // For instance, from i15029, `decompose((X | Y).Field[T]) = [X.Field[T], Y.Field[T]]`.
        parts.map(tp.derivedAppliedType(_, targs))

      case tp if tp.isDecomposableToChildren =>
        def getChildren(sym: Symbol): List[Symbol] =
          sym.children.flatMap { child =>
            if child eq sym then List(sym) // i3145: sealed trait Baz, val x = new Baz {}, Baz.children returns Baz...
            else if tp.classSymbol == defn.TupleClass || tp.classSymbol == defn.NonEmptyTupleClass then
              List(child) // TupleN and TupleXXL classes are used for Tuple, but they aren't Tuple's children
            else if (child.is(Private) || child.is(Sealed)) && child.isOneOf(AbstractOrTrait) then getChildren(child)
            else List(child)
          }
        val children = getChildren(tp.classSymbol)
        debug.println(i"candidates for $tp : $children")

        val parts = children.map { sym =>
          val sym1 = if (sym.is(ModuleClass)) sym.sourceModule else sym
          val refined = TypeOps.refineUsingParent(tp, sym1, mixins)
          debug.println(i"$sym1 refined to $refined")
<<<<<<< HEAD

          def inhabited(tp: Type): Boolean = tp.dealias match
            case AndType(tp1, tp2) => !TypeComparer.provablyDisjoint(tp1, tp2)
            case OrType(tp1, tp2) => inhabited(tp1) || inhabited(tp2)
            case tp: RefinedType => inhabited(tp.parent)
            case tp: TypeRef => inhabited(tp.prefix)
            case _ => true

=======

          def inhabited(tp: Type): Boolean = tp.dealias match
            case AndType(tp1, tp2) => !TypeComparer.provablyDisjoint(tp1, tp2)
            case OrType(tp1, tp2) => inhabited(tp1) || inhabited(tp2)
            case tp: RefinedType => inhabited(tp.parent)
            case tp: TypeRef => inhabited(tp.prefix)
            case _ => true

>>>>>>> a92a4639
          if inhabited(refined) then refined
          else NoType
        }.filter(_.exists)
        debug.println(i"$tp decomposes to $parts")
        parts

      case _ => ListOfNoType
    end rec

    rec(tp, Nil)
  }

  extension (tp: Type)
    /** A type is decomposable to children if it has a simple kind, it's sealed,
      * abstract (or a trait) - so its not a sealed concrete class that can be instantiated on its own,
      * has no anonymous children, which we wouldn't be able to name as counter-examples,
      * but does have children.
      *
      * A sealed trait with no subclasses is considered not decomposable and thus is treated as an opaque type.
      * A sealed trait with subclasses that then get removed after `refineUsingParent`, decomposes to the empty list.
      * So that's why we consider whether a type has children. */
    def isDecomposableToChildren(using Context): Boolean =
      val cls = tp.classSymbol
      tp.hasSimpleKind && cls.is(Sealed) && cls.isOneOf(AbstractOrTrait) && !cls.hasAnonymousChild && cls.children.nonEmpty

  val ListOfNoType    = List(NoType)
  val ListOfTypNoType = ListOfNoType.map(Typ(_, decomposed = true))

  object Parts:
    def unapply(tp: Type)(using Context): PartsExtractor = PartsExtractor(decompose(tp))

  final class PartsExtractor(val get: List[Type]) extends AnyVal:
    def isEmpty: Boolean = get == ListOfNoType

  /** Show friendly type name with current scope in mind
   *
   *  E.g.    C.this.B     -->  B     if current owner is C
   *          C.this.x.T   -->  x.T   if current owner is C
   *          X[T]         -->  X
   *          C            -->  C     if current owner is C !!!
   *
   */
  def showType(tp: Type, showTypeArgs: Boolean = false)(using Context): String = {
    val enclosingCls = ctx.owner.enclosingClass

    def isOmittable(sym: Symbol) =
      sym.isEffectiveRoot || sym.isAnonymousClass || sym.name.isReplWrapperName ||
        ctx.definitions.unqualifiedOwnerTypes.exists(_.symbol == sym) ||
        sym.showFullName.startsWith("scala.") ||
        sym == enclosingCls || sym == enclosingCls.sourceModule

    def refinePrefix(tp: Type): String = tp match {
      case NoPrefix => ""
      case tp: NamedType if isOmittable(tp.symbol) => ""
      case tp: ThisType => refinePrefix(tp.tref)
      case tp: RefinedType => refinePrefix(tp.parent)
      case tp: NamedType => tp.name.show.stripSuffix("$")
      case tp: TypeVar => refinePrefix(tp.instanceOpt)
      case _ => tp.show
    }

    def refine(tp: Type): String = tp.stripped match {
      case tp: RefinedType => refine(tp.parent)
      case tp: AppliedType =>
        refine(tp.typeConstructor) + (
          if (showTypeArgs) tp.argInfos.map(refine).mkString("[", ",", "]")
          else ""
        )
      case tp: ThisType => refine(tp.tref)
      case tp: NamedType =>
        val pre = refinePrefix(tp.prefix)
        if (tp.name == tpnme.higherKinds) pre
        else if (pre.isEmpty) tp.name.show.stripSuffix("$")
        else pre + "." + tp.name.show.stripSuffix("$")
      case tp: OrType => refine(tp.tp1) + " | " + refine(tp.tp2)
      case _: TypeBounds => "_"
      case _ => tp.show.stripSuffix("$")
    }

    refine(tp)
  }

  /** Whether the counterexample is satisfiable. The space is flattened and non-empty. */
  def satisfiable(sp: Space)(using Context): Boolean = {
    def impossible: Nothing = throw new AssertionError("`satisfiable` only accepts flattened space.")

    def genConstraint(space: Space): List[(Type, Type)] = space match {
      case Prod(tp, unappTp, ss) =>
        val tps = signature(unappTp, tp, ss.length)
        ss.zip(tps).flatMap {
          case (sp : Prod, tp) => sp.tp -> tp :: genConstraint(sp)
          case (Typ(tp1, _), tp2) => tp1 -> tp2 :: Nil
          case _ => impossible
        }
      case Typ(_, _) => Nil
      case _ => impossible
    }

    def checkConstraint(constrs: List[(Type, Type)])(using Context): Boolean = {
      val tvarMap = collection.mutable.Map.empty[Symbol, TypeVar]
      val typeParamMap = new TypeMap() {
        override def apply(tp: Type): Type = tp match {
          case tref: TypeRef if tref.symbol.is(TypeParam) =>
            tvarMap.getOrElseUpdate(tref.symbol, newTypeVar(tref.underlying.bounds))
          case tp => mapOver(tp)
        }
      }

      constrs.forall { case (tp1, tp2) => typeParamMap(tp1) <:< typeParamMap(tp2) }
    }

    checkConstraint(genConstraint(sp))(using ctx.fresh.setNewTyperState())
  }

<<<<<<< HEAD
  def showSpaces(ss: Seq[Space])(using Context): String = ss.map(show).mkString(", ")
=======
  def showSpaces(ss: Seq[Space])(using Context): Seq[String] = ss.map(show)
>>>>>>> a92a4639

  /** Display spaces */
  def show(s: Space)(using Context): String = {
    def params(tp: Type): List[Type] = tp.classSymbol.primaryConstructor.info.firstParamTypes

    /** does the companion object of the given symbol have custom unapply */
    def hasCustomUnapply(sym: Symbol): Boolean = {
      val companion = sym.companionModule
      companion.findMember(nme.unapply, NoPrefix, required = EmptyFlags, excluded = Synthetic).exists ||
        companion.findMember(nme.unapplySeq, NoPrefix, required = EmptyFlags, excluded = Synthetic).exists
    }

    def doShow(s: Space, flattenList: Boolean = false): String = s match {
      case Empty => "empty"
      case Typ(c: ConstantType, _) => c.value.show
      case Typ(tp: TermRef, _) =>
        if (flattenList && tp <:< defn.NilType) ""
        else tp.symbol.showName
      case Typ(tp, decomposed) =>

        val sym = tp.classSymbol

        if (ctx.definitions.isTupleNType(tp))
          params(tp).map(_ => "_").mkString("(", ", ", ")")
        else if (defn.ListType.isRef(sym))
          if (flattenList) "_*" else "_: List"
        else if (defn.ConsType.isRef(sym))
          if (flattenList) "_, _*"  else "List(_, _*)"
        else if (tp.classSymbol.is(Sealed) && tp.classSymbol.hasAnonymousChild)
          "_: " + showType(tp) + " (anonymous)"
        else if (tp.classSymbol.is(CaseClass) && !hasCustomUnapply(tp.classSymbol))
        // use constructor syntax for case class
          showType(tp) + params(tp).map(_ => "_").mkString("(", ", ", ")")
        else if (decomposed) "_: " + showType(tp, showTypeArgs = true)
        else "_"
      case Prod(tp, fun, params) =>
        if (ctx.definitions.isTupleNType(tp))
          "(" + params.map(doShow(_)).mkString(", ") + ")"
        else if (tp.isRef(defn.ConsType.symbol))
          if (flattenList) params.map(doShow(_, flattenList)).filter(_.nonEmpty).mkString(", ")
          else params.map(doShow(_, flattenList = true)).filter(!_.isEmpty).mkString("List(", ", ", ")")
        else {
          val sym = fun.symbol
          val isUnapplySeq = sym.name.eq(nme.unapplySeq)
          val paramsStr = params.map(doShow(_, flattenList = isUnapplySeq)).mkString("(", ", ", ")")
          showType(fun.prefix) + paramsStr
        }
      case Or(ss) =>
        ss.map(doShow(_, flattenList)).mkString(" | ")
    }

    doShow(s, flattenList = false)
  }

  private def exhaustivityCheckable(sel: Tree)(using Context): Boolean = {
    val seen = collection.mutable.Set.empty[Type]

    // Possible to check everything, but be compatible with scalac by default
    def isCheckable(tp: Type): Boolean =
      val tpw = tp.widen.dealias
      val classSym = tpw.classSymbol
      classSym.is(Sealed) && !tpw.isLargeGenericTuple || // exclude large generic tuples from exhaustivity
                                                         // requires an unknown number of changes to make work
      tpw.isInstanceOf[OrType] ||
      (tpw.isInstanceOf[AndType] && {
        val and = tpw.asInstanceOf[AndType]
        isCheckable(and.tp1) || isCheckable(and.tp2)
      }) ||
      tpw.isRef(defn.BooleanClass) ||
      classSym.isAllOf(JavaEnum) ||
      classSym.is(Case) && {
        if seen.add(tpw) then productSelectorTypes(tpw, sel.srcPos).exists(isCheckable(_))
        else true // recursive case class: return true and other members can still fail the check
      }

    val res = !sel.tpe.hasAnnotation(defn.UncheckedAnnot) && {
      ctx.settings.YcheckAllPatmat.value
      || isCheckable(sel.tpe)
    }

    debug.println(s"exhaustivity checkable: ${sel.show} = $res")
    res
  }

  /** Whether counter-examples should be further checked? True for GADTs. */
  private def shouldCheckExamples(tp: Type)(using Context): Boolean =
    new TypeAccumulator[Boolean] {
      override def apply(b: Boolean, tp: Type): Boolean = tp match {
        case tref: TypeRef if tref.symbol.is(TypeParam) && variance != 1 => true
        case tp => b || foldOver(b, tp)
      }
    }.apply(false, tp)

  /** Return the underlying type of non-module, non-constant, non-enum case singleton types.
   *  Also widen ExprType to its result type, and rewrap any annotation wrappers.
   *  For example, with `val opt = None`, widen `opt.type` to `None.type`. */
  def toUnderlying(tp: Type)(using Context): Type = trace(i"toUnderlying($tp)", show = true)(tp match {
    case _: ConstantType                            => tp
    case tp: TermRef if tp.symbol.is(Module)        => tp
    case tp: TermRef if tp.symbol.isAllOf(EnumCase) => tp
    case tp: SingletonType                          => toUnderlying(tp.underlying)
    case tp: ExprType                               => toUnderlying(tp.resultType)
    case AnnotatedType(tp, annot)                   => AnnotatedType(toUnderlying(tp), annot)
    case _                                          => tp
  })

<<<<<<< HEAD
  def checkExhaustivity(m: Match)(using Context): Unit = if exhaustivityCheckable(m.selector) then trace(i"checkExhaustivity($m)", debug) {
=======
  def checkExhaustivity(m: Match)(using Context): Unit = trace(i"checkExhaustivity($m)", debug) {
>>>>>>> a92a4639
    val selTyp = toUnderlying(m.selector.tpe).dealias
    debug.println(i"selTyp = $selTyp")

    val patternSpace = Or(m.cases.foldLeft(List.empty[Space]) { (acc, x) =>
      val space = if (x.guard.isEmpty) project(x.pat) else Empty
      debug.println(s"${x.pat.show} ====> ${show(space)}")
      space :: acc
    })

    val checkGADTSAT = shouldCheckExamples(selTyp)

    val uncovered =
      flatten(simplify(minus(project(selTyp), patternSpace))).filter({ s =>
        s != Empty && (!checkGADTSAT || satisfiable(s))
      })


    if uncovered.nonEmpty then
<<<<<<< HEAD
      val hasMore = uncovered.lengthCompare(6) > 0
      val deduped = dedup(uncovered.take(6))
      report.warning(PatternMatchExhaustivity(showSpaces(deduped), hasMore), m.selector)
  }

  private def redundancyCheckable(sel: Tree)(using Context): Boolean =
=======
      val deduped = dedup(uncovered)
      report.warning(PatternMatchExhaustivity(showSpaces(deduped), m), m.selector)
  }

  private def reachabilityCheckable(sel: Tree)(using Context): Boolean =
>>>>>>> a92a4639
    // Ignore Expr[T] and Type[T] for unreachability as a special case.
    // Quote patterns produce repeated calls to the same unapply method, but with different implicit parameters.
    // Since we assume that repeated calls to the same unapply method overlap
    // and implicit parameters cannot normally differ between two patterns in one `match`,
    // the easiest solution is just to ignore Expr[T] and Type[T].
    !sel.tpe.hasAnnotation(defn.UncheckedAnnot)
    && !sel.tpe.widen.isRef(defn.QuotedExprClass)
    && !sel.tpe.widen.isRef(defn.QuotedTypeClass)

<<<<<<< HEAD
  def checkRedundancy(m: Match)(using Context): Unit = if redundancyCheckable(m.selector) then trace(i"checkRedundancy($m)", debug) {
=======
  def checkReachability(m: Match)(using Context): Unit = trace(i"checkReachability($m)", debug) {
>>>>>>> a92a4639
    val cases = m.cases.toIndexedSeq

    val selTyp = toUnderlying(m.selector.tpe).dealias
    debug.println(i"selTyp = $selTyp")

    val isNullable = selTyp.classSymbol.isNullableClass
    val targetSpace = if isNullable
      then project(OrType(selTyp, ConstantType(Constant(null)), soft = false))
      else project(selTyp)
    debug.println(s"targetSpace: ${show(targetSpace)}")

    var i        = 0
    val len      = cases.length
    var prevs    = List.empty[Space]
    var deferred = List.empty[Tree]

    while (i < len) {
      val CaseDef(pat, guard, _) = cases(i)

      debug.println(i"case pattern: $pat")

      val curr = project(pat)
      debug.println(i"reachable? ${show(curr)}")

      val prev = simplify(Or(prevs))
      debug.println(s"prev: ${show(prev)}")

      val covered = simplify(intersect(curr, targetSpace))
      debug.println(s"covered: ${show(covered)}")

      if prev == Empty && covered == Empty then // defer until a case is reachable
        deferred ::= pat
      else {
        for (pat <- deferred.reverseIterator)
          report.warning(MatchCaseUnreachable(), pat.srcPos)
        if pat != EmptyTree // rethrow case of catch uses EmptyTree
            && !pat.symbol.isAllOf(SyntheticCase, butNot=Method) // ExpandSAMs default cases use SyntheticCase
            && isSubspace(covered, prev)
        then {
          val nullOnly = isNullable && i == len - 1 && isWildcardArg(pat)
          val msg = if nullOnly then MatchCaseOnlyNullWarning() else MatchCaseUnreachable()
          report.warning(msg, pat.srcPos)
        }
        deferred = Nil
      }

      // in redundancy check, take guard as false in order to soundly approximate
      prevs ::= (if guard.isEmpty then covered else Empty)
      i += 1
    }
  }

  def checkMatch(m: Match)(using Context): Unit =
    if exhaustivityCheckable(m.selector) then checkExhaustivity(m)
    if reachabilityCheckable(m.selector) then checkReachability(m)
}<|MERGE_RESOLUTION|>--- conflicted
+++ resolved
@@ -3,25 +3,6 @@
 package transform
 package patmat
 
-<<<<<<< HEAD
-import core._
-import Types._
-import TypeUtils._
-import Contexts._
-import Flags._
-import ast._
-import Decorators.{ show => _, * }
-import Symbols._
-import StdNames._
-import NameOps._
-import Constants._
-import typer._
-import Applications._
-import Inferencing._
-import ProtoTypes._
-import transform.SymUtils._
-import reporting._
-=======
 import core.*
 import Types.*
 import Contexts.*
@@ -37,7 +18,6 @@
 import Inferencing.*
 import ProtoTypes.*
 import reporting.*
->>>>>>> a92a4639
 import config.Printers.{exhaustivity => debug}
 import util.{SrcPos, NoSourcePosition}
 
@@ -134,11 +114,7 @@
 case class Or(spaces: Seq[Space]) extends Space
 
 object SpaceEngine {
-<<<<<<< HEAD
-  import tpd._
-=======
   import tpd.*
->>>>>>> a92a4639
 
   def simplify(space: Space)(using Context): Space           = space.simplify
   def isSubspace(a: Space, b: Space)(using Context): Boolean = a.isSubspace(b)
@@ -219,10 +195,7 @@
         isSubType(tp1, tp2)
         && covers(fun, tp1, ss.length)
         && isSubspace(Prod(tp2, fun, signature(fun, tp1, ss.length).map(Typ(_, false))), b)
-<<<<<<< HEAD
-=======
         || canDecompose(a) && isSubspace(Or(decompose(a)), b)
->>>>>>> a92a4639
       case (Prod(_, fun1, ss1), Prod(_, fun2, ss2)) =>
         isSameUnapply(fun1, fun2) && ss1.lazyZip(ss2).forall(isSubspace)
     }
@@ -237,26 +210,13 @@
       case (a @ Typ(tp1, _), b @ Typ(tp2, _)) =>
         if isSubType(tp1, tp2) then a
         else if isSubType(tp2, tp1) then b
-<<<<<<< HEAD
-        else if canDecompose(a) then intersect(Or(decompose(a)), b)
-        else if canDecompose(b) then intersect(a, Or(decompose(b)))
         else intersectUnrelatedAtomicTypes(tp1, tp2)(a)
       case (a @ Typ(tp1, _), Prod(tp2, fun, ss)) =>
         if isSubType(tp2, tp1) then b
-        else if canDecompose(a) then intersect(Or(decompose(a)), b)
-=======
-        else intersectUnrelatedAtomicTypes(tp1, tp2)(a)
-      case (a @ Typ(tp1, _), Prod(tp2, fun, ss)) =>
-        if isSubType(tp2, tp1) then b
->>>>>>> a92a4639
         else if isSubType(tp1, tp2) then a // problematic corner case: inheriting a case class
         else intersectUnrelatedAtomicTypes(tp1, tp2)(b)
       case (Prod(tp1, fun, ss), b @ Typ(tp2, _)) =>
         if isSubType(tp1, tp2) then a
-<<<<<<< HEAD
-        else if canDecompose(b) then intersect(a, Or(decompose(b)))
-=======
->>>>>>> a92a4639
         else if isSubType(tp2, tp1) then a  // problematic corner case: inheriting a case class
         else intersectUnrelatedAtomicTypes(tp1, tp2)(a)
       case (a @ Prod(tp1, fun1, ss1), Prod(tp2, fun2, ss2)) =>
@@ -338,25 +298,6 @@
   }
 
   /** Is this an `'{..}` or `'[..]` irrefutable quoted patterns?
-<<<<<<< HEAD
-   *  @param  unapp The unapply function tree
-   *  @param  implicits The implicits of the unapply
-   *  @param  pt The scrutinee type
-   */
-  def isIrrefutableQuotedPattern(unapp: tpd.Tree, implicits: List[tpd.Tree], pt: Type)(using Context): Boolean = {
-    implicits.headOption match
-      // pattern '{ $x: T }
-      case Some(tpd.Apply(tpd.Select(tpd.Quote(tpd.TypeApply(fn, List(tpt)), _), nme.apply), _))
-          if unapp.symbol.owner.eq(defn.QuoteMatching_ExprMatchModule)
-          && fn.symbol.eq(defn.QuotedRuntimePatterns_patternHole) =>
-        pt <:< defn.QuotedExprClass.typeRef.appliedTo(tpt.tpe)
-
-      // pattern '[T]
-      case Some(tpd.Apply(tpd.TypeApply(fn, List(tpt)), _))
-          if unapp.symbol.owner.eq(defn.QuoteMatching_TypeMatchModule) =>
-        pt =:= defn.QuotedTypeClass.typeRef.appliedTo(tpt.tpe)
-
-=======
    *  @param  body The body of the quoted pattern
    *  @param  bodyPt The scrutinee body type
    */
@@ -364,7 +305,6 @@
     if pat.body.isType then pat.bindings.isEmpty && pt =:= pat.tpe
     else pat.body match
       case _: SplicePattern | Typed(_: SplicePattern, _) => pat.bindings.isEmpty && pt <:< pat.tpe
->>>>>>> a92a4639
       case _ => false
   }
 
@@ -506,26 +446,16 @@
    *  If `isValue` is true, then pattern-bound symbols are erased to its upper bound.
    *  This is needed to avoid spurious unreachable warnings. See tests/patmat/i6197.scala.
    */
-<<<<<<< HEAD
-  private def erase(tp: Type, inArray: Boolean = false, isValue: Boolean = false)(using Context): Type =
-    trace(i"erase($tp${if inArray then " inArray" else ""}${if isValue then " isValue" else ""})", debug)(tp match {
-=======
   private def erase(tp: Type, inArray: Boolean = false, isValue: Boolean = false, isTyped: Boolean = false)(using Context): Type =
     trace(i"erase($tp${if inArray then " inArray" else ""}${if isValue then " isValue" else ""}${if isTyped then " isTyped" else ""})", debug)(tp match {
->>>>>>> a92a4639
       case tp @ AppliedType(tycon, args) if tycon.typeSymbol.isPatternBound =>
         WildcardType
 
       case tp @ AppliedType(tycon, args) =>
-<<<<<<< HEAD
-        val inArray = tycon.isRef(defn.ArrayClass)
-        val args2 = args.map(arg => erase(arg, inArray = inArray, isValue = false))
-=======
         val inArray = tycon.isRef(defn.ArrayClass) || tp.translucentSuperType.isRef(defn.ArrayClass)
         val args2 =
           if isTyped && !inArray then args.map(_ => WildcardType)
           else args.map(arg => erase(arg, inArray = inArray, isValue = false))
->>>>>>> a92a4639
         tp.derivedAppliedType(erase(tycon, inArray, isValue = false), args2)
 
       case tp @ OrType(tp1, tp2) =>
@@ -569,10 +499,7 @@
   def isSubType(tp1: Type, tp2: Type)(using Context): Boolean = trace(i"$tp1 <:< $tp2", debug, show = true) {
     if tp1 == ConstantType(Constant(null)) && !ctx.mode.is(Mode.SafeNulls)
     then tp2 == ConstantType(Constant(null))
-<<<<<<< HEAD
-=======
     else if tp1.isTupleXXLExtract(tp2) then true // See isTupleXXLExtract, fixes TupleXXL parameter type
->>>>>>> a92a4639
     else tp1 <:< tp2
   }
 
@@ -582,14 +509,10 @@
    *  We assume that unapply methods are pure, but the same method may
    *  be called with different prefixes, thus behaving differently.
    */
-<<<<<<< HEAD
-  def isSameUnapply(tp1: TermRef, tp2: TermRef)(using Context): Boolean =
-=======
   def isSameUnapply(tp1: TermRef, tp2: TermRef)(using Context): Boolean = trace(i"isSameUnapply($tp1, $tp2)") {
     def isStable(tp: TermRef) =
       !tp.symbol.is(ExtensionMethod) // The "prefix" of an extension method may be, but the receiver isn't, so exclude
       && tp.prefix.isStable
->>>>>>> a92a4639
     // always assume two TypeTest[S, T].unapply are the same if they are equal in types
     (isStable(tp1) && isStable(tp2) || tp1.symbol == defn.TypeTest_unapply)
     && tp1 =:= tp2
@@ -666,11 +589,7 @@
   }
 
   /** Whether the extractor covers the given type */
-<<<<<<< HEAD
-  def covers(unapp: TermRef, scrutineeTp: Type, argLen: Int)(using Context): Boolean =
-=======
   def covers(unapp: TermRef, scrutineeTp: Type, argLen: Int)(using Context): Boolean = trace(i"covers($unapp, $scrutineeTp, $argLen)") {
->>>>>>> a92a4639
     SpaceEngine.isIrrefutable(unapp, argLen)
     || unapp.symbol == defn.TypeTest_unapply && {
       val AppliedType(_, _ :: tp :: Nil) = unapp.prefix.widen.dealias: @unchecked
@@ -680,10 +599,7 @@
       val AppliedType(_, tp :: Nil) = unapp.prefix.widen.dealias: @unchecked
       scrutineeTp <:< tp
     }
-<<<<<<< HEAD
-=======
-  }
->>>>>>> a92a4639
+  }
 
   /** Decompose a type into subspaces -- assume the type can be decomposed */
   def decompose(tp: Type)(using Context): List[Type] = trace(i"decompose($tp)", debug) {
@@ -705,11 +621,7 @@
       case tp if tp.isRef(defn.UnitClass)              => ConstantType(Constant(())) :: Nil
       case tp @ NamedType(Parts(parts), _)             => parts.map(tp.derivedSelect)
       case _: SingletonType                            => ListOfNoType
-<<<<<<< HEAD
-      case tp if tp.classSymbol.isAllOf(JavaEnumTrait) => tp.classSymbol.children.map(_.termRef)
-=======
       case tp if tp.classSymbol.isAllOf(JavaEnum)      => tp.classSymbol.children.map(_.termRef)
->>>>>>> a92a4639
         // the class of a java enum value is the enum class, so this must follow SingletonType to not loop infinitely
 
       case tp @ AppliedType(Parts(parts), targs) if tp.classSymbol.children.isEmpty =>
@@ -735,7 +647,6 @@
           val sym1 = if (sym.is(ModuleClass)) sym.sourceModule else sym
           val refined = TypeOps.refineUsingParent(tp, sym1, mixins)
           debug.println(i"$sym1 refined to $refined")
-<<<<<<< HEAD
 
           def inhabited(tp: Type): Boolean = tp.dealias match
             case AndType(tp1, tp2) => !TypeComparer.provablyDisjoint(tp1, tp2)
@@ -744,16 +655,6 @@
             case tp: TypeRef => inhabited(tp.prefix)
             case _ => true
 
-=======
-
-          def inhabited(tp: Type): Boolean = tp.dealias match
-            case AndType(tp1, tp2) => !TypeComparer.provablyDisjoint(tp1, tp2)
-            case OrType(tp1, tp2) => inhabited(tp1) || inhabited(tp2)
-            case tp: RefinedType => inhabited(tp.parent)
-            case tp: TypeRef => inhabited(tp.prefix)
-            case _ => true
-
->>>>>>> a92a4639
           if inhabited(refined) then refined
           else NoType
         }.filter(_.exists)
@@ -868,11 +769,7 @@
     checkConstraint(genConstraint(sp))(using ctx.fresh.setNewTyperState())
   }
 
-<<<<<<< HEAD
-  def showSpaces(ss: Seq[Space])(using Context): String = ss.map(show).mkString(", ")
-=======
   def showSpaces(ss: Seq[Space])(using Context): Seq[String] = ss.map(show)
->>>>>>> a92a4639
 
   /** Display spaces */
   def show(s: Space)(using Context): String = {
@@ -979,11 +876,7 @@
     case _                                          => tp
   })
 
-<<<<<<< HEAD
-  def checkExhaustivity(m: Match)(using Context): Unit = if exhaustivityCheckable(m.selector) then trace(i"checkExhaustivity($m)", debug) {
-=======
   def checkExhaustivity(m: Match)(using Context): Unit = trace(i"checkExhaustivity($m)", debug) {
->>>>>>> a92a4639
     val selTyp = toUnderlying(m.selector.tpe).dealias
     debug.println(i"selTyp = $selTyp")
 
@@ -1002,20 +895,11 @@
 
 
     if uncovered.nonEmpty then
-<<<<<<< HEAD
-      val hasMore = uncovered.lengthCompare(6) > 0
-      val deduped = dedup(uncovered.take(6))
-      report.warning(PatternMatchExhaustivity(showSpaces(deduped), hasMore), m.selector)
-  }
-
-  private def redundancyCheckable(sel: Tree)(using Context): Boolean =
-=======
       val deduped = dedup(uncovered)
       report.warning(PatternMatchExhaustivity(showSpaces(deduped), m), m.selector)
   }
 
   private def reachabilityCheckable(sel: Tree)(using Context): Boolean =
->>>>>>> a92a4639
     // Ignore Expr[T] and Type[T] for unreachability as a special case.
     // Quote patterns produce repeated calls to the same unapply method, but with different implicit parameters.
     // Since we assume that repeated calls to the same unapply method overlap
@@ -1025,11 +909,7 @@
     && !sel.tpe.widen.isRef(defn.QuotedExprClass)
     && !sel.tpe.widen.isRef(defn.QuotedTypeClass)
 
-<<<<<<< HEAD
-  def checkRedundancy(m: Match)(using Context): Unit = if redundancyCheckable(m.selector) then trace(i"checkRedundancy($m)", debug) {
-=======
   def checkReachability(m: Match)(using Context): Unit = trace(i"checkReachability($m)", debug) {
->>>>>>> a92a4639
     val cases = m.cases.toIndexedSeq
 
     val selTyp = toUnderlying(m.selector.tpe).dealias
