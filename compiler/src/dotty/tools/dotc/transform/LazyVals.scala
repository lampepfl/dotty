package dotty.tools.dotc
package transform

import java.util.IdentityHashMap
import ast.tpd
import core.Annotations.Annotation
import core.Constants.Constant
import core.Contexts.*
import core.Decorators.*
import core.DenotTransformers.IdentityDenotTransformer
import core.Flags.*
import core.NameKinds.{ExpandedName, LazyBitMapName, LazyLocalInitName, LazyLocalName}
import core.StdNames.nme
import core.Symbols.*
import core.Types.*
import core.{Names, StdNames}
import dotty.tools.dotc.config.Feature
import transform.MegaPhase.MiniPhase
import transform.SymUtils.*

import scala.collection.mutable

class LazyVals extends MiniPhase with IdentityDenotTransformer {
  import LazyVals._
  import tpd._

  /**
   * The map contains the list of the offset trees.
   */
  class OffsetInfo(var defs: List[Tree], var ord: Int = 0)

  private val appendOffsetDefs = mutable.Map.empty[Symbol, OffsetInfo]

  override def phaseName: String = LazyVals.name

  override def description: String = LazyVals.description

  /** List of names of phases that should have finished processing of tree
    * before this phase starts processing same tree */
  override def runsAfter: Set[String] = Set(Mixin.name, CollectNullableFields.name)

  override def changesMembers: Boolean = true  // the phase adds lazy val accessors

  val containerFlags: FlagSet = Synthetic | Mutable | Lazy
  val initFlags: FlagSet      = Synthetic | Method

  val containerFlagsMask: FlagSet = Method | Lazy | Accessor | Module

  /** A map of lazy values to the fields they should null after initialization. */
  private var lazyValNullables: IdentityHashMap[Symbol, mutable.ListBuffer[Symbol]] | Null = _
  private def nullableFor(sym: Symbol)(using Context) = {
    // optimisation: value only used once, we can remove the value from the map
    val nullables = lazyValNullables.nn.remove(sym)
    if (nullables == null) Nil
    else nullables.toList
  }

  private def needsBoxing(tp: Type)(using Context): Boolean = tp.classSymbol.isPrimitiveValueClass

  override def prepareForUnit(tree: Tree)(using Context): Context = {
    if (lazyValNullables == null)
      lazyValNullables = ctx.base.collectNullableFieldsPhase.asInstanceOf[CollectNullableFields].lazyValNullables
    ctx
  }

  override def transformDefDef(tree: DefDef)(using Context): Tree =
   transformLazyVal(tree)

  override def transformValDef(tree: ValDef)(using Context): Tree =
    transformLazyVal(tree)

  def transformLazyVal(tree: ValOrDefDef)(using Context): Tree = {
    val sym = tree.symbol
    if (!sym.is(Lazy) ||
        sym.owner.is(Trait) || // val is accessor, lazy field will be implemented in subclass
        (sym.isStatic && sym.is(Module, butNot = Method))) // static module vals are implemented in the JVM by lazy loading
      tree
    else {
      val isField = sym.owner.isClass
      if (isField)
        if sym.isAllOf(SyntheticModule)
           && sym.allOverriddenSymbols.isEmpty
           && !sym.name.is(ExpandedName) then
          // I am not sure what the conditions for this optimization should be.
          // It was applied for all synthetic objects, but this is clearly false, as t704 demonstrates.
          // It seems we have to at least exclude synthetic objects that derive from mixins.
          // This is done by demanding that the object does not override anything.
          // Figuring out whether a symbol implements a trait module is not so simple.
          // For non-private trait members we can check whether there is an overridden symbol.
          // For private trait members this does not work, since `ensureNotPrivate` in phase Mixins
          // does change the name but does not update the owner's scope, so `allOverriddenSymbols` does
          // not work in that case. However, we can check whether the name is an ExpandedName instead.
          transformSyntheticModule(tree)
        else if (sym.isThreadUnsafe || ctx.settings.scalajs.value)
          if (sym.is(Module) && !ctx.settings.scalajs.value) {
            report.error(em"@threadUnsafe is only supported on lazy vals", sym.srcPos)
            transformMemberDefThreadSafe(tree)
          }
          else
            transformMemberDefThreadUnsafe(tree)
        else
          transformMemberDefThreadSafe(tree)
      else transformLocalDef(tree)
    }
  }


  /** Append offset fields to companion objects
   */
  override def transformTemplate(template: Template)(using Context): Tree = {
    val cls = ctx.owner.asClass
    appendOffsetDefs.get(cls) match {
      case None => template
      case Some(data) =>
        data.defs.foreach(defin => defin.symbol.addAnnotation(Annotation(defn.ScalaStaticAnnot, defin.symbol.span)))
        cpy.Template(template)(body = addInFront(data.defs, template.body))
    }
  }

  private def addInFront(prefix: List[Tree], stats: List[Tree]) = stats match {
    case first :: rest if isSuperConstrCall(first) => first :: prefix ::: rest
    case _ => prefix ::: stats
  }

  /** Make an eager val that would implement synthetic module.
    * Eager val ensures thread safety and has less code generated.
    *
    */
  def transformSyntheticModule(tree: ValOrDefDef)(using Context): Thicket = {
    val sym = tree.symbol
    val holderSymbol = newSymbol(sym.owner, LazyLocalName.fresh(sym.asTerm.name),
      Synthetic, sym.info.widen.resultType).enteredAfter(this)
    val field = ValDef(holderSymbol, tree.rhs.changeOwnerAfter(sym, holderSymbol, this))
    val getter = DefDef(sym.asTerm, ref(holderSymbol))
    Thicket(field, getter)
  }

  /** Desugar a local `lazy val x: Int = <RHS>` into:
   *
   *  ```
   *  val x$lzy = new scala.runtime.LazyInt()
   *
   *  def x$lzycompute(): Int = x$lzy.synchronized {
   *    if (x$lzy.initialized()) x$lzy.value()
   *    else x$lzy.initialize(<RHS>)
   *      // TODO: Implement Unit-typed lazy val optimization described below
   *      // for a Unit-typed lazy val, this becomes `{ rhs ; x$lzy.initialize() }`
   *      // to avoid passing around BoxedUnit
   *  }
   *
   *  def x(): Int = if (x$lzy.initialized()) x$lzy.value() else x$lzycompute()
   *  ```
   */
  def transformLocalDef(x: ValOrDefDef)(using Context): Thicket = {
    val xname = x.name.asTermName
    val tpe = x.tpe.widen.resultType.widen

    // val x$lzy = new scala.runtime.LazyInt()
    val holderName = LazyLocalName.fresh(xname)
    val holderImpl = defn.LazyHolder()(tpe.typeSymbol)
    val holderSymbol = newSymbol(x.symbol.owner, holderName, containerFlags, holderImpl.typeRef, coord = x.span)
    val holderTree = ValDef(holderSymbol, New(holderImpl.typeRef, Nil))

    val holderRef = ref(holderSymbol)
    val getValue = holderRef.select(lazyNme.value).ensureApplied.withSpan(x.span)
    val initialized = holderRef.select(lazyNme.initialized).ensureApplied

    // def x$lzycompute(): Int = x$lzy.synchronized {
    //   if (x$lzy.initialized()) x$lzy.value()
    //   else x$lzy.initialize(<RHS>)
    // }
    val initName = LazyLocalInitName.fresh(xname)
    val initSymbol = newSymbol(x.symbol.owner, initName, initFlags, MethodType(Nil, tpe), coord = x.span)
    val rhs = x.rhs.changeOwnerAfter(x.symbol, initSymbol, this)
    val initialize = holderRef.select(lazyNme.initialize).appliedTo(rhs)
    val initBody = holderRef
      .select(defn.Object_synchronized)
      .appliedToType(tpe)
      .appliedTo(If(initialized, getValue, initialize).ensureConforms(tpe))
    val initTree = DefDef(initSymbol, initBody)

    // def x(): Int = if (x$lzy.initialized()) x$lzy.value() else x$lzycompute()
    val accessorBody = If(initialized, getValue, ref(initSymbol).ensureApplied).ensureConforms(tpe)
    val accessor = DefDef(x.symbol.asTerm, accessorBody)

    report.debuglog(s"found a lazy val ${x.show},\nrewrote with ${holderTree.show}")
    Thicket(holderTree, initTree, accessor)
  }

  override def transformStats(trees: List[tpd.Tree])(using Context): List[Tree] = {
    // backend requires field usage to be after field definition
    // need to bring containers to start of method
    val (holders, stats) =
      trees.partition {
        _.symbol.flags.&~(Touched) == containerFlags
        // Filtering out Touched is not required currently, as there are no LazyTypes involved here
        // but just to be more safe
      }
    holders:::stats
  }

  private def nullOut(nullables: List[Symbol])(using Context): List[Tree] =
    nullables.map { field =>
      assert(field.isField)
      field.setFlag(Mutable)
      ref(field).becomes(nullLiteral)
    }

  /** Create thread-unsafe lazy accessor equivalent to such code
    * ```
    * def methodSymbol() = {
    *   if (!flag) {
    *     target = rhs
    *     flag = true
    *     nullable = null
    *   }
    *   target
    * }
    * ```
    */
  def mkThreadUnsafeDef(sym: Symbol, flag: Symbol, target: Symbol, rhs: Tree)(using Context): DefDef = {
    val targetRef = ref(target)
    val flagRef = ref(flag)
    val stats = targetRef.becomes(rhs) :: flagRef.becomes(Literal(Constant(true))) :: nullOut(nullableFor(sym))
    val init = If(
      flagRef.ensureApplied.select(nme.UNARY_!).ensureApplied,
      Block(stats.init, stats.last),
      unitLiteral
    )
    DefDef(sym.asTerm, Block(List(init), targetRef.ensureApplied))
  }

  /** Create thread-unsafe lazy accessor for not-nullable types  equivalent to such code
    * ```
    * def methodSymbol() = {
    *   if (target eq null) {
    *     target = rhs
    *     nullable = null
    *   }
    *   target
    * }
    * ```
    */
  def mkDefThreadUnsafeNonNullable(sym: Symbol, target: Symbol, rhs: Tree)(using Context): DefDef = {
    val targetRef = ref(target)
    val stats = targetRef.becomes(rhs) :: nullOut(nullableFor(sym))
    val init = If(
      targetRef.select(nme.eq).appliedTo(nullLiteral),
      Block(stats.init, stats.last),
      unitLiteral
    )
    DefDef(sym.asTerm, Block(List(init), targetRef.ensureApplied))
  }

  def transformMemberDefThreadUnsafe(x: ValOrDefDef)(using Context): Thicket = {
    val claz = x.symbol.owner.asClass
    val tpe = x.tpe.widen.resultType.widen
    assert(!(x.symbol is Mutable))
    val containerName = LazyLocalName.fresh(x.name.asTermName)
    val containerSymbol = newSymbol(claz, containerName,
      x.symbol.flags &~ containerFlagsMask | containerFlags | Private,
      tpe, coord = x.symbol.coord
    ).enteredAfter(this)

    val containerTree = ValDef(containerSymbol, defaultValue(tpe))
    if (x.tpe.isNotNull && tpe <:< defn.ObjectType)
      // can use 'null' value instead of flag
      Thicket(containerTree, mkDefThreadUnsafeNonNullable(x.symbol, containerSymbol, x.rhs))
    else {
      val flagName = LazyBitMapName.fresh(x.name.asTermName)
      val flagSymbol = newSymbol(x.symbol.owner, flagName,  containerFlags | Private, defn.BooleanType).enteredAfter(this)
      val flag = ValDef(flagSymbol, Literal(Constant(false)))
      Thicket(containerTree, flag, mkThreadUnsafeDef(x.symbol, flagSymbol, containerSymbol, x.rhs))
    }
  }

  /**
   * Create a threadsafe lazy accessor and function that computes the field's value. `Evaluating` and
   * `NullValue` are represented by `object`s and `Waiting` by a class that allows awaiting the completion
   * of the evaluation. Note that since tail-recursive functions are transformed *before* lazy-vals,
   * this implementation does involve explicit while loop. `PatternMatcher` is coming before `LazyVals`,
   * therefore the pattern matching is implemented using if-s.
   *
   * ```
   * private @volatile var _x: AnyRef = null
   * 
   * def x: A =
   *   val result = _x
   *   if result.isInstanceOf[A] then
   *     result // possible unboxing applied here
   *   else if result.eq(NullValue) then
   *     null // possible unboxing applied here
   *   else
   *     x_compute() // possible unboxing applied here
   * 
   * private def x_compute(): AnyRef =
   *   while <EmptyTree> do
   *     val current: AnyRef = _x
   *     if current.eq(null) then
   *       if CAS(_x, null, Evaluating) then
   *         var resultNullable: AnyRef = null
   *         var result: AnyRef = null
   *         try
   *           resultNullable = rhs
   *           nullable = null // nulls out the nullable fields used only in initialization
   *           if resultNullable.eq(null) then
   *             result = NullValue
   *           else
   *             result = resultNullable
   *         finally
   *            if !CAS(_x, Evaluating, result) then
   *              val lock = _x.asInstanceOf[Waiting]
   *              CAS(_x, lock, result)
   *              lock.release()
   *         return resultNullable
   *     else
   *       if current.isInstanceOf[LazyValControlState] then
   *         if current.eq(Evaluating) then // To avoid creating Waiting instance
   *           CAS(current, current, new Waiting)
   *         else if current.isInstanceOf[Waiting] then
   *           current.asInstanceOf[Waiting].await()
   *         else return null
   *       else
   *         return current
   *   end while
   *  * ```
   *
   * @param memberDef     the transformed lazy field member definition
   * @param claz          the class containing this lazy val field
   * @param target        the target synthetic field
   * @param offset        the offset of the field in the storage allocation of the class
   * @param thiz          a reference to the transformed class
   */
  def mkThreadSafeDef(memberDef: ValOrDefDef,
                      claz: ClassSymbol,
                      target: Symbol,
                      offset: Tree,
                      thiz: Tree)(using Context): (DefDef, DefDef) = {
    val tp = memberDef.tpe.widenDealias.resultType.widenDealias
    val waiting = ref(defn.LazyValsWaitingState)
    val controlState = ref(defn.LazyValsControlState)
    val evaluating = Select(ref(defn.LazyValsModule), lazyNme.RLazyVals.evaluating)
    val nullValue = Select(ref(defn.LazyValsModule), lazyNme.RLazyVals.nullValue)
    val objCasFlag = Select(ref(defn.LazyValsModule), lazyNme.RLazyVals.objCas)
    val accessorMethodSymbol = memberDef.symbol.asTerm
    val lazyInitMethodName = LazyLocalInitName.fresh(memberDef.name.asTermName)
    val lazyInitMethodSymbol = newSymbol(claz, lazyInitMethodName, Synthetic | Method | Private, MethodType(Nil)(_ => Nil, _ => defn.ObjectType))

    val rhs = memberDef.rhs
    val rhsMappedOwner = rhs.changeOwnerAfter(memberDef.symbol, lazyInitMethodSymbol, this)
    val valueSymbol = newSymbol(accessorMethodSymbol, lazyNme.result, Synthetic, defn.ObjectType)

    val immediateValueCondition =
      if (defn.LazyValsControlState.isSubClass(tp.classSymbol)) then
        ref(valueSymbol).select(defn.Any_!=).appliedTo(nullLiteral).select(nme.And).appliedTo(ref(valueSymbol)
          .select(defn.Any_isInstanceOf).appliedToType(defn.LazyValsControlState.typeRef)
          .select(nme.UNARY_!).appliedToNone)
      else
        ref(valueSymbol).select(defn.Any_isInstanceOf).appliedToType(tp)

    val accessorBody =
      Block(
        ValDef(valueSymbol, ref(target)) :: Nil,
        If( // if _x != null && !_x.isInstanceOf[LazyValControlState] then
          immediateValueCondition,
            ref(valueSymbol).ensureConforms(tp), // then return _x.asInstanceOf[A]
            If(
              ref(valueSymbol).select(defn.Object_eq).appliedTo(nullValue),
              nullLiteral.ensureConforms(tp),
              ref(lazyInitMethodSymbol).ensureApplied.ensureConforms(tp) // else return x_compute()
            )
        )
      )

    val accessorDef = DefDef(accessorMethodSymbol, accessorBody)

    // if observed a null (uninitialized) value
    val initialize = {
      // var result: AnyRef
      val resSymbNullable = newSymbol(lazyInitMethodSymbol, lazyNme.resultNullable, Synthetic | Mutable, defn.ObjectType)
      val resSymb = newSymbol(lazyInitMethodSymbol, lazyNme.result, Synthetic | Mutable, defn.ObjectType)
      // releasing block in finally
      val lockRel = {
        val lockSymb = newSymbol(lazyInitMethodSymbol, lazyNme.lock, Synthetic, waiting.typeOpt)
        Block(ValDef(lockSymb, ref(target).cast(waiting.typeOpt))
          :: objCasFlag.appliedTo(thiz, offset, ref(lockSymb), ref(resSymb)) :: Nil,
          ref(lockSymb).select(lazyNme.RLazyVals.waitingRelease).ensureApplied)
      }
      // finally block
      val fin = If(
          objCasFlag.appliedTo(thiz, offset, evaluating, ref(resSymb)).select(nme.UNARY_!).appliedToNone,
          lockRel,
          unitLiteral
        )
      // entire try block
      val evaluate = Try(

        Block(
          (Assign(ref(resSymbNullable), if needsBoxing(tp) && rhsMappedOwner != EmptyTree then rhsMappedOwner.ensureConforms(defn.boxedType(tp)) else rhsMappedOwner) // try result = rhs
          :: If(
              ref(resSymbNullable).select(defn.Object_eq).appliedTo(nullLiteral),
              Assign(ref(resSymb), nullValue),
              Assign(ref(resSymb), ref(resSymbNullable))
          ) :: Nil)
          ::: nullOut(nullableFor(accessorMethodSymbol)),
          unitLiteral),
        Nil,
        fin
      )
      // if CAS(_, null, Evaluating)
      If(
        objCasFlag.appliedTo(thiz, offset, nullLiteral, evaluating),
        Block(ValDef(resSymb, nullLiteral) :: ValDef(resSymbNullable, nullLiteral) :: evaluate :: Nil, // var result: AnyRef = null
          Return(ref(resSymbNullable), lazyInitMethodSymbol)),
        unitLiteral
      ).withType(defn.UnitType)
    }

    val current = newSymbol(lazyInitMethodSymbol, lazyNme.current, Synthetic, defn.ObjectType)
    val ifNotUninitialized =
      If(
        ref(current).select(defn.Any_isInstanceOf).appliedToTypeTree(controlState),
          // if a control state
          If(
            ref(current).select(defn.Object_eq).appliedTo(evaluating),
            // if is Evaluating then CAS(_, Evaluating, new Waiting)
            Block(
              objCasFlag.appliedTo(thiz, offset, ref(current), Select(New(waiting), StdNames.nme.CONSTRUCTOR).ensureApplied) :: Nil,
              unitLiteral
            ),
            // if not Evaluating
            If(
              ref(current).select(defn.Any_isInstanceOf).appliedToTypeTree(waiting),
              // if is waiting
              ref(current).select(defn.Any_asInstanceOf).appliedToTypeTree(waiting).select(lazyNme.RLazyVals.waitingAwaitRelease, _.info.paramInfoss.exists(_.size == 0)).ensureApplied,
              Return(nullLiteral, lazyInitMethodSymbol)
            )
          ),
        // if not a control state
        Return(ref(current), lazyInitMethodSymbol)
      )

    val initBody = Block(ValDef(current, ref(target)) :: Nil, If(ref(current).select(defn.Object_eq).appliedTo(nullLiteral), initialize, ifNotUninitialized).withType(defn.UnitType))
    val initMainLoop = WhileDo(EmptyTree, initBody) // becomes: while (true) do { body }
    val initMethodDef = DefDef(lazyInitMethodSymbol, initMainLoop)
    (accessorDef, initMethodDef)
  }

  def transformMemberDefThreadSafe(x: ValOrDefDef)(using Context): Thicket = {
    assert(!(x.symbol is Mutable))
<<<<<<< HEAD
    if ctx.settings.YlightweightLazyVals.value then
      transformMemberDefThreadSafeNew(x)
    else
      transformMemberDefThreadSafeLegacy(x)
=======
    if ctx.settings.YlegacyLazyVals.value then
      transformMemberDefThreadSafeLegacy(x)
    else
      transformMemberDefThreadSafeNew(x)
>>>>>>> d6cc1010
  }

  def transformMemberDefThreadSafeNew(x: ValOrDefDef)(using Context): Thicket = {
    import dotty.tools.dotc.core.Types._
    import dotty.tools.dotc.core.Flags._

    val claz = x.symbol.owner.asClass
    val thizClass = Literal(Constant(claz.info))

    def offsetName(id: Int) = s"${StdNames.nme.LAZY_FIELD_OFFSET}${if (x.symbol.owner.is(Module)) "_m_" else ""}$id".toTermName
    val containerName = LazyLocalName.fresh(x.name.asTermName)
    val containerSymbol = newSymbol(claz, containerName, x.symbol.flags &~ containerFlagsMask | containerFlags | Private, defn.ObjectType, coord = x.symbol.coord).enteredAfter(this)
<<<<<<< HEAD
    containerSymbol.addAnnotation(Annotation(defn.VolatileAnnot)) // private @volatile var _x: AnyRef
=======
    containerSymbol.addAnnotation(Annotation(defn.VolatileAnnot, containerSymbol.span)) // private @volatile var _x: AnyRef
>>>>>>> d6cc1010
    containerSymbol.addAnnotations(x.symbol.annotations) // pass annotations from original definition
    val stat = x.symbol.isStatic
    if stat then
      containerSymbol.setFlag(JavaStatic)
    val getOffset =
      if stat then
        Select(ref(defn.LazyValsModule), lazyNme.RLazyVals.getStaticFieldOffset)
      else
        Select(ref(defn.LazyValsModule), lazyNme.RLazyVals.getOffsetStatic)
    val containerTree = ValDef(containerSymbol, nullLiteral)

    // create an offset for this lazy val
    val offsetSymbol: TermSymbol = appendOffsetDefs.get(claz) match
      case Some(info) =>
        newSymbol(claz, offsetName(info.defs.size), Synthetic, defn.LongType).enteredAfter(this)
      case None =>
        newSymbol(claz, offsetName(0), Synthetic, defn.LongType).enteredAfter(this)
<<<<<<< HEAD
    offsetSymbol.nn.addAnnotation(Annotation(defn.ScalaStaticAnnot))
=======
    offsetSymbol.nn.addAnnotation(Annotation(defn.ScalaStaticAnnot, offsetSymbol.nn.span))
>>>>>>> d6cc1010
    val fieldTree = thizClass.select(lazyNme.RLazyVals.getDeclaredField).appliedTo(Literal(Constant(containerName.mangledString)))
    val offsetTree = ValDef(offsetSymbol.nn, getOffset.appliedTo(fieldTree))
    val offsetInfo = appendOffsetDefs.getOrElseUpdate(claz, new OffsetInfo(Nil))
    offsetInfo.defs = offsetTree :: offsetInfo.defs
    val offset = ref(offsetSymbol.nn)

    val swapOver =
      if stat then
        tpd.clsOf(x.symbol.owner.typeRef)
      else
        This(claz)

    val (accessorDef, initMethodDef) = mkThreadSafeDef(x, claz, containerSymbol, offset, swapOver)
    Thicket(containerTree, accessorDef, initMethodDef)
  }

  /** Create a threadsafe lazy accessor equivalent to such code
    * ```
    * def methodSymbol(): Int = {
    *   while (true) {
    *     val flag = LazyVals.get(this, bitmap_offset)
    *     val state = LazyVals.STATE(flag, <field-id>)
    *
    *     if (state == <state-3>) {
    *       return value_0
    *     } else if (state == <state-0>) {
    *       if (LazyVals.CAS(this, bitmap_offset, flag, <state-1>, <field-id>)) {
    *         try {
    *           val result = <RHS>
    *           value_0 = result
    *           nullable = null
    *           LazyVals.setFlag(this, bitmap_offset, <state-3>, <field-id>)
    *           return result
    *         }
    *         catch {
    *           case ex =>
    *             LazyVals.setFlag(this, bitmap_offset, <state-0>, <field-id>)
    *             throw ex
    *         }
    *       }
    *     } else /* if (state == <state-1> || state == <state-2>) */ {
    *       LazyVals.wait4Notification(this, bitmap_offset, flag, <field-id>)
    *     }
    *   }
    * }
    * ```
    */
  def mkThreadSafeDefLegacy(methodSymbol: TermSymbol,
                      claz: ClassSymbol,
                      ord: Int,
                      target: Symbol,
                      rhs: Tree,
                      tp: Type,
                      offset: Tree,
                      getFlag: Tree,
                      stateMask: Tree,
                      casFlag: Tree,
                      setFlagState: Tree,
                      waitOnLock: Tree)(using Context): DefDef = {
    val initState = Literal(Constant(0))
    val computeState = Literal(Constant(1))
    val computedState = Literal(Constant(3))

    val thiz = This(claz)
    val fieldId = Literal(Constant(ord))

    val flagSymbol = newSymbol(methodSymbol, lazyNme.flag, Synthetic, defn.LongType)
    val flagDef = ValDef(flagSymbol, getFlag.appliedTo(thiz, offset))
    val flagRef = ref(flagSymbol)

    val stateSymbol = newSymbol(methodSymbol, lazyNme.state, Synthetic, defn.LongType)
    val stateDef = ValDef(stateSymbol, stateMask.appliedTo(ref(flagSymbol), Literal(Constant(ord))))
    val stateRef = ref(stateSymbol)

    val compute = {
      val resultSymbol = newSymbol(methodSymbol, lazyNme.result, Synthetic, tp)
      val resultRef = ref(resultSymbol)
      val stats = (
        ValDef(resultSymbol, rhs) ::
        ref(target).becomes(resultRef) ::
        (nullOut(nullableFor(methodSymbol)) :+
        setFlagState.appliedTo(thiz, offset, computedState, fieldId))
      )
      Block(stats, Return(resultRef, methodSymbol))
    }

    val retryCase = {
      val caseSymbol = newSymbol(methodSymbol, nme.DEFAULT_EXCEPTION_NAME, SyntheticCase, defn.ThrowableType)
      val triggerRetry = setFlagState.appliedTo(thiz, offset, initState, fieldId)
      CaseDef(
        Bind(caseSymbol, ref(caseSymbol)),
        EmptyTree,
        Block(List(triggerRetry), Throw(ref(caseSymbol)))
      )
    }

    val initialize = If(
      casFlag.appliedTo(thiz, offset, flagRef, computeState, fieldId),
      Try(compute, List(retryCase), EmptyTree),
      unitLiteral
    )

    val condition = If(
      stateRef.equal(computedState),
      Return(ref(target), methodSymbol),
      If(
        stateRef.equal(initState),
        initialize,
        waitOnLock.appliedTo(thiz, offset, flagRef, fieldId)
      )
    )

    val loop = WhileDo(EmptyTree, Block(List(flagDef, stateDef), condition))
    DefDef(methodSymbol, loop)
  }

  def transformMemberDefThreadSafeLegacy(x: ValOrDefDef)(using Context): Thicket = {
    val tpe = x.tpe.widen.resultType.widen
    val claz = x.symbol.owner.asClass
    val thizClass = Literal(Constant(claz.info))
    val getOffset = Select(ref(defn.LazyValsModule), lazyNme.RLazyVals.getOffset)
    val getOffsetStatic = Select(ref(defn.LazyValsModule), lazyNme.RLazyVals.getOffsetStatic)
    var offsetSymbol: TermSymbol | Null = null
    var flag: Tree = EmptyTree
    var ord = 0

    def offsetName(id: Int) = s"${StdNames.nme.LAZY_FIELD_OFFSET}${if (x.symbol.owner.is(Module)) "_m_" else ""}$id".toTermName

    // compute or create appropriate offsetSymbol, bitmap and bits used by current ValDef
    appendOffsetDefs.get(claz) match {
      case Some(info) =>
        val flagsPerLong = (64 / scala.runtime.LazyVals.BITS_PER_LAZY_VAL).toInt
        info.ord += 1
        ord = info.ord % flagsPerLong
        val id = info.ord / flagsPerLong
        val offsetById = offsetName(id)
        if (ord != 0) // there are unused bits in already existing flag
          offsetSymbol = claz.info.decl(offsetById)
            .suchThat(sym => sym.is(Synthetic) && sym.isTerm)
             .symbol.asTerm
        else { // need to create a new flag
          offsetSymbol = newSymbol(claz, offsetById, Synthetic, defn.LongType).enteredAfter(this)
          offsetSymbol.nn.addAnnotation(Annotation(defn.ScalaStaticAnnot, offsetSymbol.nn.span))
          val flagName = LazyBitMapName.fresh(id.toString.toTermName)
          val flagSymbol = newSymbol(claz, flagName, containerFlags, defn.LongType).enteredAfter(this)
          flag = ValDef(flagSymbol, Literal(Constant(0L)))
          val fieldTree = thizClass.select(lazyNme.RLazyVals.getDeclaredField).appliedTo(Literal(Constant(flagName.toString)))
          val offsetTree = ValDef(offsetSymbol.nn, getOffsetStatic.appliedTo(fieldTree))
          info.defs = offsetTree :: info.defs
        }

      case None =>
        offsetSymbol = newSymbol(claz, offsetName(0), Synthetic, defn.LongType).enteredAfter(this)
        offsetSymbol.nn.addAnnotation(Annotation(defn.ScalaStaticAnnot, offsetSymbol.nn.span))
        val flagName = LazyBitMapName.fresh("0".toTermName)
        val flagSymbol = newSymbol(claz, flagName, containerFlags, defn.LongType).enteredAfter(this)
        flag = ValDef(flagSymbol, Literal(Constant(0L)))
        val fieldTree = thizClass.select(lazyNme.RLazyVals.getDeclaredField).appliedTo(Literal(Constant(flagName.toString)))
        val offsetTree = ValDef(offsetSymbol.nn, getOffsetStatic.appliedTo(fieldTree))
        appendOffsetDefs += (claz -> new OffsetInfo(List(offsetTree), ord))
    }

    val containerName = LazyLocalName.fresh(x.name.asTermName)
    val containerSymbol = newSymbol(claz, containerName, x.symbol.flags &~ containerFlagsMask | containerFlags, tpe, coord = x.symbol.coord).enteredAfter(this)
    val containerTree = ValDef(containerSymbol, defaultValue(tpe))

    val offset =  ref(offsetSymbol.nn)
    val getFlag = Select(ref(defn.LazyValsModule), lazyNme.RLazyVals.get)
    val setFlag = Select(ref(defn.LazyValsModule), lazyNme.RLazyVals.setFlag)
    val wait =    Select(ref(defn.LazyValsModule), lazyNme.RLazyVals.wait4Notification)
    val state =   Select(ref(defn.LazyValsModule), lazyNme.RLazyVals.state)
    val cas =     Select(ref(defn.LazyValsModule), lazyNme.RLazyVals.cas)

    val accessor = mkThreadSafeDefLegacy(x.symbol.asTerm, claz, ord, containerSymbol, x.rhs, tpe, offset, getFlag, state, cas, setFlag, wait)
    if (flag eq EmptyTree)
      Thicket(containerTree, accessor)
    else Thicket(containerTree, flag, accessor)
  }
}

object LazyVals {
  val name: String = "lazyVals"
  val description: String = "expand lazy vals"
  object lazyNme {
    import Names.TermName
    object RLazyVals {
      import scala.runtime.LazyVals.{Names => N}
      val waitingAwaitRelease: TermName    = "await".toTermName
      val waitingRelease: TermName         = "countDown".toTermName
      val evaluating: TermName             = "Evaluating".toTermName
      val nullValue: TermName              = "NullValue".toTermName
      val objCas: TermName                 = "objCAS".toTermName
      val get: TermName                    = N.get.toTermName
      val setFlag: TermName                = N.setFlag.toTermName
      val wait4Notification: TermName       = N.wait4Notification.toTermName
      val state: TermName                  = N.state.toTermName
      val cas: TermName                    = N.cas.toTermName
      val getOffset: TermName              = N.getOffset.toTermName
      val getOffsetStatic: TermName        = "getOffsetStatic".toTermName
      val getStaticFieldOffset: TermName   = "getStaticFieldOffset".toTermName
      val getDeclaredField: TermName       = "getDeclaredField".toTermName
    }
    val flag: TermName        = "flag".toTermName
    val state: TermName       = "state".toTermName
    val result: TermName      = "result".toTermName
    val resultNullable: TermName      = "resultNullable".toTermName
    val value: TermName       = "value".toTermName
    val initialized: TermName = "initialized".toTermName
    val initialize: TermName  = "initialize".toTermName
    val retry: TermName       = "retry".toTermName
    val current: TermName     = "current".toTermName
    val lock: TermName        = "lock".toTermName
    val discard: TermName     = "discard".toTermName
  }
}<|MERGE_RESOLUTION|>--- conflicted
+++ resolved
@@ -448,17 +448,10 @@
 
   def transformMemberDefThreadSafe(x: ValOrDefDef)(using Context): Thicket = {
     assert(!(x.symbol is Mutable))
-<<<<<<< HEAD
-    if ctx.settings.YlightweightLazyVals.value then
-      transformMemberDefThreadSafeNew(x)
-    else
-      transformMemberDefThreadSafeLegacy(x)
-=======
     if ctx.settings.YlegacyLazyVals.value then
       transformMemberDefThreadSafeLegacy(x)
     else
       transformMemberDefThreadSafeNew(x)
->>>>>>> d6cc1010
   }
 
   def transformMemberDefThreadSafeNew(x: ValOrDefDef)(using Context): Thicket = {
@@ -471,11 +464,7 @@
     def offsetName(id: Int) = s"${StdNames.nme.LAZY_FIELD_OFFSET}${if (x.symbol.owner.is(Module)) "_m_" else ""}$id".toTermName
     val containerName = LazyLocalName.fresh(x.name.asTermName)
     val containerSymbol = newSymbol(claz, containerName, x.symbol.flags &~ containerFlagsMask | containerFlags | Private, defn.ObjectType, coord = x.symbol.coord).enteredAfter(this)
-<<<<<<< HEAD
-    containerSymbol.addAnnotation(Annotation(defn.VolatileAnnot)) // private @volatile var _x: AnyRef
-=======
     containerSymbol.addAnnotation(Annotation(defn.VolatileAnnot, containerSymbol.span)) // private @volatile var _x: AnyRef
->>>>>>> d6cc1010
     containerSymbol.addAnnotations(x.symbol.annotations) // pass annotations from original definition
     val stat = x.symbol.isStatic
     if stat then
@@ -493,11 +482,7 @@
         newSymbol(claz, offsetName(info.defs.size), Synthetic, defn.LongType).enteredAfter(this)
       case None =>
         newSymbol(claz, offsetName(0), Synthetic, defn.LongType).enteredAfter(this)
-<<<<<<< HEAD
-    offsetSymbol.nn.addAnnotation(Annotation(defn.ScalaStaticAnnot))
-=======
     offsetSymbol.nn.addAnnotation(Annotation(defn.ScalaStaticAnnot, offsetSymbol.nn.span))
->>>>>>> d6cc1010
     val fieldTree = thizClass.select(lazyNme.RLazyVals.getDeclaredField).appliedTo(Literal(Constant(containerName.mangledString)))
     val offsetTree = ValDef(offsetSymbol.nn, getOffset.appliedTo(fieldTree))
     val offsetInfo = appendOffsetDefs.getOrElseUpdate(claz, new OffsetInfo(Nil))
