package dotty.tools.dotc
package transform

import core.*
import ast.tpd.*
import Contexts.*
import MegaPhase.*
import Annotations.*
import Symbols.defn
<<<<<<< HEAD
import Constants._
import Types._
import Decorators._
import Flags._
=======
import Constants.*
import Types.*
import Decorators.*
import Flags.*
>>>>>>> a92a4639

import scala.collection.mutable

class RepeatableAnnotations extends MiniPhase:

  override def phaseName: String = RepeatableAnnotations.name

  override def description: String = RepeatableAnnotations.description

  override def transformTypeDef(tree: TypeDef)(using Context): Tree = transformDef(tree)
  override def transformValDef(tree: ValDef)(using Context): Tree = transformDef(tree)
  override def transformDefDef(tree: DefDef)(using Context): Tree = transformDef(tree)

  private def transformDef(tree: DefTree)(using Context) =
    val annotations = tree.symbol.annotations
    if (!annotations.isEmpty) then
      tree.symbol.annotations = aggregateAnnotations(tree.symbol.annotations)
    tree

  private def aggregateAnnotations(annotations: Seq[Annotation])(using Context): List[Annotation] =
    val annsByType = stableGroupBy(annotations, _.symbol)
    annsByType.flatMap {
      case (_, a :: Nil) => a :: Nil
      case (sym, anns) if sym.is(JavaDefined) =>
        sym.getAnnotation(defn.JavaRepeatableAnnot).flatMap(_.argumentConstant(0)) match
          case Some(Constant(containerTpe: Type)) =>
            val clashingAnns = annsByType.getOrElse(containerTpe.classSymbol, Nil)
            if clashingAnns.nonEmpty then
              // this is the same error javac would raise in this case
              val pos = clashingAnns.head.tree.srcPos
              report.error("Container must not be present at the same time as the element it contains", pos)
              Nil
            else
              val aggregated = JavaSeqLiteral(anns.map(_.tree).toList, TypeTree(sym.typeRef))
              Annotation(containerTpe, NamedArg("value".toTermName, aggregated), sym.span) :: Nil
          case _ =>
            val pos = anns.head.tree.srcPos
            report.error("Not repeatable annotation repeated", pos)
            Nil
      case (_, anns) => anns
    }.toList

  private def stableGroupBy[A, K](ins: Seq[A], f: A => K): scala.collection.MapView[K, List[A]] =
    val out = new mutable.LinkedHashMap[K, mutable.ListBuffer[A]]()
    for (in <- ins) {
      val buffer = out.getOrElseUpdate(f(in), new mutable.ListBuffer)
      buffer += in
    }
    out.view.mapValues(_.toList)

object RepeatableAnnotations:
  val name: String = "repeatableAnnotations"
  val description: String = "aggregate repeatable annotations"<|MERGE_RESOLUTION|>--- conflicted
+++ resolved
@@ -7,17 +7,10 @@
 import MegaPhase.*
 import Annotations.*
 import Symbols.defn
-<<<<<<< HEAD
-import Constants._
-import Types._
-import Decorators._
-import Flags._
-=======
 import Constants.*
 import Types.*
 import Decorators.*
 import Flags.*
->>>>>>> a92a4639
 
 import scala.collection.mutable
 
