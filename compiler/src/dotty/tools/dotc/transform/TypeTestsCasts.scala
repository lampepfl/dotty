package dotty.tools
package dotc
package transform

import scala.language.unsafeNulls as _

import core._
import Contexts._, Symbols._, Types._, Constants._, StdNames._, Decorators._
import ast.untpd
import Erasure.Boxing._
import TypeErasure._
import ValueClasses._
import SymUtils._
import core.Flags._
import util.Spans._
import reporting._
import config.Printers.{ transforms => debug }

/** This transform normalizes type tests and type casts,
 *  also replacing type tests with singleton argument type with reference equality check
 *  Any remaining type tests
 *   - use the object methods $isInstanceOf and $asInstanceOf
 *   - have a reference type as receiver
 *   - can be translated directly to machine instructions
 *
 * Unfortunately this phase ended up being not Y-checkable unless types are erased. A cast to an ConstantType(3) or x.type
 * cannot be rewritten before erasure. That's why TypeTestsCasts is called from Erasure.
 */
object TypeTestsCasts {
  import ast.tpd._
  import typer.Inferencing.maximizeType
  import typer.ProtoTypes.constrained

<<<<<<< HEAD
  /** Whether `(x: X).isInstanceOf[P]` can be checked at runtime?
=======
  /** Tests whether `(x: X).isInstanceOf[P]` is uncheckable at runtime, returning the reason,
   *  or the empty string if it is checkable.
>>>>>>> 22193a39
   *
   *  First do the following substitution:
   *  (a) replace `T @unchecked` and pattern binder types (e.g., `_$1`) in P with WildcardType
   *
   *  Then check:
   *
   *  1. if `X <:< P`, ""
   *  2. if `P` is a singleton type, ""
   *  3. if `P` refers to an abstract type member or type parameter, "it refers to an abstract type member or type parameter"
   *  4. if `P = Array[T]`, checkable(E, T) where `E` is the element type of `X`, defaults to `Any`.
   *  5. if `P` is `pre.F[Ts]` and `pre.F` refers to a class which is not `Array`:
   *     (a) replace `Ts` with fresh type variables `Xs`
   *     (b) constrain `Xs` with `pre.F[Xs] <:< X`
   *     (c) maximize `pre.F[Xs]`
   *     (d) if !`pre.F[Xs] <:< P`, "its type arguments can't be determined from $X"
   *  6. if `P = T1 | T2` or `P = T1 & T2`, checkable(X, T1) && checkable(X, T2).
<<<<<<< HEAD
   *  7. if `P` is a refinement type, FALSE
   *  8. if `P` is a local class which is not statically reachable from the scope where `X` is defined, FALSE
   *  9. otherwise, TRUE
=======
   *  7. if `P` is a refinement type, "it's a refinement type"
   *  8. if `P` is a local class which is not statically reachable from the scope where `X` is defined, "it's a local class"
   *  9. otherwise, ""
>>>>>>> 22193a39
   */
  def whyUncheckable(X: Type, P: Type, span: Span)(using Context): String = atPhase(Phases.refchecksPhase.next) {
    extension (inline s1: String) inline def &&(inline s2: String): String = if s1 == "" then s2 else s1
    extension (inline b: Boolean) inline def |||(inline s: String): String = if b then "" else s

    // Run just before ElimOpaque transform (which follows RefChecks)
    def isAbstract(P: Type) = !P.dealias.typeSymbol.isClass

    def replaceP(tp: Type)(using Context) = new TypeMap {
      def apply(tp: Type) = tp match {
        case tref: TypeRef if tref.typeSymbol.isPatternBound =>
          WildcardType
        case AnnotatedType(_, annot) if annot.symbol == defn.UncheckedAnnot =>
          WildcardType
        case _ => mapOver(tp)
      }
    }.apply(tp)

    /** Returns true if the type arguments of `P` can be determined from `X` */
    def typeArgsTrivial(X: Type, P: AppliedType)(using Context) = inContext(ctx.fresh.setExploreTyperState().setFreshGADTBounds) {
      val AppliedType(tycon, _) = P

      def underlyingLambda(tp: Type): TypeLambda = tp.ensureLambdaSub match {
        case tp: TypeLambda => tp
        case tp: TypeProxy => underlyingLambda(tp.superType)
      }
      val typeLambda = underlyingLambda(tycon)
      val tvars = constrained(typeLambda, untpd.EmptyTree, alwaysAddTypeVars = true)._2.map(_.tpe)
      val P1 = tycon.appliedTo(tvars)

      debug.println("before " + ctx.typerState.constraint.show)
      debug.println("P : " + P.show)
      debug.println("P1 : " + P1.show)
      debug.println("X : " + X.show)

      // It does not matter whether P1 is a subtype of X or not.
      // It just tries to infer type arguments of P1 from X if the value x
      // conforms to the type skeleton pre.F[_]. Then it goes on to check
      // if P1 <: P, which means the type arguments in P are trivial,
      // thus no runtime checks are needed for them.
      withMode(Mode.GadtConstraintInference) {
        // Why not widen type arguments here? Given the following program
        //
        //    trait Tree[-T] class Ident[-T] extends Tree[T]
        //
        //    def foo1(tree: Tree[Int]) = tree.isInstanceOf[Ident[Int]]
        //
        // In checking whether the test tree.isInstanceOf[Ident[Int]]
        // is realizable, we want to constrain Ident[X] <: Tree[Int],
        // such that we can infer X = Int and Ident[X] <:< Ident[Int].
        //
        // If we perform widening, we will get X = Nothing, and we don't have
        // Ident[X] <:< Ident[Int] any more.
        TypeComparer.constrainPatternType(P1, X, forceInvariantRefinement = true)
        debug.println(
          TypeComparer.explained(_.constrainPatternType(P1, X, forceInvariantRefinement = true))
        )
      }

      // Maximization of the type means we try to cover all possible values
      // which conform to the skeleton pre.F[_] and X. Then we have to make
      // sure all of them are actually of the type P, which implies that the
      // type arguments in P are trivial (no runtime check needed).
      maximizeType(P1, span)

      debug.println("after " + ctx.typerState.constraint.show)

      val res = P1 <:< P

      debug.println(TypeComparer.explained(_.isSubType(P1, P)))
      debug.println("P1 : " + P1.show)
      debug.println("P1 <:< P = " + res)

      res

    }

    def recur(X: Type, P: Type): String = (X <:< P) ||| (P.dealias match {
      case _: SingletonType     => ""
      case _: TypeProxy
      if isAbstract(P)          => i"it refers to an abstract type member or type parameter"
      case defn.ArrayOf(tpT)    =>
        X match {
          case defn.ArrayOf(tpE)   => recur(tpE, tpT)
          case _                   => recur(defn.AnyType, tpT)
        }
      case tpe: AppliedType     =>
        X.widenDealias match {
          case OrType(tp1, tp2) =>
            // This case is required to retrofit type inference,
            // which cut constraints in the following two cases:
            //   - T1 <:< T2 | T3
            //   - T1 & T2 <:< T3
            // See TypeComparer#either
            recur(tp1, P) && recur(tp2, P)
          case _ =>
            // always false test warnings are emitted elsewhere
            X.classSymbol.exists && P.classSymbol.exists &&
              !X.classSymbol.asClass.mayHaveCommonChild(P.classSymbol.asClass)
            || typeArgsTrivial(X, tpe)
            ||| i"its type arguments can't be determined from $X"
        }
      case AndType(tp1, tp2)    => recur(X, tp1) && recur(X, tp2)
      case OrType(tp1, tp2)     => recur(X, tp1) && recur(X, tp2)
      case AnnotatedType(t, _)  => recur(X, t)
      case tp2: RefinedType     => recur(X, tp2.parent)
        && (TypeComparer.hasMatchingMember(tp2.refinedName, X, tp2) ||| i"it's a refinement type")
      case tp2: RecType         => recur(X, tp2.parent)
      case _
      if P.classSymbol.isLocal && foundClasses(X).exists(P.classSymbol.isInaccessibleChildOf) => // 8
<<<<<<< HEAD
        false
      case _                    => true
=======
        i"it's a local class"
      case _                    => ""
>>>>>>> 22193a39
    })

    val res = X.widenTermRefExpr.hasAnnotation(defn.UncheckedAnnot) || recur(X.widen, replaceP(P))

    debug.println(i"checking  $X isInstanceOf $P = $res")

    res
  }

  def interceptTypeApply(tree: TypeApply)(using Context): Tree = trace(s"transforming ${tree.show}", show = true) {
    /** Intercept `expr.xyz[XYZ]` */
    def interceptWith(expr: Tree): Tree =
      if (expr.isEmpty) tree
      else {
        val sym = tree.symbol

        def isPrimitive(tp: Type) = tp.classSymbol.isPrimitiveValueClass

        def derivedTree(expr1: Tree, sym: Symbol, tp: Type) =
          cpy.TypeApply(tree)(expr1.select(sym).withSpan(expr.span), List(TypeTree(tp)))

        def inMatch =
          tree.fun.symbol == defn.Any_typeTest ||  // new scheme
          expr.symbol.is(Case)                // old scheme

        def transformIsInstanceOf(
            expr: Tree, testType: Type,
            unboxedTestType: Type, flagUnrelated: Boolean): Tree = {
          def testCls = effectiveClass(testType.widen)
          def unboxedTestCls = effectiveClass(unboxedTestType.widen)

          def unreachable(why: => String)(using Context): Boolean = {
            if (flagUnrelated)
              if (inMatch) report.error(em"this case is unreachable since $why", expr.srcPos)
              else report.warning(em"this will always yield false since $why", expr.srcPos)
            false
          }

          /** Are `foundCls` and `testCls` classes that allow checks
           *  whether a test would be always false?
           */
          def isCheckable(foundCls: Symbol) =
            foundCls.isClass && testCls.isClass &&
            !(testCls.isPrimitiveValueClass && !foundCls.isPrimitiveValueClass) &&
               // if `test` is primitive but `found` is not, we might have a case like
               // found = java.lang.Integer, test = Int, which could be true
               // (not sure why that is so, but scalac behaves the same way)
            !(!testCls.isPrimitiveValueClass && foundCls.isPrimitiveValueClass) &&
               // foundCls can be `Boolean`, while testCls is `Integer`
               // it can happen in `(3: Boolean | Int).isInstanceOf[Int]`
            !isDerivedValueClass(foundCls) && !isDerivedValueClass(testCls)
               // we don't have the logic to handle derived value classes

          /** Check whether a runtime test that a value of `foundCls` can be a `testCls`
           *  can be true in some cases. Issues a warning or an error otherwise.
           */
          def checkSensical(foundClasses: List[Symbol])(using Context): Boolean =
            def exprType = i"type ${expr.tpe.widen.stripped}"
            def check(foundCls: Symbol): Boolean =
              if (!isCheckable(foundCls)) true
              else if (!foundCls.derivesFrom(testCls)) {
                val unrelated =
                  !testCls.derivesFrom(foundCls)
                  && !unboxedTestCls.derivesFrom(foundCls)
                  && (testCls.is(Final) || !testCls.is(Trait) && !foundCls.is(Trait))
                if (foundCls.is(Final))
                  unreachable(i"$exprType is not a subclass of $testCls")
                else if (unrelated)
                  unreachable(i"$exprType and $testCls are unrelated")
                else true
              }
              else true
            end check

            val foundEffectiveClass = effectiveClass(expr.tpe.widen)

            if foundEffectiveClass.isPrimitiveValueClass && !testCls.isPrimitiveValueClass then
              report.error(i"cannot test if value of $exprType is a reference of $testCls", tree.srcPos)
              false
            else foundClasses.exists(check)
          end checkSensical

          if (expr.tpe <:< testType) && inMatch then
            if expr.tpe.isNotNull then constant(expr, Literal(Constant(true)))
            else expr.testNotNull
          else {
            if expr.tpe.isBottomType then
              report.warning(TypeTestAlwaysDiverges(expr.tpe, testType), tree.srcPos)
            val nestedCtx = ctx.fresh.setNewTyperState()
            val foundClsSyms = foundClasses(expr.tpe.widen)
            val sensical = checkSensical(foundClsSyms)(using nestedCtx)
            if (!sensical) {
              nestedCtx.typerState.commit()
              constant(expr, Literal(Constant(false)))
            }
            else if (testCls.isPrimitiveValueClass)
              foundClsSyms match
                case List(cls) if cls.isPrimitiveValueClass =>
                  constant(expr, Literal(Constant(foundClsSyms.head == testCls)))
                case _ =>
                  transformIsInstanceOf(
                    expr, defn.boxedType(testCls.typeRef), testCls.typeRef, flagUnrelated)
            else
              derivedTree(expr, defn.Any_isInstanceOf, testType)
          }
        }

        def transformAsInstanceOf(testType: Type): Tree = {
          def testCls = effectiveClass(testType.widen)
          def foundClsSymPrimitive = {
            val foundClsSyms = foundClasses(expr.tpe.widen)
            foundClsSyms.size == 1 && foundClsSyms.head.isPrimitiveValueClass
          }
          if (erasure(expr.tpe) <:< testType)
            Typed(expr, tree.args.head) // Replace cast by type ascription (which does not generate any bytecode)
          else if (testCls eq defn.BoxedUnitClass)
            // as a special case, casting to Unit always successfully returns Unit
            Block(expr :: Nil, Literal(Constant(()))).withSpan(expr.span)
          else if (foundClsSymPrimitive)
            if (testCls.isPrimitiveValueClass) primitiveConversion(expr, testCls)
            else derivedTree(box(expr), defn.Any_asInstanceOf, testType)
          else if (testCls.isPrimitiveValueClass)
            unbox(expr.ensureConforms(defn.ObjectType), testType)
          else if (isDerivedValueClass(testCls))
            expr // adaptToType in Erasure will do the necessary type adaptation
          else if (testCls eq defn.NothingClass) {
            // In the JVM `x.asInstanceOf[Nothing]` would throw a class cast exception except when `x eq null`.
            // To avoid this loophole we execute `x` and then regardless of the result throw a `ClassCastException`
            val throwCCE = Throw(New(defn.ClassCastExceptionClass.typeRef, defn.ClassCastExceptionClass_stringConstructor,
                Literal(Constant("Cannot cast to scala.Nothing")) :: Nil))
            Block(expr :: Nil, throwCCE).withSpan(expr.span)
          }
          else
            derivedTree(expr, defn.Any_asInstanceOf, testType)
        }

        /** Transform isInstanceOf
         *
         *    expr.isInstanceOf[A | B]  ~~>  expr.isInstanceOf[A] | expr.isInstanceOf[B]
         *    expr.isInstanceOf[A & B]  ~~>  expr.isInstanceOf[A] & expr.isInstanceOf[B]
         *    expr.isInstanceOf[Tuple]          ~~>  scala.runtime.Tuples.isInstanceOfTuple(expr)
         *    expr.isInstanceOf[EmptyTuple]     ~~>  scala.runtime.Tuples.isInstanceOfEmptyTuple(expr)
         *    expr.isInstanceOf[NonEmptyTuple]  ~~>  scala.runtime.Tuples.isInstanceOfNonEmptyTuple(expr)
         *    expr.isInstanceOf[*:[_, _]]       ~~>  scala.runtime.Tuples.isInstanceOfNonEmptyTuple(expr)
         *
         *  The transform happens before erasure of `testType`, thus cannot be merged
         *  with `transformIsInstanceOf`, which depends on erased type of `testType`.
         */
        def transformTypeTest(expr: Tree, testType: Type, flagUnrelated: Boolean): Tree = testType.dealias match {
          case tref: TermRef if tref.symbol == defn.EmptyTupleModule =>
            ref(defn.RuntimeTuples_isInstanceOfEmptyTuple).appliedTo(expr)
          case _: SingletonType =>
            expr.isInstance(testType).withSpan(tree.span)
          case OrType(tp1, tp2) =>
            evalOnce(expr) { e =>
              transformTypeTest(e, tp1, flagUnrelated = false)
                .or(transformTypeTest(e, tp2, flagUnrelated = false))
            }
          case AndType(tp1, tp2) =>
            evalOnce(expr) { e =>
              transformTypeTest(e, tp1, flagUnrelated)
                .and(transformTypeTest(e, tp2, flagUnrelated))
            }
          case defn.MultiArrayOf(elem, ndims) if isGenericArrayElement(elem, isScala2 = false) =>
            def isArrayTest(arg: Tree) =
              ref(defn.runtimeMethodRef(nme.isArray)).appliedTo(arg, Literal(Constant(ndims)))
            if (ndims == 1) isArrayTest(expr)
            else evalOnce(expr) { e =>
              derivedTree(e, defn.Any_isInstanceOf, e.tpe)
                .and(isArrayTest(e))
            }
          case tref: TypeRef if tref.symbol == defn.TupleClass =>
            ref(defn.RuntimeTuples_isInstanceOfTuple).appliedTo(expr)
          case tref: TypeRef if tref.symbol == defn.NonEmptyTupleClass =>
            ref(defn.RuntimeTuples_isInstanceOfNonEmptyTuple).appliedTo(expr)
          case AppliedType(tref: TypeRef, _) if tref.symbol == defn.PairClass =>
            ref(defn.RuntimeTuples_isInstanceOfNonEmptyTuple).appliedTo(expr)
          case _ =>
            val testWidened = testType.widen
            defn.untestableClasses.find(testWidened.isRef(_)) match
              case Some(untestable) =>
                report.error(i"$untestable cannot be used in runtime type tests", tree.srcPos)
                constant(expr, Literal(Constant(false)))
              case _ =>
                val erasedTestType = erasure(testType)
                transformIsInstanceOf(expr, erasedTestType, erasedTestType, flagUnrelated)
        }

        if (sym.isTypeTest) {
          val argType = tree.args.head.tpe
          val isTrusted = tree.hasAttachment(PatternMatcher.TrustedTypeTestKey)
          val isUnchecked = expr.tpe.widenTermRefExpr.hasAnnotation(defn.UncheckedAnnot)
          if !isTrusted && !isUnchecked then
            val whyNot = whyUncheckable(expr.tpe, argType, tree.span)
            if whyNot.nonEmpty then
              report.uncheckedWarning(i"the type test for $argType cannot be checked at runtime because $whyNot", expr.srcPos)
          transformTypeTest(expr, argType,
            flagUnrelated = enclosingInlineds.isEmpty) // if test comes from inlined code, dont't flag it even if it always false
        }
        else if (sym.isTypeCast)
          transformAsInstanceOf(erasure(tree.args.head.tpe))
        else tree
      }
    val expr = tree.fun match {
      case Select(expr, _) => expr
      case i: Ident =>
        val expr = desugarIdentPrefix(i)
        if (expr.isEmpty) expr
        else expr.withSpan(i.span)
      case _ => EmptyTree
    }
    interceptWith(expr)
  }

  private def effectiveClass(tp: Type)(using Context): Symbol =
    if tp.isRef(defn.PairClass) then effectiveClass(erasure(tp))
    else if tp.isRef(defn.AnyValClass) then defn.AnyClass
    else tp.classSymbol

  private[transform] def foundClasses(tp: Type)(using Context): List[Symbol] =
    def go(tp: Type, acc: List[Type])(using Context): List[Type] = tp.dealias match
      case  OrType(tp1, tp2) => go(tp2, go(tp1, acc))
      case AndType(tp1, tp2) => (for t1 <- go(tp1, Nil); t2 <- go(tp2, Nil) yield AndType(t1, t2)) ::: acc
      case _                 => tp :: acc
    go(tp, Nil).map(effectiveClass)
}<|MERGE_RESOLUTION|>--- conflicted
+++ resolved
@@ -31,12 +31,8 @@
   import typer.Inferencing.maximizeType
   import typer.ProtoTypes.constrained
 
-<<<<<<< HEAD
-  /** Whether `(x: X).isInstanceOf[P]` can be checked at runtime?
-=======
   /** Tests whether `(x: X).isInstanceOf[P]` is uncheckable at runtime, returning the reason,
    *  or the empty string if it is checkable.
->>>>>>> 22193a39
    *
    *  First do the following substitution:
    *  (a) replace `T @unchecked` and pattern binder types (e.g., `_$1`) in P with WildcardType
@@ -53,15 +49,9 @@
    *     (c) maximize `pre.F[Xs]`
    *     (d) if !`pre.F[Xs] <:< P`, "its type arguments can't be determined from $X"
    *  6. if `P = T1 | T2` or `P = T1 & T2`, checkable(X, T1) && checkable(X, T2).
-<<<<<<< HEAD
-   *  7. if `P` is a refinement type, FALSE
-   *  8. if `P` is a local class which is not statically reachable from the scope where `X` is defined, FALSE
-   *  9. otherwise, TRUE
-=======
    *  7. if `P` is a refinement type, "it's a refinement type"
    *  8. if `P` is a local class which is not statically reachable from the scope where `X` is defined, "it's a local class"
    *  9. otherwise, ""
->>>>>>> 22193a39
    */
   def whyUncheckable(X: Type, P: Type, span: Span)(using Context): String = atPhase(Phases.refchecksPhase.next) {
     extension (inline s1: String) inline def &&(inline s2: String): String = if s1 == "" then s2 else s1
@@ -172,16 +162,11 @@
       case tp2: RecType         => recur(X, tp2.parent)
       case _
       if P.classSymbol.isLocal && foundClasses(X).exists(P.classSymbol.isInaccessibleChildOf) => // 8
-<<<<<<< HEAD
-        false
-      case _                    => true
-=======
         i"it's a local class"
       case _                    => ""
->>>>>>> 22193a39
     })
 
-    val res = X.widenTermRefExpr.hasAnnotation(defn.UncheckedAnnot) || recur(X.widen, replaceP(P))
+    val res = recur(X.widen, replaceP(P))
 
     debug.println(i"checking  $X isInstanceOf $P = $res")
 
