package dotty.tools
package dotc
package transform

import core.*
import Flags.*
import MegaPhase.*
import Symbols.*, Contexts.*, Types.*, Decorators.*
import StdNames.nme
import ast.TreeTypeMap

import scala.collection.mutable.ListBuffer

/** Rewrite an application
 *
 *    (([X1, ..., Xm] => (x1, ..., xn) => b): T)[T1, ..., Tm](y1, ..., yn)
 *
 *  where
 *
 *    - all yi are pure references without a prefix
 *    - the closure can also be contextual or erased, but cannot be a SAM type
 *    - the type parameters Xi and type arguments Ti are optional
 *    - the type ascription ...: T is optional
 *
 *  to
 *
 *    [xi := yi]b
 *
 *  This is more limited than beta reduction in inlining since it only works for simple variables `yi`.
 *  It is more general since it also works for type-ascripted closures.
 *
 *  A typical use case is eliminating redundant closures for blackbox macros that
 *  return context functions. See i6375.scala.
 */
class BetaReduce extends MiniPhase:
  import ast.tpd.*

  override def phaseName: String = BetaReduce.name

  override def description: String = BetaReduce.description

  override def transformApply(app: Apply)(using Context): Tree =
    val app1 = BetaReduce(app)
    if app1 ne app then report.log(i"beta reduce $app -> $app1")
    app1

object BetaReduce:
  import ast.tpd.*

  val name: String = "betaReduce"
  val description: String = "reduce closure applications"

  /** Rewrite an application
   *
   *    ((x1, ..., xn) => b)(e1, ..., en)
   *
   *  to
   *
   *    val/def x1 = e1; ...; val/def xn = en; b
   *
   *  where `def` is used for call-by-name parameters. However, we shortcut any NoPrefix
   *  refs among the ei's directly without creating an intermediate binding.
   *
   *  Similarly, rewrites type applications
   *
   *    ([X1, ..., Xm] => (x1, ..., xn) => b).apply[T1, .., Tm](e1, ..., en)
   *
   *  to
   *
   *    type X1 = T1; ...; type Xm = Tm;val/def x1 = e1; ...; val/def xn = en; b
   *
   *  This beta-reduction preserves the integrity of `Inlined` tree nodes.
   */
  def apply(tree: Tree)(using Context): Tree =
    val bindingsBuf = new ListBuffer[DefTree]
    def recur(fn: Tree, argss: List[List[Tree]]): Option[Tree] = fn match
      case Block((ddef : DefDef) :: Nil, closure: Closure) if ddef.symbol == closure.meth.symbol =>
        Some(reduceApplication(ddef, argss, bindingsBuf))
      case Block((TypeDef(_, template: Template)) :: Nil, Typed(Apply(Select(New(_), _), _), _)) if template.constr.rhs.isEmpty =>
        template.body match
          case (ddef: DefDef) :: Nil => Some(reduceApplication(ddef, argss, bindingsBuf))
          case _ => None
      case Block(stats, expr) if stats.forall(isPureBinding) =>
        recur(expr, argss).map(cpy.Block(fn)(stats, _))
<<<<<<< HEAD
      case Inlined(call, bindings, expr) if bindings.forall(isPureBinding) =>
=======
      case fn @ Inlined(call, bindings, expr) if bindings.forall(isPureBinding) =>
>>>>>>> a92a4639
        recur(expr, argss).map(cpy.Inlined(fn)(call, bindings, _))
      case Typed(expr, tpt) =>
        recur(expr, argss)
      case TypeApply(Select(expr, nme.asInstanceOfPM), List(tpt)) =>
        recur(expr, argss)
      case _ => None
    tree match
<<<<<<< HEAD
      case Apply(Select(fn, nme.apply), args) if defn.isFunctionType(fn.tpe) =>
=======
      case Apply(Select(fn, nme.apply), args) if defn.isFunctionNType(fn.tpe) =>
>>>>>>> a92a4639
        recur(fn, List(args)) match
          case Some(reduced) =>
            seq(bindingsBuf.result(), reduced).withSpan(tree.span)
          case None =>
            tree
      case Apply(TypeApply(Select(fn, nme.apply), targs), args) if fn.tpe.typeSymbol eq dotc.core.Symbols.defn.PolyFunctionClass =>
        recur(fn, List(targs, args)) match
          case Some(reduced) =>
            seq(bindingsBuf.result(), reduced).withSpan(tree.span)
          case None =>
            tree
      case _ =>
        tree

  /** Beta-reduces a call to `ddef` with arguments `args` and registers new bindings */
  def reduceApplication(ddef: DefDef, argss: List[List[Tree]], bindings: ListBuffer[DefTree])(using Context): Tree =
    val (targs, args) = argss.flatten.partition(_.isType)
    val tparams = ddef.leadingTypeParams
    val vparams = ddef.termParamss.flatten

    val targSyms =
      for (targ, tparam) <- targs.zip(tparams) yield
        targ.tpe.dealias match
          case ref @ TypeRef(NoPrefix, _) =>
            ref.symbol
          case _ =>
            val binding = TypeDef(newSymbol(ctx.owner, tparam.name, EmptyFlags, TypeAlias(targ.tpe), coord = targ.span)).withSpan(targ.span)
            bindings += binding
            binding.symbol

    val argSyms =
      for (arg, param) <- args.zip(vparams) yield
        arg.tpe.dealias match
          case ref @ TermRef(NoPrefix, _) if isPurePath(arg) =>
            ref.symbol
          case _ =>
            val flags = Synthetic | (param.symbol.flags & Erased)
            val tpe =
              if arg.tpe.isBottomType then param.tpe.widenTermRefExpr
              else if arg.tpe.dealias.isInstanceOf[ConstantType] then arg.tpe.dealias
              else arg.tpe.widen
            val binding = ValDef(newSymbol(ctx.owner, param.name, flags, tpe, coord = arg.span), arg).withSpan(arg.span)
            if !(tpe.isInstanceOf[ConstantType] && isPureExpr(arg)) then
              bindings += binding
            binding.symbol

    val expansion = TreeTypeMap(
      oldOwners = ddef.symbol :: Nil,
      newOwners = ctx.owner :: Nil,
      substFrom = (tparams ::: vparams).map(_.symbol),
      substTo = targSyms ::: argSyms
    ).transform(ddef.rhs)

    val expansion1 = new TreeMap {
      override def transform(tree: Tree)(using Context) = tree.tpe.widenTermRefExpr match
        case ConstantType(const) if isPureExpr(tree) => cpy.Literal(tree)(const)
        case _ => super.transform(tree)
    }.transform(expansion)

    expansion1<|MERGE_RESOLUTION|>--- conflicted
+++ resolved
@@ -82,11 +82,7 @@
           case _ => None
       case Block(stats, expr) if stats.forall(isPureBinding) =>
         recur(expr, argss).map(cpy.Block(fn)(stats, _))
-<<<<<<< HEAD
-      case Inlined(call, bindings, expr) if bindings.forall(isPureBinding) =>
-=======
       case fn @ Inlined(call, bindings, expr) if bindings.forall(isPureBinding) =>
->>>>>>> a92a4639
         recur(expr, argss).map(cpy.Inlined(fn)(call, bindings, _))
       case Typed(expr, tpt) =>
         recur(expr, argss)
@@ -94,11 +90,7 @@
         recur(expr, argss)
       case _ => None
     tree match
-<<<<<<< HEAD
-      case Apply(Select(fn, nme.apply), args) if defn.isFunctionType(fn.tpe) =>
-=======
       case Apply(Select(fn, nme.apply), args) if defn.isFunctionNType(fn.tpe) =>
->>>>>>> a92a4639
         recur(fn, List(args)) match
           case Some(reduced) =>
             seq(bindingsBuf.result(), reduced).withSpan(tree.span)
