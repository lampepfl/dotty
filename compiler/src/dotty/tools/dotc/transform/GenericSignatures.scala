--- conflicted
+++ resolved
@@ -2,33 +2,19 @@
 package dotc
 package transform
 
-<<<<<<< HEAD
-import core.Annotations._
-import core.Contexts._
-import core.Phases._
-=======
 import core.Annotations.*
 import core.Contexts.*
 import core.Phases.*
->>>>>>> a92a4639
 import core.Decorators.*
 import core.Definitions
 import core.Flags.*
 import core.Names.Name
 import core.Symbols.*
 import core.TypeApplications.{EtaExpansion, TypeParamInfo}
-<<<<<<< HEAD
-import core.TypeErasure.{erasedGlb, erasure, fullErasure, isGenericArrayElement}
-import core.Types._
-import core.classfile.ClassfileConstants
-import SymUtils._
-import TypeUtils._
-=======
 import core.TypeErasure.{erasedGlb, erasure, fullErasure, isGenericArrayElement, tupleArity}
 import core.Types.*
 import core.classfile.ClassfileConstants
 
->>>>>>> a92a4639
 import config.Printers.transforms
 import reporting.trace
 import java.lang.StringBuilder
@@ -286,11 +272,7 @@
             if (!primitiveOK) jsig(defn.ObjectType)
             else if (sym == defn.UnitClass) jsig(defn.BoxedUnitClass.typeRef)
             else builder.append(defn.typeTag(sym.info))
-<<<<<<< HEAD
-          else if (ValueClasses.isDerivedValueClass(sym)) {
-=======
           else if (sym.isDerivedValueClass) {
->>>>>>> a92a4639
             val erasedUnderlying = fullErasure(tp)
             if (erasedUnderlying.isPrimitiveValueType && !primitiveOK)
               classSig(sym, pre, args)
