package dotty.tools.dotc
package transform

import MegaPhase.*
import core.DenotTransformers.*
import core.Symbols.*
import core.Contexts.*
import ast.TreeTypeMap
import core.Types.*
import core.Flags.*
import core.Decorators.*
import collection.mutable
import ast.Trees.*
import core.NameKinds.SuperArgName
<<<<<<< HEAD
import SymUtils._
=======

>>>>>>> a92a4639
import core.Decorators.*

object HoistSuperArgs {
  val name: String = "hoistSuperArgs"
  val description: String = "hoist complex arguments of supercalls to enclosing scope"
}

/** This phase hoists complex arguments of supercalls and this-calls out of the enclosing class.
 *  Example:
 *
 *      class B(y: Int) extends A({ def f(x: Int) = x * x; f(y)})
 *
 *  is translated to
 *
 *      class B(y: Int) extends A(B#B$superArg$1(this.y)) {
 *        private <static> def B$superArg$1(y: Int): Int = {
 *          def f(x: Int): Int = x.*(x); f(y)
 *        }
 *      }
 *
 *  An argument is complex if it contains a method or template definition, a this or a new,
 *  or it contains an identifier which needs a `this` prefix to be accessed. This is the case
 *  if the identifier has neither a global reference nor a reference to a parameter of the enclosing class.
 *  @see needsHoist for an implementation.
 *
 *  A hoisted argument definition gets the parameters of the class it is hoisted from
 *  as method parameters. The definition is installed in the scope enclosing the class,
 *  or, if that is a package, it is made a static method of the class itself.
 */
class HoistSuperArgs extends MiniPhase with IdentityDenotTransformer { thisPhase =>
  import ast.tpd.*

  override def phaseName: String = HoistSuperArgs.name

  override def description: String = HoistSuperArgs.description

  override def runsAfter: Set[String] = Set(ElimByName.name)
    // By name closures need to be introduced first in order to be hoisted out here.

  /** Defines methods for hoisting complex supercall arguments out of
   *  parent super calls and constructor definitions.
   *  Hoisted superarg methods are collected in `superArgDefs`
   */
  class Hoister(cls: Symbol)(using Context) {
    val superArgDefs: mutable.ListBuffer[DefDef] = new mutable.ListBuffer

    /** If argument is complex, hoist it out into its own method and refer to the
     *  method instead.
     *  @param   arg    The argument that might be hoisted
     *  @param   cdef   The definition of the constructor from which the call is made
     *  @param   lifted Argument definitions that were lifted out in a call prefix
     *  @return  The argument after possible hoisting
     */
    private def hoistSuperArg(arg: Tree, cdef: DefDef, lifted: List[Symbol]): Tree = {
      val constr = cdef.symbol
      lazy val origParams = // The parameters that can be accessed in the supercall
        if (constr == cls.primaryConstructor)
          cls.info.decls.filter(d => d.is(TypeParam) || d.is(ParamAccessor) && !d.isSetter)
        else
          allParamSyms(cdef)

      /** The parameter references defined by the constructor info */
      def allParamRefs(tp: Type): List[ParamRef] = tp match {
        case tp: LambdaType => tp.paramRefs ++ allParamRefs(tp.resultType)
        case _              => Nil
      }

      /** Splice `restpe` in final result type position of `tp` */
      def replaceResult(tp: Type, restpe: Type): Type = tp match {
        case tp: LambdaType =>
          tp.derivedLambdaType(resType = replaceResult(tp.resultType, restpe))
        case _ => restpe
      }

      /** A method representing a hoisted supercall argument */
      def newSuperArgMethod(argType: Type) = {
        val (staticFlag, methOwner) =
          if (cls.owner.is(Package)) (JavaStatic, cls) else (EmptyFlags, cls.owner)
        val argTypeWrtConstr = argType.widenTermRefExpr.subst(origParams, allParamRefs(constr.info))
        // argType with references to paramRefs of the primary constructor instead of
        // local parameter accessors
        val abstractedArgType =
          if lifted.isEmpty then argTypeWrtConstr
          else MethodType.fromSymbols(lifted, argTypeWrtConstr)
        newSymbol(
          owner = methOwner,
          name = SuperArgName.fresh(cls.name.toTermName),
          flags = Synthetic | Private | Method | staticFlag,
          info = replaceResult(constr.info, abstractedArgType),
          coord = constr.coord
        ).enteredAfter(thisPhase)
      }

      /** Type of a reference implies that it needs to be hoisted */
      def refNeedsHoist(tp: Type): Boolean = tp match {
        case tp: ThisType => !tp.cls.isStaticOwner && !cls.isContainedIn(tp.cls)
        case tp: TermRef  => refNeedsHoist(tp.prefix)
        case _            => false
      }

      /** Super call argument is complex, needs to be hoisted */
      def needsHoist(tree: Tree) = tree match
        case _: DefDef            => true
        case _: Template          => true
        case _: New               => !tree.tpe.typeSymbol.isStatic
        case _: RefTree | _: This => refNeedsHoist(tree.tpe)
        case _                    => false

      /** Only rewire types that are owned by the current Hoister and is an param or accessor */
      def needsRewire(tp: Type) = tp match {
        case ntp: NamedType =>
          val owner = ntp.symbol.maybeOwner
          (owner == cls || owner == constr) && ntp.symbol.isParamOrAccessor
          || lifted.contains(ntp.symbol)
        case _ => false
      }

      // begin hoistSuperArg
      arg match {
        case _ if arg.existsSubTree(needsHoist) =>
          val superMeth = newSuperArgMethod(arg.tpe)
          val superArgDef = DefDef(superMeth, prefss => {
            val paramSyms = prefss.flatten.map(pref =>
              if pref.isType then pref.tpe.typeSymbol else pref.symbol)
            val tmap = new TreeTypeMap(
              typeMap = new TypeMap {
                lazy val origToParam = (origParams ::: lifted).zip(paramSyms).toMap
                def apply(tp: Type) = tp match {
                  case tp: NamedType if needsRewire(tp) =>
                    origToParam.get(tp.symbol) match {
                      case Some(mappedSym) => if (tp.symbol.isType) mappedSym.typeRef else mappedSym.termRef
                      case None => mapOver(tp)
                    }
                  case _ =>
                    mapOver(tp)
                }
              },
              treeMap = {
                case tree: RefTree if needsRewire(tree.tpe) =>
                  cpy.Ident(tree)(tree.name).withType(tree.tpe)
                case tree =>
                  tree
              })
            tmap(arg).changeOwnerAfter(constr, superMeth, thisPhase)
          })
          superArgDefs += superArgDef
          def termParamRefs(tp: Type, params: List[Symbol]): List[List[Tree]] = tp match {
            case tp: PolyType =>
              termParamRefs(tp.resultType, params)
            case tp: MethodType =>
              val (thisParams, otherParams) = params.splitAt(tp.paramNames.length)
              thisParams.map(ref) :: termParamRefs(tp.resultType, otherParams)
            case _ =>
              Nil
          }
          val (typeParams, termParams) = origParams.span(_.isType)
          var res = ref(superMeth)
            .appliedToTypes(typeParams.map(_.typeRef))
            .appliedToArgss(termParamRefs(constr.info, termParams))
          if lifted.nonEmpty then
            res = res.appliedToArgs(lifted.map(ref))
          report.log(i"hoist $arg, cls = $cls = $res")
          res
        case _ => arg
      }
    }

    /** Hoist complex arguments in super call out of the class. */
    def hoistSuperArgsFromCall(superCall: Tree, cdef: DefDef, lifted: mutable.ListBuffer[Symbol]): Tree = superCall match
      case Block(defs, expr) if !expr.symbol.owner.is(Scala2x) =>
        // MO: The guard avoids the crash for #16351.
        // It would be good to dig deeper, but I won't have the time myself to do it.
        cpy.Block(superCall)(
          stats = defs.mapconserve {
            case vdef: ValDef =>
              try cpy.ValDef(vdef)(rhs = hoistSuperArg(vdef.rhs, cdef, lifted.toList))
              finally lifted += vdef.symbol
            case ddef: DefDef =>
              try cpy.DefDef(ddef)(rhs = hoistSuperArg(ddef.rhs, cdef, lifted.toList))
              finally lifted += ddef.symbol
            case stat =>
              stat
          },
          expr = hoistSuperArgsFromCall(expr, cdef, lifted))
      case Apply(fn, args) =>
        cpy.Apply(superCall)(
          hoistSuperArgsFromCall(fn, cdef, lifted),
          args.mapconserve(hoistSuperArg(_, cdef, lifted.toList)))
      case _ =>
        superCall

    /** Hoist complex arguments in this-constructor call of secondary constructor out of the class. */
    def hoistSuperArgsFromConstr(stat: Tree): Tree = stat match {
      case constr: DefDef if constr.symbol.isClassConstructor =>
        val lifted = new mutable.ListBuffer[Symbol]
        cpy.DefDef(constr)(rhs =
          constr.rhs match
            case Block(stats @ (superCall :: stats1), expr: Literal) =>
              cpy.Block(constr.rhs)(
                stats.derivedCons(hoistSuperArgsFromCall(superCall, constr, lifted), stats1),
                expr)
            case _ =>
              hoistSuperArgsFromCall(constr.rhs, constr, lifted)
          )
      case _ =>
        stat
    }
  }

  override def transformTypeDef(tdef: TypeDef)(using Context): Tree =
    tdef.rhs match {
      case impl @ Template(cdef, superCall :: others, _, _) =>
        val hoist = new Hoister(tdef.symbol)
        val hoistedSuperCall = hoist.hoistSuperArgsFromCall(superCall, cdef, new mutable.ListBuffer)
        val hoistedBody = impl.body.mapconserve(hoist.hoistSuperArgsFromConstr)
        if (hoist.superArgDefs.isEmpty) tdef
        else {
          val (staticSuperArgDefs, enclSuperArgDefs) =
            hoist.superArgDefs.toList.partition(_.symbol.is(JavaStatic))
          flatTree(
              cpy.TypeDef(tdef)(
                  rhs = cpy.Template(impl)(
                      parents = hoistedSuperCall :: others,
                      body = hoistedBody ++ staticSuperArgDefs)) ::
              enclSuperArgDefs)
        }
      case _ =>
        tdef
    }
}<|MERGE_RESOLUTION|>--- conflicted
+++ resolved
@@ -12,11 +12,7 @@
 import collection.mutable
 import ast.Trees.*
 import core.NameKinds.SuperArgName
-<<<<<<< HEAD
-import SymUtils._
-=======
-
->>>>>>> a92a4639
+
 import core.Decorators.*
 
 object HoistSuperArgs {
