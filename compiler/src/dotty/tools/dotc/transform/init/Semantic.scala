package dotty.tools.dotc
package transform
package init

import core.*
import Contexts.*
import Symbols.*
import Types.*
import StdNames.*
import NameKinds.OuterSelectName
import NameKinds.SuperAccessorName

import ast.tpd.*
import config.Printers.init as printer
import reporting.trace as log

import Errors.*
import Trace.*
import Util.*
import Cache.*

import scala.collection.mutable
import scala.annotation.tailrec

/**
 * Checks safe initialization of objects
 *
 * This algorithm cannot handle safe access of global object names. That part
 * is handled by the check in `Objects` (@see Objects).
 */
object Semantic:

// ----- Domain definitions --------------------------------

  /** Abstract values
   *
   *  Value = Hot | Cold | Warm | ThisRef | Fun | RefSet
   *
   *                 Cold
   *        ┌──────►  ▲  ◄────┐  ◄────┐
   *        │         │       │       │
   *        │         │       │       │
   *        |         │       │       │
   *        |         │       │       │
   *     ThisRef     Warm   Fun    RefSet
   *        │         ▲       ▲       ▲
   *        │         │       │       │
   *        |         │       │       │
   *        ▲         │       │       │
   *        │         │       │       │
   *        └─────────┴───────┴───────┘
   *                  Hot
   *
   *   The diagram above does not reflect relationship between `RefSet`
   *   and other values. `RefSet` represents a set of values which could
   *   be `ThisRef`, `Warm` or `Fun`. The following ordering applies for
   *   RefSet:
   *
   *         R_a ⊑ R_b if R_a ⊆ R_b
   *
   *         V ⊑ R if V ∈ R
   *
   */
  sealed abstract class Value:
    def show(using Context): String = this match
      case ThisRef(klass) =>
        "the original object of type (" + klass.show + ") where initialization checking started"
      case Warm(klass, outer, ctor, args) =>
        val argsText = if args.nonEmpty then ", args = " + args.map(_.show).mkString("(", ", ", ")") else ""
        "a non-transitively initialized (Warm) object of type (" + klass.show + ") { outer = " + outer.show + argsText + " }"
      case Fun(expr, thisV, klass) =>
        "a function where \"this\" is (" + thisV.show + ")"
      case RefSet(values) =>
        values.map(_.show).mkString("Set { ", ", ", " }")
      case Hot =>
        "a transitively initialized (Hot) object"
      case Cold =>
        "an uninitialized (Cold) object"

    def isHot = this == Hot
    def isCold = this == Cold
    def isWarm = this.isInstanceOf[Warm]
    def isThisRef = this.isInstanceOf[ThisRef]

  /** A transitively initialized object */
  case object Hot extends Value

  /** An object with unknown initialization status */
  case object Cold extends Value

  sealed abstract class Ref extends Value:
    def klass: ClassSymbol
    def outer: Value

  /** A reference to the object under initialization pointed by `this` */
  case class ThisRef(klass: ClassSymbol) extends Ref:
    val outer = Hot

  /** An object with all fields initialized but reaches objects under initialization
   *
   *  We need to restrict nesting levels of `outer` to finitize the domain.
   */
  case class Warm(klass: ClassSymbol, outer: Value, ctor: Symbol, args: List[Value]) extends Ref:

    /** If a warm value is in the process of populating parameters, class bodies are not executed. */
    private var populatingParams: Boolean = false

    def isPopulatingParams = populatingParams

    /** Ensure that outers and class parameters are initialized.
     *
     *  Fields in class body are not initialized.
     *
     *  We need to populate class parameters and outers for warm values for the
     *  following cases:
     *
     *  - Widen an already checked warm value to another warm value without
     *    corresponding object
     *
     *  - Using a warm value from the cache, whose corresponding object from
     *    the last iteration have been remove due to heap reversion
     *    {@see Cache.prepareForNextIteration}
     *
     *  After populating class parameters and outers, it is possible to lazily
     *  compute the field values in class bodies when they are accessed.
     */
    private def populateParams(): Contextual[this.type] = log("populating parameters", printer, (_: Warm).objekt.toString) {
      assert(!populatingParams, "the object is already populating parameters")
      populatingParams = true
      val tpl = klass.defTree.asInstanceOf[TypeDef].rhs.asInstanceOf[Template]
      extendTrace(klass.defTree) { this.callConstructor(ctor, args.map(arg => new ArgInfo(arg, trace))) }
      populatingParams = false
      this
    }

    def ensureObjectExistsAndPopulated(): Contextual[this.type] =
      if cache.containsObject(this) then this
      else this.ensureFresh().populateParams()

  end Warm

  /** A function value */
  case class Fun(expr: Tree, thisV: Ref, klass: ClassSymbol) extends Value

  /** A value which represents a set of addresses
   *
   * It comes from `if` expressions.
   */
  case class RefSet(refs: List[Fun | Ref]) extends Value

  // end of value definition

  /** The abstract object which stores value about its fields and immediate outers.
   *
   *  Semantically it suffices to store the outer for `klass`. We cache other outers
   *  for performance reasons.
   *
   *  Note: Object is NOT a value.
   */
  case class Objekt(val klass: ClassSymbol, val fields: Map[Symbol, Value], val outers: Map[ClassSymbol, Value]):
    def field(f: Symbol): Value = fields(f)

    def outer(klass: ClassSymbol) = outers(klass)

    def hasOuter(klass: ClassSymbol) = outers.contains(klass)

    def hasField(f: Symbol) = fields.contains(f)

  object Promoted:
    class PromotionInfo(val entryClass: ClassSymbol):
      var isCurrentObjectPromoted: Boolean = false
      val values = mutable.Set.empty[Value]
      override def toString(): String = values.toString()

    /** Values that have been safely promoted */
    opaque type Promoted = PromotionInfo

    /** Note: don't use `val` to avoid incorrect sharing */
    def empty(entryClass: ClassSymbol): Promoted = new PromotionInfo(entryClass)

    extension (promoted: Promoted)
      def isCurrentObjectPromoted: Boolean = promoted.isCurrentObjectPromoted
      def promoteCurrent(thisRef: ThisRef): Unit = promoted.isCurrentObjectPromoted = true
      def contains(value: Value): Boolean = promoted.values.contains(value)
      def add(value: Value): Unit = promoted.values += value
      def remove(value: Value): Unit = promoted.values -= value
      def entryClass: ClassSymbol = promoted.entryClass
    end extension
  end Promoted
  type Promoted = Promoted.Promoted

  import Promoted.*
  inline def promoted(using p: Promoted): Promoted = p

  /** Cache used in fixed point computation
   *
   *  The analysis computes the least fixed point for the cache (see doc for
   *   `ExprValueCache`).
   *
   *  For the fixed point computation to terminate, we need to make sure that
   *  the domain of the cache, i.e. the key pair (Ref, Tree) is finite. As the
   *  code is finite, we only need to carefully design the abstract domain to
   *  be finitary.
   *
   *  We also need to make sure that the computing function (i.e. the abstract
   *  interpreter) is monotone. Error handling breaks monotonicity of the
   *  abstract interpreter, because when an error happens, we always return
   *  the bottom value `Hot` for an expression. It is not a threat for
   *  termination because when an error happens, we stop the fixed point
   *  computation at the end of the iteration where the error happens. Care
   *  must be paid to tests of errors, monotonicity will be broken if we simply
   *  ignore the test errors (See `TryReporter`).
   *
   *  Note: It's tempting to use location of trees as key. That should
   *  be avoided as a template may have the same location as its single
   *  statement body. Macros may also create incorrect locations.
   */
  object Cache:
    /** Cache for expressions
     *
     *  Value -> Tree -> Value
     *
     *  The first key is the value of `this` for the expression.
     *
     *  We do not need the heap in the key, because the value of an expression
     *  is only determined by the value of `this`. The heap is immutable: the
     *  abstract values for object fields never change within one iteration.
     *  The initial abstraction of a field is always a safe over-approximation
     *  thanks to monotonicity of initialization states.
     *
     *  If the heap is unstable in an iteration, the cache should also be
     *  unstable. This is because all values stored in the heap are also present
     *  in the cache. Therefore, we only need to track whether the cache is
     *  stable between two iterations.
     *
     *  The heap is not part of the fixed point computation -- we throw the
     *  unstable heap from last iteration away. In contrast, we use the unstable
     *  output cache from the last iteration as input for the next iteration.
     *  This is safe because the heap is determined by the cache -- it is a
     *  "local" data to the computing function, conceptually. Local data is
     *  always safe be discarded.
     *
     *  Now, if a fixed point is reached, the local data contains stable data
     *  that could be reused to check other classes. We employ this trick to
     *  improve performance of the analysis.
     */

    /** The heap for abstract objects
     *
     *  The heap objects are immutable and its values are essentially derived
     *  from the cache, thus they are not part of the configuration.
     *
     *  The only exception is the object correspond to `ThisRef`, where the
     *  object remembers the set of initialized fields. That information is reset
     *  in each iteration thus is harmless.
     */
    private type Heap = Map[Ref, Objekt]


    class Data extends Cache[Value, Value]:
      /** Global cached values for expressions
       *
       *  The values are only added when a fixed point is reached.
       *
       *  It is intended to improve performance for computation related to warm values.
       */
      private var stable: ExprValueCache[Value, Value] = Map.empty

      /** Abstract heap stores abstract objects
       *
       *  The heap serves as cache of summaries for warm objects and is shared for checking all classes.
       *
       *  The fact that objects of `ThisRef` are stored in heap is just an engineering convenience.
       *  Technically, we can also store the object directly in `ThisRef`.
       *
       *  The heap contains objects of two conceptually distinct kinds.
       *
       *  - Objects that are also in `heapStable` are flow-insensitive views of already initialized objects that are
       *    cached for reuse in analysis of later classes. These objects and their fields should never change; this is
       *    enforced using assertions.
       *
       *  - Objects that are not (yet) in `heapStable` are the flow-sensitive abstract state of objects being analyzed
       *    in the current iteration of the analysis of the current class. Their fields do change flow-sensitively: more
       *    fields are added as fields become initialized. These objects are valid only within the current iteration and
       *    are removed when moving to a new iteration of analyzing the current class. When the analysis of a class
       *    reaches a fixed point, these now stable flow-sensitive views of the object at the end of the constructor
       *    of the analyzed class now become the flow-insensitive views of already initialized objects and can therefore
       *    be added to `heapStable`.
       */
      private var heap: Heap = Map.empty

      /** Used to revert heap to last stable heap. */
      private var heapStable: Heap = Map.empty

      override def get(value: Value, expr: Tree): Option[Value] =
        stable.get(value, expr) match
        case None => super.get(value, expr)
        case res => res

      /** Backup the state of the cache
       *
       *  All the shared data structures must be immutable.
       */
      def backup(): Data =
        val cache = new Data
        cache.stable = this.stable
        cache.heap = this.heap
        cache.heapStable = this.heapStable
        cache.changed = this.changed
        cache.last = this.last
        cache.current = this.current
        cache

      /** Restore state from a backup */
      def restore(cache: Data) =
        this.changed = cache.changed
        this.last = cache.last
        this.current = cache.current
        this.stable = cache.stable
        this.heap = cache.heap
        this.heapStable = cache.heapStable

      /** Commit current cache to stable cache. */
      private def commitToStableCache() =
        for
          (v, m) <- this.current
          if v.isWarm          // It's useless to cache value for ThisRef.
          (wrapper, res) <- m
        do
          this.stable = stable.updatedNestedWrapper(v, wrapper.asInstanceOf[ImmutableTreeWrapper], res)

      /** Prepare cache for the next iteration
       *
       *  1. Reset changed flag.
       *
       *  2. Use current cache as last cache and set current cache to be empty.
       *
       *  3. Revert heap to stable.
       */
      override def prepareForNextIteration()(using Context) =
        super.prepareForNextIteration()
        this.heap = this.heapStable

      /** Prepare for checking next class
       *
       *  1. Reset changed flag.
       *
       *  2. Commit current cache to stable cache if not changed.
       *
       *  3. Update stable heap if not changed.
       *
       *  4. Reset last cache.
       */
      def prepareForNextClass()(using Context) =
        if this.hasChanged then
          this.heap = this.heapStable
        else
          this.commitToStableCache()
          this.heapStable = this.heap

        // reset changed and cache
        super.prepareForNextIteration()


      def updateObject(ref: Ref, obj: Objekt) =
        assert(!this.heapStable.contains(ref))
        this.heap = this.heap.updated(ref, obj)

      def containsObject(ref: Ref) = heap.contains(ref)

      def getObject(ref: Ref) = heap(ref)
    end Data

  end Cache

  inline def cache(using c: Cache.Data): Cache.Data = c

// ----- Checker State -----------------------------------

  /** The state that threads through the interpreter */
  type Contextual[T] = (Context, Trace, Promoted, Cache.Data, Reporter) ?=> T

// ----- Error Handling -----------------------------------

  /** Error reporting */
  trait Reporter:
    def report(err: Error): Unit
    def reportAll(errs: Seq[Error]): Unit = for err <- errs do report(err)

  /** A TryReporter cannot be simply thrown away
   *
   *  Either `abort` should be called or the errors be reported.
   *
   *  If errors are ignored and `abort` is not called, the monotonicity of the
   *  computation function is not guaranteed, thus termination of fixed-point
   *  computation becomes a problem.
   */
  trait TryReporter extends Reporter:
    /**
     * Revert the cache to previous state.
     */
    def abort()(using Cache.Data): Unit
    def errors: List[Error]

  object Reporter:
    class BufferedReporter extends Reporter:
      private val buf = new mutable.ArrayBuffer[Error]
      def errors = buf.toList
      def report(err: Error) = buf += err

    class TryBufferedReporter(backup: Cache.Data) extends BufferedReporter with TryReporter:
      def abort()(using Cache.Data): Unit = cache.restore(backup)

    class ErrorFound(val error: Error) extends Exception
    class StopEarlyReporter extends Reporter:
      def report(err: Error) = throw new ErrorFound(err)

    /** Capture all errors with a TryReporter
     *
     *  The TryReporter cannot be thrown away: either `abort` must be called or
     *  the errors must be reported.
     */
    def errorsIn(fn: Reporter ?=> Unit)(using Cache.Data): TryReporter =
      val reporter = new TryBufferedReporter(cache.backup())
      fn(using reporter)
      reporter

    /** Stop on first error */
    def stopEarly(fn: Reporter ?=> Unit): List[Error] =
      val reporter: Reporter = new StopEarlyReporter

      try
        fn(using reporter)
        Nil
      catch case ex: ErrorFound =>
        ex.error :: Nil

    def hasErrors(fn: Reporter ?=> Unit)(using Cache.Data): Boolean =
      val backup = cache.backup()
      val errors = stopEarly(fn)
      cache.restore(backup)
      errors.nonEmpty

  inline def reporter(using r: Reporter): Reporter = r

// ----- Operations on domains -----------------------------
  extension (a: Value)
    def join(b: Value): Value =
      (a, b) match
      case (Hot, _)  => b
      case (_, Hot)  => a

      case (Cold, _) => Cold
      case (_, Cold) => Cold

      case (a: (Fun | Warm | ThisRef), b: (Fun | Warm | ThisRef)) =>
        if a == b then a else RefSet(a :: b :: Nil)

      case (a: (Fun | Warm | ThisRef), RefSet(refs)) =>
        if refs.exists(_ == a) then b: Value // fix pickling test
        else RefSet(a :: refs)

      case (RefSet(refs), b: (Fun | Warm | ThisRef)) =>
        if refs.exists(_ == b) then a: Value // fix pickling test
        else RefSet(b :: refs)

      case (RefSet(refs1), RefSet(refs2)) =>
        val diff = refs2.filter(ref => refs1.forall(_ != ref))
        RefSet(refs1 ++ diff)

    /** Conservatively approximate the value with `Cold` or `Hot` */
    def widenArg: Contextual[Value] =
      a match
      case _: Ref | _: Fun =>
        val hasError = Reporter.hasErrors { a.promote("Argument is not provably transitively initialized (Hot)") }
        if hasError then Cold else Hot

      case RefSet(refs) =>
        refs.map(_.widenArg).join

      case _ => a


  extension (values: Seq[Value])
    def join: Value =
      if values.isEmpty then Hot
      else values.reduce { (v1, v2) => v1.join(v2) }

    def widenArgs: Contextual[List[Value]] = values.map(_.widenArg).toList


  extension (ref: Ref)
    def objekt: Contextual[Objekt] =
      // TODO: improve performance
      ref match
        case warm: Warm => warm.ensureObjectExistsAndPopulated()
        case _ =>
      cache.getObject(ref)

    def ensureObjectExists()(using Cache.Data): ref.type =
      if cache.containsObject(ref) then
        printer.println("object " + ref + " already exists")
        ref
      else
        ensureFresh()

    def ensureFresh()(using Cache.Data): ref.type =
      val obj = Objekt(ref.klass, fields = Map.empty, outers = Map(ref.klass -> ref.outer))
      printer.println("reset object " + ref)
      cache.updateObject(ref, obj)
      ref

    /** Update field value of the abstract object
     *
     *  Invariant: fields are immutable and only set once
     */
    def updateField(field: Symbol, value: Value): Contextual[Unit] = log("set field " + field + " of " + ref + " to " + value) {
      val obj = objekt
      // We may reset the outers or params of a populated warm object.
      // This is the case if we need access the field of a warm object, which
      // requires population of parameters and outers; and later create an
      // instance of the exact warm object, whose initialization will reset
      // the outer and constructor parameters.
      //
      // See tests/init/neg/unsound1.scala
      val changed = !obj.hasField(field) || obj.field(field) != value
      def isParamUpdate = field.isOneOf(Flags.ParamAccessor | Flags.Param) && obj.field(field) == value
      assert(!obj.hasField(field) || isParamUpdate, field.show + " already init, new = " + value + ", old = " + obj.field(field) + ", ref = " + ref)
      val obj2 = obj.copy(fields = obj.fields.updated(field, value))
      if changed then cache.updateObject(ref, obj2)
    }

    /** Update the immediate outer of the given `klass` of the abstract object
     *
     *  Invariant: outers are immutable and only set once
     */
    def updateOuter(klass: ClassSymbol, value: Value): Contextual[Unit] = log("set outer " + klass + " of " + ref + " to " + value) {
      val obj = objekt
      // See the comment in `updateField` for setting the value twice.
      assert(!obj.hasOuter(klass) || obj.outer(klass) == value, klass.show + " already has outer, new = " + value + ", old = " + obj.outer(klass) + ", ref = " + ref)
      val obj2 = obj.copy(outers = obj.outers.updated(klass, value))
      cache.updateObject(ref, obj2)
    }
  end extension

  extension (value: Value)
    def ensureHot(msg: String): Contextual[Value] =
      value.promote(msg)
      value

    def select(field: Symbol, receiver: Type, needResolve: Boolean = true): Contextual[Value] = log("select " + field.show + ", this = " + value, printer, (_: Value).show) {
      if promoted.isCurrentObjectPromoted then Hot
      else value match
        case Hot  =>
          Hot

        case Cold =>
          val error = AccessCold(field)(trace)
          reporter.report(error)
          Hot

        case ref: Ref =>
          val target = if needResolve then resolve(ref.klass, field) else field
          if target.is(Flags.Lazy) then
            val rhs = target.defTree.asInstanceOf[ValDef].rhs
            eval(rhs, ref, target.owner.asClass, cacheResult = true)
          else if target.exists then
            val obj = ref.objekt
            if obj.hasField(target) then
              obj.field(target)
            else if ref.isInstanceOf[Warm] then
              assert(obj.klass.isSubClass(target.owner))
              if target.is(Flags.ParamAccessor) then
                // possible for trait parameters
                // see tests/init/neg/trait2.scala
                //
                // return `Hot` here, errors are reported in checking `ThisRef`
                Hot
              else if target.hasSource then
                val rhs = target.defTree.asInstanceOf[ValOrDefDef].rhs
                eval(rhs, ref, target.owner.asClass, cacheResult = true)
              else
                val error = CallUnknown(field)(trace)
                reporter.report(error)
                Hot
            else
              val error = AccessNonInit(target)(trace)
              reporter.report(error)
              Hot
          else
            if ref.klass.isSubClass(receiver.widenSingleton.classSymbol) then
              report.warning("[Internal error] Unexpected resolution failure: ref.klass = " + ref.klass.show + ", field = " + field.show + Trace.show, Trace.position)
              Hot
            else
              // This is possible due to incorrect type cast.
              // See tests/init/pos/Type.scala
              Hot

        case fun: Fun =>
          report.warning("[Internal error] unexpected tree in selecting a function, fun = " + fun.expr.show + Trace.show, fun.expr)
          Hot

        case RefSet(refs) =>
          refs.map(_.select(field, receiver)).join
    }

    def call(meth: Symbol, args: List[ArgInfo], receiver: Type, superType: Type, needResolve: Boolean = true): Contextual[Value] = log("call " + meth.show + ", args = " + args.map(_.value.show), printer, (_: Value).show) {
      def promoteArgs(): Contextual[Unit] = args.foreach(_.promote)

      def isSyntheticApply(meth: Symbol) =
        meth.is(Flags.Synthetic)
        && meth.name == nme.apply
        && meth.owner.is(Flags.Module)
        && meth.owner.companionClass.is(Flags.Case)

      def isAlwaysSafe(meth: Symbol) =
        (meth eq defn.Object_eq)
        || (meth eq defn.Object_ne)
        || (meth eq defn.Any_isInstanceOf)

      def checkArgsWithParametricity() =
        val methodType = atPhaseBeforeTransforms { meth.info.stripPoly }
        var allArgsHot = true
        val allParamTypes = methodType.paramInfoss.flatten.map(_.repeatedToSingle)
        val errors = allParamTypes.zip(args).flatMap { (info, arg) =>
          val tryReporter = Reporter.errorsIn { arg.promote }
          allArgsHot = allArgsHot && tryReporter.errors.isEmpty
          if tryReporter.errors.isEmpty then tryReporter.errors
          else
            info match
            case typeParamRef: TypeParamRef =>
              val bounds = typeParamRef.underlying.bounds
              val isWithinBounds = bounds.lo <:< defn.NothingType && defn.AnyType <:< bounds.hi
              def otherParamContains = allParamTypes.exists { param => param != typeParamRef && param.typeSymbol != defn.ClassTagClass && typeParamRef.occursIn(param) }
              // A non-hot method argument is allowed if the corresponding parameter type is a
              // type parameter T with Any as its upper bound and Nothing as its lower bound.
              // the other arguments should either correspond to a parameter type that is T
              // or that does not contain T as a component.
              if isWithinBounds && !otherParamContains then
                tryReporter.abort()
                Nil
              else
                tryReporter.errors
            case _ => tryReporter.errors
        }
        (errors, allArgsHot)

      // fast track if the current object is already initialized
      if promoted.isCurrentObjectPromoted then Hot
      else if isAlwaysSafe(meth) then Hot
      else if meth eq defn.Any_asInstanceOf then value
      else value match {
        case Hot  =>
          if isSyntheticApply(meth) && meth.hasSource then
            val klass = meth.owner.companionClass.asClass
            instantiate(klass, klass.primaryConstructor, args)
          else
            if receiver.typeSymbol.isStaticOwner then
              val (errors, allArgsHot) = checkArgsWithParametricity()
              if allArgsHot then
                Hot: Value
              else if errors.nonEmpty then
                reporter.reportAll(errors)
                Hot: Value
              else
                Cold: Value
            else
              promoteArgs()
              Hot

        case Cold =>
          promoteArgs()
          val error = CallCold(meth)(trace)
          reporter.report(error)
          Hot

        case ref: Ref =>
          val isLocal = !meth.owner.isClass
          val target =
            if !needResolve then
              meth
            else if superType.exists then
              meth
            else if meth.name.is(SuperAccessorName) then
              ResolveSuper.rebindSuper(ref.klass, meth)
            else
              resolve(ref.klass, meth)

          if target.isOneOf(Flags.Method) then
            if target.hasSource then
              val cls = target.owner.enclosingClass.asClass
              val ddef = target.defTree.asInstanceOf[DefDef]
              val tryReporter = Reporter.errorsIn { promoteArgs() }
              // normal method call
              if tryReporter.errors.nonEmpty && isSyntheticApply(meth) then
                tryReporter.abort()
                val klass = meth.owner.companionClass.asClass
                val targetCls = klass.owner.lexicallyEnclosingClass.asClass
                val outer = resolveThis(targetCls, ref, meth.owner.asClass)
                outer.instantiate(klass, klass.primaryConstructor, args)
              else
                reporter.reportAll(tryReporter.errors)
                extendTrace(ddef) {
                  eval(ddef.rhs, ref, cls, cacheResult = true)
                }
            else if ref.canIgnoreMethodCall(target) then
              Hot
            else
              // no source code available
              promoteArgs()
              // try promoting the receiver as last resort
              val hasErrors = Reporter.hasErrors {
                ref.promote(ref.show + " has no source code and is not provably transitively initialized (Hot).")
              }
              if hasErrors then
                val error = CallUnknown(target)(trace)
                reporter.report(error)
              Hot
          else if target.exists then
            // method call resolves to a field
            val obj = ref.objekt
            if obj.hasField(target) then
              obj.field(target)
            else
              value.select(target, receiver, needResolve = false)
          else
            if ref.klass.isSubClass(receiver.widenSingleton.classSymbol) then
              report.warning("[Internal error] Unexpected resolution failure: ref.klass = " + ref.klass.show + ", meth = " + meth.show + Trace.show, Trace.position)
              Hot
            else
              // This is possible due to incorrect type cast.
              // See tests/init/pos/Type.scala
              Hot

        case Fun(body, thisV, klass) =>
          // meth == NoSymbol for poly functions
          if meth.name.toString == "tupled" then value // a call like `fun.tupled`
          else
            promoteArgs()
            eval(body, thisV, klass, cacheResult = true)

        case RefSet(refs) =>
          refs.map(_.call(meth, args, receiver, superType)).join
      }
    }

    def callConstructor(ctor: Symbol, args: List[ArgInfo]): Contextual[Value] = log("call " + ctor.show + ", args = " + args.map(_.value.show), printer, (_: Value).show) {
      // init "fake" param fields for parameters of primary and secondary constructors
      def addParamsAsFields(args: List[Value], ref: Ref, ctorDef: DefDef) =
        val params = ctorDef.termParamss.flatten.map(_.symbol)
        assert(args.size == params.size, "arguments = " + args.size + ", params = " + params.size + ", ctor = " + ctor.show)
        for (param, value) <- params.zip(args) do
          ref.updateField(param, value)
          printer.println(param.show + " initialized with " + value)

      value match {
        case Hot | Cold | _: RefSet | _: Fun =>
          report.warning("[Internal error] unexpected constructor call, meth = " + ctor + ", value = " + value + Trace.show, Trace.position)
          Hot

        case ref: Warm if ref.isPopulatingParams =>
          if ctor.hasSource then
            val cls = ctor.owner.enclosingClass.asClass
            val ddef = ctor.defTree.asInstanceOf[DefDef]
            val args2 = args.map(_.value).widenArgs
            addParamsAsFields(args2, ref, ddef)
            if ctor.isPrimaryConstructor then
              val tpl = cls.defTree.asInstanceOf[TypeDef].rhs.asInstanceOf[Template]
              extendTrace(cls.defTree) { init(tpl, ref, cls) }
            else
              val initCall = ddef.rhs match
                case Block(call :: _, _) => call
                case call => call
              extendTrace(ddef) { eval(initCall, ref, cls) }
            end if
          else
            Hot

        case ref: Ref =>
          if ctor.hasSource then
            val cls = ctor.owner.enclosingClass.asClass
            val ddef = ctor.defTree.asInstanceOf[DefDef]
            val args2 = args.map(_.value).widenArgs
            addParamsAsFields(args2, ref, ddef)
            if ctor.isPrimaryConstructor then
              val tpl = cls.defTree.asInstanceOf[TypeDef].rhs.asInstanceOf[Template]
              extendTrace(cls.defTree) { eval(tpl, ref, cls, cacheResult = true) }
              ref
            else
              extendTrace(ddef) { eval(ddef.rhs, ref, cls, cacheResult = true) }
          else if ref.canIgnoreMethodCall(ctor) then
            Hot
          else
            // no source code available
            val error = CallUnknown(ctor)(trace)
            reporter.report(error)
            Hot
      }

    }

    /** Handle a new expression `new p.C` where `p` is abstracted by `value` */
    def instantiate(klass: ClassSymbol, ctor: Symbol, args: List[ArgInfo]): Contextual[Value] = log("instantiating " + klass.show + ", value = " + value + ", args = " + args.map(_.value.show), printer, (_: Value).show) {
      def tryLeak(warm: Warm, nonHotOuterClass: Symbol, argValues: List[Value]): Contextual[Value] =
        val argInfos2 = args.zip(argValues).map { (argInfo, v) => argInfo.copy(value = v) }
        val errors = Reporter.stopEarly {
          given Trace = Trace.empty
          warm.callConstructor(ctor, argInfos2)
        }
        if errors.nonEmpty then
          val indices =
            for
              (arg, i) <- argValues.zipWithIndex
              if arg.isCold
            yield
              i + 1

          val error = UnsafeLeaking(errors.head, nonHotOuterClass, indices)(trace)
          reporter.report(error)
          Hot
        else
          warm

      if promoted.isCurrentObjectPromoted then Hot
      else value match {
        case Hot  =>
          var allHot = true
          val args2 = args.map { arg =>
            val hasErrors = Reporter.hasErrors { arg.promote }
            allHot = allHot && !hasErrors
            if hasErrors then arg.value.widenArg
            else Hot
          }

          if allHot then
            Hot
          else
            val outer = Hot
            val warm = Warm(klass, outer, ctor, args2).ensureObjectExists()
            tryLeak(warm, NoSymbol, args2)

        case Cold =>
          val error = CallCold(ctor)(trace)
          reporter.report(error)
          Hot

        case ref: Ref =>
          // widen the outer to finitize the domain
          val outer = ref match
            case warm @ Warm(_, _: Warm, _, _) =>
              // the widened warm object might not exist in the heap
              warm.copy(outer = Cold).ensureObjectExistsAndPopulated()
            case _ => ref

          val argsWidened = args.map(_.value).widenArgs
          val warm = Warm(klass, outer, ctor, argsWidened).ensureObjectExists()
          if argsWidened.exists(_.isCold) then
            tryLeak(warm, klass.owner.lexicallyEnclosingClass, argsWidened)
          else
            val argInfos2 = args.zip(argsWidened).map { (argInfo, v) => argInfo.copy(value = v) }
            warm.callConstructor(ctor, argInfos2)
            warm

        case Fun(body, thisV, klass) =>
          report.warning("[Internal error] unexpected tree in instantiating a function, fun = " + body.show + Trace.show, Trace.position)
          Hot

        case RefSet(refs) =>
          refs.map(_.instantiate(klass, ctor, args)).join
      }
    }
  end extension

  extension (ref: Ref)
    def accessLocal(tmref: TermRef, klass: ClassSymbol): Contextual[Value] =
      val sym = tmref.symbol

      if sym.is(Flags.Param) && sym.owner.isConstructor then
        val enclosingClass = sym.owner.enclosingClass.asClass
        val thisValue2 = resolveThis(enclosingClass, ref, klass)
        thisValue2 match
        case Hot => Hot
        case ref: Ref => ref.objekt.field(sym)
        case _ =>
            report.warning("[Internal error] unexpected this value accessing local variable, sym = " + sym.show + ", thisValue = " + thisValue2.show + Trace.show, Trace.position)
            Hot
      else if sym.is(Flags.Param) then
        Hot
      else
        sym.defTree match {
          case vdef: ValDef =>
            // resolve this for local variable
            val enclosingClass = sym.owner.enclosingClass.asClass
            val thisValue2 = resolveThis(enclosingClass, ref, klass)
            thisValue2 match
              case Hot => Hot

              case Cold => Cold

              case ref: Ref => eval(vdef.rhs, ref, enclosingClass, cacheResult = sym.is(Flags.Lazy))

              case _ =>
                 report.warning("[Internal error] unexpected this value when accessing local variable, sym = " + sym.show + ", thisValue = " + thisValue2.show + Trace.show, Trace.position)
                 Hot
            end match

          case _ => Hot
        }
  end extension

// ----- Promotion ----------------------------------------------------
  extension (ref: Ref)
    /** Whether the object is fully assigned
     *
     *  It means all fields and outers are set. For performance, we don't check
     *  outers here, because Scala semantics ensure that they are always set
     *  before any user code in the constructor.
     *
     *  Note that `isFullyFilled = true` does not mean we can use the
     *  object freely, as its fields or outers may still reach uninitialized
     *  objects.
     */
    def isFullyFilled: Contextual[Boolean] = log("isFullyFilled " + ref, printer) {
      val obj = ref.objekt
      ref.klass.baseClasses.forall { klass =>
        !klass.hasSource || {
          val nonInits = klass.info.decls.filter { member =>
            !member.isOneOf(Flags.Method | Flags.Lazy | Flags.Deferred)
            && !member.isType
            && !obj.hasField(member)
          }
          printer.println("nonInits = " + nonInits)
          nonInits.isEmpty
        }
      }
    }

    def nonInitFields(): Contextual[List[Symbol]] =
      val obj = ref.objekt
      ref.klass.baseClasses.flatMap { klass =>
        if klass.hasSource then
          klass.info.decls.filter { member =>
            !member.isOneOf(Flags.Method | Flags.Lazy | Flags.Deferred)
            && !member.isType
            && !obj.hasField(member)
          }
        else
          Nil
      }

  end extension

  extension (thisRef: ThisRef)
    def tryPromoteCurrentObject(): Contextual[Boolean] = log("tryPromoteCurrentObject ", printer) {
      if promoted.isCurrentObjectPromoted then
        true
      else if thisRef.isFullyFilled then
        // If we have all fields initialized, then we can promote This to hot.
        promoted.promoteCurrent(thisRef)
        true
      else
        false
    }

  extension (value: Value)
    /** Promotion of values to hot */
    def promote(msg: String): Contextual[Unit] = log("promoting " + value + ", promoted = " + promoted, printer) {
      if !promoted.isCurrentObjectPromoted then

        value match
        case Hot   =>

        case Cold  =>
          reporter.report(PromoteError(msg)(trace))

        case thisRef: ThisRef =>
          val emptyFields = thisRef.nonInitFields()
          if emptyFields.isEmpty then
            promoted.promoteCurrent(thisRef)
          else
            val fields = "Non initialized field(s): " + emptyFields.map(_.show).mkString(", ") + "."
            reporter.report(PromoteError(msg + "\n" + fields)(trace))

        case warm: Warm =>
          if !promoted.contains(warm) then
            promoted.add(warm)
            val errors = warm.tryPromote(msg)
            if errors.nonEmpty then promoted.remove(warm)
            reporter.reportAll(errors)

        case fun @ Fun(body, thisV, klass) =>
          if !promoted.contains(fun) then
            val errors = Reporter.stopEarly {
              val res = {
                given Trace = Trace.empty
                eval(body, thisV, klass, cacheResult = true)
              }
              given Trace = Trace.empty.add(body)
              res.promote("Only transitively initialized (Hot) values can be returned by functions. The function " + fun.show + " returns " + res.show + ".")
            }
            if errors.nonEmpty then
              reporter.report(UnsafePromotion(msg, errors.head)(trace))
            else
              promoted.add(fun)

        case RefSet(refs) =>
          refs.foreach(_.promote(msg))
    }
  end extension

  extension (warm: Warm)
    /** Try early promotion of warm objects
     *
     *  Promotion is expensive and should only be performed for small classes.
     *
     *  1. for each concrete method `m` of the warm object:
     *     call the method and promote the result
     *
     *  2. for each concrete field `f` of the warm object:
     *     promote the field value
     *
     *  If the object contains nested classes as members, the checker simply
     *  reports a warning to avoid expensive checks.
     *
     */
    def tryPromote(msg: String): Contextual[List[Error]] = log("promote " + warm.show + ", promoted = " + promoted, printer) {
      val obj = warm.objekt

      def doPromote(klass: ClassSymbol, subClass: ClassSymbol, subClassSegmentHot: Boolean)(using Reporter): Unit =
        val outer = obj.outer(klass)
        val isHotSegment = outer.isHot && {
          val ctor = klass.primaryConstructor
          val ctorDef = ctor.defTree.asInstanceOf[DefDef]
          val params = ctorDef.termParamss.flatten.map(_.symbol)
          // We have cached all parameters on the object
          params.forall(param => obj.field(param).isHot)
        }

        // Check invariant: subClassSegmentHot ==> isHotSegment
        //
        // This invariant holds because of the Scala/Java/JVM restriction that we cannot use `this` in super constructor calls.
        if subClassSegmentHot && !isHotSegment then
<<<<<<< HEAD
          report.error("[Internal error] Expect current segment to be transitively initialized (Hot) in promotion, current klass = " + klass.show +
=======
          report.warning("[Internal error] Expect current segment to be transitively initialized (Hot) in promotion, current klass = " + klass.show +
>>>>>>> a92a4639
              ", subclass = " + subClass.show + Trace.show, Trace.position)

        // If the outer and parameters of a class are all hot, then accessing fields and methods of the current
        // segment of the object should be OK. They may only create problems via virtual method calls on `this`, but
        // those methods are checked as part of the check for the class where they are defined.
        if !isHotSegment then
          for member <- klass.info.decls do
            if member.isClass then
              val error = PromoteError("Promotion cancelled as the value contains inner " + member.show + ".")(Trace.empty)
              reporter.report(error)
            else if !member.isType && !member.isConstructor  && !member.is(Flags.Deferred) then
              given Trace = Trace.empty
              if member.is(Flags.Method, butNot = Flags.Accessor) then
                val args = member.info.paramInfoss.flatten.map(_ => new ArgInfo(Hot: Value, Trace.empty))
                val res = warm.call(member, args, receiver = warm.klass.typeRef, superType = NoType)
                withTrace(trace.add(member.defTree)) {
                  res.promote("Could not verify that the return value of " + member.show + " is transitively initialized (Hot). It was found to be " + res.show + ".")
                }
              else
                val res = warm.select(member, receiver = warm.klass.typeRef)
                withTrace(trace.add(member.defTree)) {
                  res.promote("Could not verify that the field " + member.show + " is transitively initialized (Hot). It was found to be " + res.show + ".")
                }
          end for

        // Promote parents
        //
        // Note that a parameterized trait may only get parameters from the class that extends the trait.
        // A trait may not supply constructor arguments to another trait.
        if !klass.is(Flags.Trait) then
          val superCls = klass.superClass
          if superCls.hasSource then doPromote(superCls.asClass, klass, isHotSegment)
          val mixins = klass.baseClasses.tail.takeWhile(_ != superCls)
          for mixin <- mixins if mixin.hasSource do doPromote(mixin.asClass, klass, isHotSegment)
      end doPromote

      val errors = Reporter.stopEarly {
        doPromote(warm.klass, subClass = warm.klass, subClassSegmentHot = false)
      }

      if errors.isEmpty then Nil
      else UnsafePromotion(msg, errors.head)(trace) :: Nil
    }

  end extension

// ----- Policies ------------------------------------------------------
  extension (value: Ref)
    /** Can the method call on `value` be ignored?
     *
     *  Note: assume overriding resolution has been performed.
     */
    def canIgnoreMethodCall(meth: Symbol)(using Context): Boolean =
      val cls = meth.owner
      cls == defn.AnyClass ||
      cls == defn.AnyValClass ||
      cls == defn.ObjectClass

// ----- API --------------------------------

  /** Check an individual class
   *
   *  The class to be checked must be an instantiable concrete class.
   */
  private def checkClass(classSym: ClassSymbol)(using Cache.Data, Context): Unit =
    val thisRef = ThisRef(classSym)
    val tpl = classSym.defTree.asInstanceOf[TypeDef].rhs.asInstanceOf[Template]

    @tailrec
    def iterate(): Unit = {
      given Promoted = Promoted.empty(classSym)
      given Trace = Trace.empty.add(classSym.defTree)
      given reporter: Reporter.BufferedReporter = new Reporter.BufferedReporter

      thisRef.ensureFresh()

      // set up constructor parameters
      for param <- tpl.constr.termParamss.flatten do
        thisRef.updateField(param.symbol, Hot)

      log("checking " + classSym) { eval(tpl, thisRef, classSym) }
      reporter.errors.foreach(_.issue)

      if cache.hasChanged && reporter.errors.isEmpty && cache.isUsed then
        // code to prepare cache and heap for next iteration
        cache.prepareForNextIteration()
        iterate()
      else
        cache.prepareForNextClass()
    }

    iterate()
  end checkClass

  /**
   * Check the specified concrete classes
   */
  def checkClasses(classes: List[ClassSymbol])(using Context): Unit =
    given Cache.Data()
<<<<<<< HEAD
    for classSym <- classes if isConcreteClass(classSym) do
=======
    for classSym <- classes if isConcreteClass(classSym) && !classSym.isStaticObject do
>>>>>>> a92a4639
      checkClass(classSym)

// ----- Semantic definition --------------------------------
  type ArgInfo = TraceValue[Value]

  extension (arg: ArgInfo)
    def promote: Contextual[Unit] = withTrace(arg.trace) {
      arg.value.promote("Could not verify that the method argument is transitively initialized (Hot). It was found to be " + arg.value.show + ". Only transitively initialized arguments may be passed to methods (except constructors).")
    }

  /** Evaluate an expression with the given value for `this` in a given class `klass`
   *
   *  Note that `klass` might be a super class of the object referred by `thisV`.
   *  The parameter `klass` is needed for `this` resolution. Consider the following code:
   *
   *  class A {
   *    A.this
   *    class B extends A { A.this }
   *  }
   *
   *  As can be seen above, the meaning of the expression `A.this` depends on where
   *  it is located.
   *
   *  This method only handles cache logic and delegates the work to `cases`.
   *
   * @param expr        The expression to be evaluated.
   * @param thisV       The value for `C.this` where `C` is represented by the parameter `klass`.
   * @param klass       The enclosing class where the expression is located.
   * @param cacheResult It is used to reduce the size of the cache.
   */
  def eval(expr: Tree, thisV: Ref, klass: ClassSymbol, cacheResult: Boolean = false): Contextual[Value] = log("evaluating " + expr.show + ", this = " + thisV.show + " in " + klass.show, printer, (_: Value).show) {
    cache.cachedEval(thisV, expr, cacheResult, default = Hot) { expr => cases(expr, thisV, klass) }
  }

  /** Evaluate a list of expressions */
  def eval(exprs: List[Tree], thisV: Ref, klass: ClassSymbol): Contextual[List[Value]] =
    exprs.map { expr => eval(expr, thisV, klass) }

  /** Evaluate arguments of methods */
  def evalArgs(args: List[Arg], thisV: Ref, klass: ClassSymbol): Contextual[List[ArgInfo]] =
    val argInfos = new mutable.ArrayBuffer[ArgInfo]
    args.foreach { arg =>
      val res =
        if arg.isByName then
          Fun(arg.tree, thisV, klass)
        else
          eval(arg.tree, thisV, klass)

      argInfos += new ArgInfo(res, trace.add(arg.tree))
    }
    argInfos.toList

  /** Handles the evaluation of different expressions
   *
   *  Note: Recursive call should go to `eval` instead of `cases`.
   *
   * @param expr   The expression to be evaluated.
   * @param thisV  The value for `C.this` where `C` is represented by the parameter `klass`.
   * @param klass  The enclosing class where the expression `expr` is located.
   */
  def cases(expr: Tree, thisV: Ref, klass: ClassSymbol): Contextual[Value] =
    val trace2 = trace.add(expr)
    expr match
      case Ident(nme.WILDCARD) =>
        // TODO:  disallow `var x: T = _`
        Hot

      case id @ Ident(name) if !id.symbol.is(Flags.Method)  =>
        assert(name.isTermName, "type trees should not reach here")
        withTrace(trace2) { cases(expr.tpe, thisV, klass) }

      case NewExpr(tref, New(tpt), ctor, argss) =>
        // check args
        val args = evalArgs(argss.flatten, thisV, klass)

        val cls = tref.classSymbol.asClass
        withTrace(trace2) {
          val outer = outerValue(tref, thisV, klass)
          outer.instantiate(cls, ctor, args)
        }

      case Call(ref, argss) =>
        // check args
        val args = evalArgs(argss.flatten, thisV, klass)

        ref match
        case Select(supert: Super, _) =>
          val SuperType(thisTp, superTp) = supert.tpe: @unchecked
          val thisValue2 = extendTrace(ref) {
            thisTp match
            case thisTp: ThisType             =>
              cases(thisTp, thisV, klass)

            case AndType(thisTp: ThisType, _) =>
              // Self-type annotation will generate an intersection type for `this`.
              // See examples/i17997.scala
              cases(thisTp, thisV, klass)

            case _ =>
              report.warning("[Internal error] Unexpected type " + thisTp.show + ", trace:\n" + Trace.show, ref)
              Hot
          }
          withTrace(trace2) { thisValue2.call(ref.symbol, args, thisTp, superTp) }

        case Select(qual, _) =>
          val receiver = eval(qual, thisV, klass)
          if ref.symbol.isConstructor then
            withTrace(trace2) { receiver.callConstructor(ref.symbol, args) }
          else
            withTrace(trace2) { receiver.call(ref.symbol, args, receiver = qual.tpe, superType = NoType) }

        case id: Ident =>
          id.tpe match
          case TermRef(NoPrefix, _) =>
            // resolve this for the local method
            val enclosingClass = id.symbol.owner.enclosingClass.asClass
            val thisValue2 = extendTrace(ref) { resolveThis(enclosingClass, thisV, klass) }
            // local methods are not a member, but we can reuse the method `call`
            withTrace(trace2) { thisValue2.call(id.symbol, args, receiver = NoType, superType = NoType, needResolve = false) }
          case TermRef(prefix, _) =>
            val receiver = cases(prefix, thisV, klass)
            if id.symbol.isConstructor then
              withTrace(trace2) { receiver.callConstructor(id.symbol, args) }
            else
              withTrace(trace2) { receiver.call(id.symbol, args, receiver = prefix, superType = NoType) }

      case Select(qualifier, name) =>
        val qual = eval(qualifier, thisV, klass)

        name match
          case OuterSelectName(_, _) =>
            val current = qualifier.tpe.classSymbol
            val target = expr.tpe.widenSingleton.classSymbol.asClass
            withTrace(trace2) {
              resolveThis(target, qual, current.asClass)
            }
          case _ =>
            withTrace(trace2) { qual.select(expr.symbol, receiver = qualifier.tpe) }

      case _: This =>
        cases(expr.tpe, thisV, klass)

      case Literal(_) =>
        Hot

      case Typed(expr, tpt) =>
        if (tpt.tpe.hasAnnotation(defn.UncheckedAnnot))
          Hot
        else
          checkTermUsage(tpt, thisV, klass)
          eval(expr, thisV, klass)

      case NamedArg(name, arg) =>
        eval(arg, thisV, klass)

      case Assign(lhs, rhs) =>
        lhs match
        case Select(qual, _) =>
          eval(qual, thisV, klass)
          val res = eval(rhs, thisV, klass)
          extendTrace(expr) {
            res.ensureHot("The RHS of reassignment must be transitively initialized (Hot). It was found to be " + res.show + ". ")
          }
        case id: Ident =>
          val res = eval(rhs, thisV, klass)
          extendTrace(expr) {
            res.ensureHot("The RHS of reassignment must be transitively initialized (Hot). It was found to be " + res.show + ". ")
          }

      case closureDef(ddef) =>
        Fun(ddef.rhs, thisV, klass)

      case PolyFun(ddef) =>
        Fun(ddef.rhs, thisV, klass)

      case Block(stats, expr) =>
        eval(stats, thisV, klass)
        eval(expr, thisV, klass)

      case If(cond, thenp, elsep) =>
        eval(cond :: thenp :: elsep :: Nil, thisV, klass).join

      case Annotated(arg, annot) =>
        if (expr.tpe.hasAnnotation(defn.UncheckedAnnot)) Hot
        else eval(arg, thisV, klass)

      case Match(selector, cases) =>
        val res = eval(selector, thisV, klass)
        extendTrace(selector) {
          res.ensureHot("The value to be matched needs to be transitively initialized (Hot). It was found to be " + res.show + ". ")
        }
        eval(cases.map(_.body), thisV, klass).join

      case Return(expr, from) =>
        val res = eval(expr, thisV, klass)
        extendTrace(expr) {
          res.ensureHot("return expression must be transitively initialized (Hot). It was found to be " + res.show + ". ")
        }

      case WhileDo(cond, body) =>
        eval(cond :: body :: Nil, thisV, klass)
        Hot

      case Labeled(_, expr) =>
        eval(expr, thisV, klass)

      case Try(block, cases, finalizer) =>
        eval(block, thisV, klass)
        if !finalizer.isEmpty then
          eval(finalizer, thisV, klass)
        eval(cases.map(_.body), thisV, klass).join

      case SeqLiteral(elems, elemtpt) =>
        elems.map { elem => eval(elem, thisV, klass) }.join

      case Inlined(call, bindings, expansion) =>
        eval(bindings, thisV, klass)
        withTrace(trace2) { eval(expansion, thisV, klass) }

      case Thicket(List()) =>
        // possible in try/catch/finally, see tests/crash/i6914.scala
        Hot

      case vdef : ValDef =>
        // local val definition
        eval(vdef.rhs, thisV, klass)

      case ddef : DefDef =>
        // local method
        Hot

      case tdef: TypeDef =>
        // local type definition
        if tdef.isClassDef then
          Hot
        else
          checkTermUsage(tdef.rhs, thisV, klass)
          Hot

      case tpl: Template =>
        init(tpl, thisV, klass)

      case _: Import | _: Export | _: Quote | _: Splice | _: QuotePattern | _: SplicePattern =>
        Hot

      case _ =>
        report.warning("[Internal error] unexpected tree: " + expr.getClass + ", trace:\n" + Trace.show, expr)
        Hot

  /** Handle semantics of leaf nodes
   *
   * For leaf nodes, their semantics is determined by their types.
   *
   * @param tp      The type to be evaluated.
   * @param thisV   The value for `C.this` where `C` is represented by the parameter `klass`.
   * @param klass   The enclosing class where the type `tp` is located.
   */
  def cases(tp: Type, thisV: Ref, klass: ClassSymbol): Contextual[Value] = log("evaluating " + tp.show, printer, (_: Value).show) {
    tp match
      case _: ConstantType =>
        Hot

      case tmref: TermRef if tmref.prefix == NoPrefix =>
        thisV.accessLocal(tmref, klass)

      case tmref: TermRef =>
        val cls = tmref.widenSingleton.classSymbol
        if cls.exists && cls.isStaticOwner then
          if klass.isContainedIn(cls) then
            resolveThis(cls.asClass, thisV, klass)
          else if cls.isContainedIn(promoted.entryClass) then
            cases(tmref.prefix, thisV, klass).select(tmref.symbol, receiver = tmref.prefix)
          else
            Hot
        else
          cases(tmref.prefix, thisV, klass).select(tmref.symbol, receiver = tmref.prefix)

      case tp @ ThisType(tref) =>
        val cls = tref.classSymbol.asClass
        if cls.isStaticOwner && !klass.isContainedIn(cls) then
          // O.this outside the body of the object O
          Hot
        else
          resolveThis(cls, thisV, klass)

      case _: TermParamRef | _: RecThis  =>
        // possible from checking effects of types
        Hot

      case _ =>
        report.warning("[Internal error] unexpected type " + tp + Trace.show, Trace.position)
        Hot
  }

  /** Resolve C.this that appear in `klass`
   *
   * @param target  The class symbol for `C` for which `C.this` is to be resolved.
   * @param thisV   The value for `D.this` where `D` is represented by the parameter `klass`.
   * @param klass   The enclosing class where the type `C.this` is located.
   */
  def resolveThis(target: ClassSymbol, thisV: Value, klass: ClassSymbol): Contextual[Value] = log("resolving " + target.show + ", this = " + thisV.show + " in " + klass.show, printer, (_: Value).show) {
    if target == klass then thisV
    else if target.is(Flags.Package) then Hot
    else
      thisV match
        case Hot => Hot
        case ref: Ref =>
          val obj = ref.objekt
          val outerCls = klass.owner.lexicallyEnclosingClass.asClass
          if !obj.hasOuter(klass) then
            val error = "[Internal error] outer not yet initialized, target = " + target + ", klass = " + klass + ", object = " + obj + Trace.show
            report.warning(error, Trace.position)
            Hot
          else
            resolveThis(target, obj.outer(klass), outerCls)
        case RefSet(refs) =>
          refs.map(ref => resolveThis(target, ref, klass)).join
        case fun: Fun =>
          report.warning("[Internal error] unexpected thisV = " + thisV + ", target = " + target.show + ", klass = " + klass.show + Trace.show, Trace.position)
          Cold
        case Cold => Cold

  }

  /** Compute the outer value that correspond to `tref.prefix`
   *
   * @param tref    The type whose prefix is to be evaluated.
   * @param thisV   The value for `C.this` where `C` is represented by the parameter `klass`.
   * @param klass   The enclosing class where the type `tref` is located.
   */
  def outerValue(tref: TypeRef, thisV: Ref, klass: ClassSymbol): Contextual[Value] =
    val cls = tref.classSymbol.asClass
    if tref.prefix == NoPrefix then
      val enclosing = cls.owner.lexicallyEnclosingClass.asClass
      val outerV = resolveThis(enclosing, thisV, klass)
      outerV
    else
      if cls.isAllOf(Flags.JavaInterface) then Hot
      else cases(tref.prefix, thisV, klass)

  /** Initialize part of an abstract object in `klass` of the inheritance chain
   *
   * @param tpl       The class body to be evaluated.
   * @param thisV     The value of the current object to be initialized.
   * @param klass     The class to which the template belongs.
   */
  def init(tpl: Template, thisV: Ref, klass: ClassSymbol): Contextual[Value] = log("init " + klass.show, printer, (_: Value).show) {
    val paramsMap = tpl.constr.termParamss.flatten.map { vdef =>
      vdef.name -> thisV.objekt.field(vdef.symbol)
    }.toMap

    // init param fields
    klass.paramGetters.foreach { acc =>
      val value = paramsMap(acc.name.toTermName)
      thisV.updateField(acc, value)
      printer.println(acc.show + " initialized with " + value)
    }

    // Tasks is used to schedule super constructor calls.
    // Super constructor calls are delayed until all outers are set.
    type Tasks = mutable.ArrayBuffer[() => Unit]
    def superCall(tref: TypeRef, ctor: Symbol, args: List[ArgInfo], tasks: Tasks): Unit =
      val cls = tref.classSymbol.asClass
      // update outer for super class
      val res = outerValue(tref, thisV, klass)
      thisV.updateOuter(cls, res)

      // follow constructor
      if cls.hasSource then
        tasks.append { () =>
          printer.println("init super class " + cls.show)
          thisV.callConstructor(ctor, args)
          ()
        }

    // parents
    def initParent(parent: Tree, tasks: Tasks) =
      parent match
      case tree @ Block(stats, NewExpr(tref, New(tpt), ctor, argss)) =>  // can happen
        eval(stats, thisV, klass)
        val args = evalArgs(argss.flatten, thisV, klass)
        superCall(tref, ctor, args, tasks)

      case tree @ NewExpr(tref, New(tpt), ctor, argss) =>       // extends A(args)
        val args = evalArgs(argss.flatten, thisV, klass)
        superCall(tref, ctor, args, tasks)

      case _ =>   // extends A or extends A[T]
        val tref = typeRefOf(parent.tpe)
        superCall(tref, tref.classSymbol.primaryConstructor, Nil, tasks)

    // see spec 5.1 about "Template Evaluation".
    // https://www.scala-lang.org/files/archive/spec/2.13/05-classes-and-objects.html
    if !klass.is(Flags.Trait) then
      // outers are set first
      val tasks = new mutable.ArrayBuffer[() => Unit]

      // 1. first init parent class recursively
      // 2. initialize traits according to linearization order
      val superParent = tpl.parents.head
      val superCls = superParent.tpe.classSymbol.asClass
      extendTrace(superParent) { initParent(superParent, tasks) }

      val parents = tpl.parents.tail
      val mixins = klass.baseClasses.tail.takeWhile(_ != superCls)

      // The interesting case is the outers for traits.  The compiler
      // synthesizes proxy accessors for the outers in the class that extends
      // the trait. As those outers must be stable values, they are initialized
      // immediately following class parameters and before super constructor
      // calls and user code in the class body.
      mixins.reverse.foreach { mixin =>
        parents.find(_.tpe.classSymbol == mixin) match
        case Some(parent) =>
          extendTrace(parent) { initParent(parent, tasks) }
        case None =>
          // According to the language spec, if the mixin trait requires
          // arguments, then the class must provide arguments to it explicitly
          // in the parent list. That means we will encounter it in the Some
          // branch.
          //
          // When a trait A extends a parameterized trait B, it cannot provide
          // term arguments to B. That can only be done in a concrete class.
          val tref = typeRefOf(klass.typeRef.baseType(mixin).typeConstructor)
          val ctor = tref.classSymbol.primaryConstructor
          if ctor.exists then
            // The parameter check of traits comes late in the mixin phase.
            // To avoid crash we supply hot values for erroneous parent calls.
            // See tests/neg/i16438.scala.
            val args: List[ArgInfo] = ctor.info.paramInfoss.flatten.map(_ => new ArgInfo(Hot, Trace.empty))
            extendTrace(superParent) {
              superCall(tref, ctor, args, tasks)
            }
      }

      // initialize super classes after outers are set
      tasks.foreach(task => task())
    end if

    var fieldsChanged = true

    // class body
    if thisV.isThisRef || !thisV.asInstanceOf[Warm].isPopulatingParams then tpl.body.foreach {
      case vdef : ValDef if !vdef.symbol.is(Flags.Lazy) && !vdef.rhs.isEmpty =>
        val res = eval(vdef.rhs, thisV, klass)
        // TODO: Improve promotion to avoid handling enum initialization specially
        //
        // The failing case is tests/init/pos/i12544.scala due to promotion failure.
        if vdef.symbol.name == nme.DOLLAR_VALUES
           && vdef.symbol.is(Flags.Synthetic)
           && vdef.symbol.owner.companionClass.is(Flags.Enum)
        then
          thisV.updateField(vdef.symbol, Hot)
        else
          thisV.updateField(vdef.symbol, res)
        fieldsChanged = true

      case _: MemberDef =>

      case tree =>
        if fieldsChanged && thisV.isThisRef then
          thisV.asInstanceOf[ThisRef].tryPromoteCurrentObject()
        fieldsChanged = false
        eval(tree, thisV, klass)
    }

    // ensure we try promotion once even if class body is empty
    if fieldsChanged && thisV.isThisRef then
      thisV.asInstanceOf[ThisRef].tryPromoteCurrentObject()

    // The result value is ignored, use Hot to avoid futile fixed point computation
    Hot
  }

  /** Check that path in path-dependent types are initialized
   *
   *  This is intended to avoid type soundness issues in Dotty.
   */
  def checkTermUsage(tpt: Tree, thisV: Ref, klass: ClassSymbol): Contextual[Unit] =
    val traverser = new TypeTraverser:
      def traverse(tp: Type): Unit =
        tp match
        case TermRef(_: SingletonType, _) =>
          extendTrace(tpt) { cases(tp, thisV, klass) }
        case _ =>
          traverseChildren(tp)

    traverser.traverse(tpt.tpe)<|MERGE_RESOLUTION|>--- conflicted
+++ resolved
@@ -1040,11 +1040,7 @@
         //
         // This invariant holds because of the Scala/Java/JVM restriction that we cannot use `this` in super constructor calls.
         if subClassSegmentHot && !isHotSegment then
-<<<<<<< HEAD
-          report.error("[Internal error] Expect current segment to be transitively initialized (Hot) in promotion, current klass = " + klass.show +
-=======
           report.warning("[Internal error] Expect current segment to be transitively initialized (Hot) in promotion, current klass = " + klass.show +
->>>>>>> a92a4639
               ", subclass = " + subClass.show + Trace.show, Trace.position)
 
         // If the outer and parameters of a class are all hot, then accessing fields and methods of the current
@@ -1144,11 +1140,7 @@
    */
   def checkClasses(classes: List[ClassSymbol])(using Context): Unit =
     given Cache.Data()
-<<<<<<< HEAD
-    for classSym <- classes if isConcreteClass(classSym) do
-=======
     for classSym <- classes if isConcreteClass(classSym) && !classSym.isStaticObject do
->>>>>>> a92a4639
       checkClass(classSym)
 
 // ----- Semantic definition --------------------------------
