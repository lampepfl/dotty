package dotty.tools.dotc
package transform

import dotty.tools.dotc.ast.{Trees, tpd, untpd}
import scala.collection.mutable
import core._
import typer.Checking
import Types._, Contexts._, Names._, Flags._, DenotTransformers._, Phases._
import SymDenotations._, StdNames._, Annotations._, Trees._, Scopes._
import Decorators._
import Symbols._, SymUtils._
import reporting.diagnostic.messages._

object PostTyper {
  val name: String = "posttyper"
}

/** A macro transform that runs immediately after typer and that performs the following functions:
 *
 *  (1) Add super accessors (@see SuperAccessors)
 *
 *  (2) Convert parameter fields that have the same name as a corresponding
 *      public parameter field in a superclass to a forwarder to the superclass
 *      field (corresponding = super class field is initialized with subclass field)
 *      (@see ForwardParamAccessors)
 *
 *  (3) Add synthetic methods (@see SyntheticMethods)
 *
 *  (4) Check that `New` nodes can be instantiated, and that annotations are valid
 *
 *  (5) Convert all trees representing types to TypeTrees.
 *
 *  (6) Check the bounds of AppliedTypeTrees
 *
 *  (7) Insert `.package` for selections of package object members
 *
 *  (8) Replaces self references by name with `this`
 *
 *  (9) Adds SourceFile annotations to all top-level classes and objects
 *
 *  (10) Adds Child annotations to all sealed classes
 *
 *  (11) Minimizes `call` fields of `Inlined` nodes to just point to the toplevel
 *       class from which code was inlined.
 *
 *  The reason for making this a macro transform is that some functions (in particular
 *  super and protected accessors and instantiation checks) are naturally top-down and
 *  don't lend themselves to the bottom-up approach of a mini phase. The other two functions
 *  (forwarding param accessors and synthetic methods) only apply to templates and fit
 *  mini-phase or subfunction of a macro phase equally well. But taken by themselves
 *  they do not warrant their own group of miniphases before pickling.
 */
class PostTyper extends MacroTransform with IdentityDenotTransformer { thisPhase =>
  import tpd._

  /** the following two members override abstract members in Transform */
  override def phaseName: String = PostTyper.name

  override def changesMembers: Boolean = true // the phase adds super accessors and synthetic methods

  override def transformPhase(implicit ctx: Context): Phase = thisPhase.next

  protected def newTransformer(implicit ctx: Context): Transformer =
    new PostTyperTransformer

  val superAcc: SuperAccessors = new SuperAccessors(thisPhase)
  val paramFwd: ParamForwarding = new ParamForwarding(thisPhase)
  val synthMth: SyntheticMethods = new SyntheticMethods(thisPhase)

  private def newPart(tree: Tree): Option[New] = methPart(tree) match {
    case Select(nu: New, _) => Some(nu)
    case _ => None
  }

  private def checkValidJavaAnnotation(annot: Tree)(implicit ctx: Context): Unit = {
    // TODO fill in
  }

  class PostTyperTransformer extends Transformer {

    private[this] var inJavaAnnot: Boolean = false

    private[this] var noCheckNews: Set[New] = Set()

    def withNoCheckNews[T](ts: List[New])(op: => T): T = {
      val saved = noCheckNews
      noCheckNews ++= ts
      try op finally noCheckNews = saved
    }

    def isCheckable(t: New): Boolean = !inJavaAnnot && !noCheckNews.contains(t)

    private def transformAnnot(annot: Tree)(implicit ctx: Context): Tree = {
      val saved = inJavaAnnot
      inJavaAnnot = annot.symbol is JavaDefined
      if (inJavaAnnot) checkValidJavaAnnotation(annot)
      try transform(annot)
      finally inJavaAnnot = saved
    }

    private def transformAnnot(annot: Annotation)(implicit ctx: Context): Annotation =
      annot.derivedAnnotation(transformAnnot(annot.tree))

<<<<<<< HEAD
    private def transformMemberDef(tree: MemberDef)(implicit ctx: Context): Unit = {
      def transformAnnotWithAdaptedCtx(annot: Annotation): Annotation = annot match {
        case annot: BodyAnnotation => transformAnnot(annot)(localCtx(tree))
        case _ => transformAnnot(annot)
      }
      val sym = tree.symbol
      sym.registerIfChild()
      sym.transformAnnotations(transformAnnotWithAdaptedCtx)
=======
    private def processMemberDef(tree: Tree)(implicit ctx: Context): tree.type = {
      val sym = tree.symbol
      sym.registerIfChild()
      sym.transformAnnotations(transformAnnot)
      sym.defTree = tree
      tree
>>>>>>> 7463afe4
    }

    private def transformSelect(tree: Select, targs: List[Tree])(implicit ctx: Context): Tree = {
      val qual = tree.qualifier
      qual.symbol.moduleClass.denot match {
        case pkg: PackageClassDenotation if !tree.symbol.maybeOwner.is(Package) =>
          transformSelect(cpy.Select(tree)(qual select pkg.packageObj.symbol, tree.name), targs)
        case _ =>
          val tree1 = super.transform(tree)
          constToLiteral(tree1) match {
            case _: Literal => tree1
            case _ => superAcc.transformSelect(tree1, targs)
          }
      }
    }

    private def normalizeTypeArgs(tree: TypeApply)(implicit ctx: Context): TypeApply = tree.tpe match {
      case pt: PolyType => // wait for more arguments coming
        tree
      case _ =>
        def decompose(tree: TypeApply): (Tree, List[Tree]) = tree.fun match {
          case fun: TypeApply =>
            val (tycon, args) = decompose(fun)
            (tycon, args ++ tree.args)
          case _ =>
            (tree.fun, tree.args)
        }
        def reorderArgs(pnames: List[Name], namedArgs: List[NamedArg], otherArgs: List[Tree]): List[Tree] = pnames match {
          case pname :: pnames1 =>
            namedArgs.partition(_.name == pname) match {
              case (NamedArg(_, arg) :: _, namedArgs1) =>
                arg :: reorderArgs(pnames1, namedArgs1, otherArgs)
              case _ =>
                val otherArg :: otherArgs1 = otherArgs
                otherArg :: reorderArgs(pnames1, namedArgs, otherArgs1)
            }
          case nil =>
            assert(namedArgs.isEmpty && otherArgs.isEmpty)
            Nil
        }
        val (tycon, args) = decompose(tree)
        tycon.tpe.widen match {
          case tp: PolyType if args.exists(isNamedArg) =>
            val (namedArgs, otherArgs) = args.partition(isNamedArg)
            val args1 = reorderArgs(tp.paramNames, namedArgs.asInstanceOf[List[NamedArg]], otherArgs)
            TypeApply(tycon, args1).withPos(tree.pos).withType(tree.tpe)
          case _ =>
            tree
        }
    }

    /** 1. If we are in an inline method but not in a nested quote, mark the inline method
     *  as a macro.
     *
     *  2. If selection is a quote or splice node, record that fact in the current compilation unit.
     */
    private def handleMeta(sym: Symbol)(implicit ctx: Context): Unit = {

      def markAsMacro(c: Context): Unit =
        if (c.owner eq c.outer.owner) markAsMacro(c.outer)
        else if (c.owner.isInlineMethod) {
          c.owner.setFlag(Macro)
        }
        else if (!c.outer.owner.is(Package)) markAsMacro(c.outer)

      if (sym.isSplice || sym.isQuote) {
        markAsMacro(ctx)
        ctx.compilationUnit.containsQuotesOrSplices = true
      }
    }

    private object dropInlines extends TreeMap {
      override def transform(tree: Tree)(implicit ctx: Context): Tree = tree match {
        case Inlined(call, _, _) =>
          cpy.Inlined(tree)(call, Nil, Typed(ref(defn.Predef_undefined), TypeTree(tree.tpe)))
        case _ => super.transform(tree)
      }
    }

    override def transform(tree: Tree)(implicit ctx: Context): Tree =
      try tree match {
        case tree: Ident if !tree.isType =>
          handleMeta(tree.symbol)
          tree.tpe match {
            case tpe: ThisType => This(tpe.cls).withPos(tree.pos)
            case _ => tree
          }
        case tree @ Select(qual, name) =>
          handleMeta(tree.symbol)
          if (name.isTypeName) {
            Checking.checkRealizable(qual.tpe, qual.pos.focus)
            super.transform(tree)(ctx.addMode(Mode.Type))
          }
          else
            transformSelect(tree, Nil)
        case tree: Apply =>
          val methType = tree.fun.tpe.widen
          val app =
            if (methType.isErasedMethod)
              tpd.cpy.Apply(tree)(
                tree.fun,
                tree.args.map(arg =>
                  if (methType.isImplicitMethod && arg.pos.isSynthetic) ref(defn.Predef_undefined)
                  else dropInlines.transform(arg)))
            else
              tree
          methPart(app) match {
            case Select(nu: New, nme.CONSTRUCTOR) if isCheckable(nu) =>
              // need to check instantiability here, because the type of the New itself
              // might be a type constructor.
              Checking.checkInstantiable(tree.tpe, nu.pos)
              withNoCheckNews(nu :: Nil)(super.transform(app))
            case _ =>
              super.transform(app)
          }
        case tree: TypeApply =>
          val tree1 @ TypeApply(fn, args) = normalizeTypeArgs(tree)
          if (fn.symbol != defn.ChildAnnot.primaryConstructor) {
            // Make an exception for ChildAnnot, which should really have AnyKind bounds
            Checking.checkBounds(args, fn.tpe.widen.asInstanceOf[PolyType])
          }
          fn match {
            case sel: Select =>
              val args1 = transform(args)
              val sel1 = transformSelect(sel, args1)
              cpy.TypeApply(tree1)(sel1, args1)
            case _ =>
              super.transform(tree1)
          }
        case Inlined(call, bindings, expansion) if !call.isEmpty =>
          // Leave only a call trace consisting of
          //  - a reference to the top-level class from which the call was inlined,
          //  - the call's position
          // in the call field of an Inlined node.
          // The trace has enough info to completely reconstruct positions.
          // The minimization is done for two reasons:
          //  1. To save space (calls might contain large inline arguments, which would otherwise
          //     be duplicated
          //  2. To enable correct pickling (calls can share symbols with the inlined code, which
          //     would trigger an assertion when pickling).
          val callTrace = Ident(call.symbol.topLevelClass.typeRef).withPos(call.pos)
          cpy.Inlined(tree)(callTrace, transformSub(bindings), transform(expansion)(inlineContext(call)))
        case tree: Template =>
          withNoCheckNews(tree.parents.flatMap(newPart)) {
            val templ1 = paramFwd.forwardParamAccessors(tree)
            synthMth.addSyntheticMethods(
                superAcc.wrapTemplate(templ1)(
                  super.transform(_).asInstanceOf[Template]))
          }
        case tree: ValDef =>
          val tree1 = cpy.ValDef(tree)(rhs = normalizeErasedRhs(tree.rhs, tree.symbol))
          processMemberDef(super.transform(tree1))
        case tree: DefDef =>
          val tree1 = cpy.DefDef(tree)(rhs = normalizeErasedRhs(tree.rhs, tree.symbol))
          processMemberDef(superAcc.wrapDefDef(tree1)(super.transform(tree1).asInstanceOf[DefDef]))
        case tree: TypeDef =>
          val sym = tree.symbol
          if (sym.isClass) {
            // Add SourceFile annotation to top-level classes
            if (sym.owner.is(Package) &&
              ctx.compilationUnit.source.exists &&
              sym != defn.SourceFileAnnot)
              sym.addAnnotation(Annotation.makeSourceFile(ctx.compilationUnit.source.file.path))
            tree
          }
          processMemberDef(super.transform(tree))
        case tree: New if isCheckable(tree) =>
          Checking.checkInstantiable(tree.tpe, tree.pos)
          super.transform(tree)
        case tree @ Annotated(annotated, annot) =>
          cpy.Annotated(tree)(transform(annotated), transformAnnot(annot))
        case tree: AppliedTypeTree =>
          Checking.checkAppliedType(tree, boundsCheck = !ctx.mode.is(Mode.Pattern))
          super.transform(tree)
        case SingletonTypeTree(ref) =>
         // Checking.checkRealizable(ref.tpe, ref.pos.focus) // TODO
          super.transform(tree)
        case tree: TypeTree =>
          tree.withType(
            tree.tpe match {
              case tpe: AnnotatedType => tpe.derivedAnnotatedType(tpe.parent, transformAnnot(tpe.annot))
              case tpe => tpe
            }
          )
        case tree: AndTypeTree =>
          // Ideally, this should be done by Typer, but we run into cyclic references
          // when trying to typecheck self types which are intersections.
          Checking.checkNonCyclicInherited(tree.tpe, tree.left.tpe :: tree.right.tpe :: Nil, EmptyScope, tree.pos)
          super.transform(tree)
        case Import(expr, selectors) =>
          val exprTpe = expr.tpe
          val seen = mutable.Set.empty[Name]
          def checkIdent(ident: untpd.Ident): Unit = {
            val name = ident.name.asTermName
            if (name != nme.WILDCARD && !exprTpe.member(name).exists && !exprTpe.member(name.toTypeName).exists)
              ctx.error(NotAMember(exprTpe, name, "value"), ident.pos)
            if (seen(ident.name))
              ctx.error(ImportRenamedTwice(ident), ident.pos)
            seen += ident.name
          }
          selectors.foreach {
            case ident: untpd.Ident                 => checkIdent(ident)
            case Thicket((ident: untpd.Ident) :: _) => checkIdent(ident)
            case _                                  =>
          }
          super.transform(tree)
        case Typed(Ident(nme.WILDCARD), _) =>
          super.transform(tree)(ctx.addMode(Mode.Pattern))
            // The added mode signals that bounds in a pattern need not
            // conform to selector bounds. I.e. assume
            //     type Tree[T >: Null <: Type]
            // One is still allowed to write
            //     case x: Tree[_]
            // (which translates to)
            //     case x: (_: Tree[_])
        case tree =>
          super.transform(tree)
      }
      catch {
        case ex : AssertionError =>
          println(i"error while transforming $tree")
          throw ex
      }

    /** Transforms the rhs tree into a its default tree if it is in an `erased` val/def.
    *  Performed to shrink the tree that is known to be erased later.
    */
    private def normalizeErasedRhs(rhs: Tree, sym: Symbol)(implicit ctx: Context) =
      if (sym.isEffectivelyErased) dropInlines.transform(rhs) else rhs
  }
}<|MERGE_RESOLUTION|>--- conflicted
+++ resolved
@@ -101,23 +101,17 @@
     private def transformAnnot(annot: Annotation)(implicit ctx: Context): Annotation =
       annot.derivedAnnotation(transformAnnot(annot.tree))
 
-<<<<<<< HEAD
-    private def transformMemberDef(tree: MemberDef)(implicit ctx: Context): Unit = {
+    private def processMemberDef(tree: Tree)(implicit ctx: Context): tree.type = {
       def transformAnnotWithAdaptedCtx(annot: Annotation): Annotation = annot match {
         case annot: BodyAnnotation => transformAnnot(annot)(localCtx(tree))
         case _ => transformAnnot(annot)
       }
+
       val sym = tree.symbol
       sym.registerIfChild()
       sym.transformAnnotations(transformAnnotWithAdaptedCtx)
-=======
-    private def processMemberDef(tree: Tree)(implicit ctx: Context): tree.type = {
-      val sym = tree.symbol
-      sym.registerIfChild()
-      sym.transformAnnotations(transformAnnot)
       sym.defTree = tree
       tree
->>>>>>> 7463afe4
     }
 
     private def transformSelect(tree: Select, targs: List[Tree])(implicit ctx: Context): Tree = {
