package dotty.tools
package dotc
package inlines

import ast.*, core.*
import Flags.*, Symbols.*, Types.*, Decorators.*, Constants.*, Contexts.*
import StdNames.nme
import typer.*
import Names.Name
import NameKinds.InlineBinderName
import ProtoTypes.shallowSelectionProto
import SymDenotations.SymDenotation
import Inferencing.isFullyDefined
import config.Printers.inlining
import ErrorReporting.errorTree
import util.{SimpleIdentitySet, SrcPos}
import Nullables.computeNullableDeeply

import collection.mutable
import reporting.trace
import util.Spans.Span
import dotty.tools.dotc.transform.Splicer
import dotty.tools.dotc.transform.BetaReduce
import quoted.QuoteUtils
import staging.StagingLevel.{level, spliceContext}
import scala.annotation.constructorOnly

/** General support for inlining */
object Inliner:
  import tpd.*

  private[inlines] type DefBuffer = mutable.ListBuffer[ValOrDefDef]

  /** Very similar to TreeInfo.isPureExpr, but with the following inliner-only exceptions:
   *  - synthetic case class apply methods, when the case class constructor is empty, are
   *    elideable but not pure. Elsewhere, accessing the apply method might cause the initialization
   *    of a containing object so they are merely idempotent.
   */
  object isElideableExpr:
    def isStatElideable(tree: Tree)(using Context): Boolean = unsplice(tree) match {
      case EmptyTree
         | TypeDef(_, _)
         | Import(_, _)
         | DefDef(_, _, _, _) =>
        true
      case vdef @ ValDef(_, _, _) =>
        if (vdef.symbol.flags is Mutable) false else apply(vdef.rhs)
      case _ =>
        false
    }

    def apply(tree: Tree)(using Context): Boolean = unsplice(tree) match {
      case EmptyTree
         | This(_)
         | Super(_, _)
         | Literal(_) =>
        true
      case Ident(_) =>
        isPureRef(tree) || tree.symbol.isAllOf(InlineParam)
      case Select(qual, _) =>
        if (tree.symbol.is(Erased)) true
        else isPureRef(tree) && apply(qual)
      case New(_) | Closure(_, _, _) =>
        true
      case TypeApply(fn, _) =>
        if (fn.symbol.is(Erased) || fn.symbol == defn.QuotedTypeModule_of) true else apply(fn)
      case Apply(fn, args) =>
        val isCaseClassApply = {
          val cls = tree.tpe.classSymbol
          val meth = fn.symbol
          meth.name == nme.apply &&
          meth.flags.is(Synthetic) &&
          meth.owner.linkedClass.is(Case) &&
          cls.isNoInitsRealClass &&
          funPart(fn).match
            case Select(qual, _) => qual.symbol.is(Synthetic) // e.g: disallow `{ ..; Foo }.apply(..)`
            case meth @ Ident(_) => meth.symbol.is(Synthetic) // e.g: allow `import Foo.{ apply => foo }; foo(..)`
            case _               => false
        }
        if isPureApply(tree, fn) then
          apply(fn) && args.forall(apply)
        else if (isCaseClassApply)
          args.forall(apply)
        else if (fn.symbol.is(Erased)) true
        else false
      case Typed(expr, _) =>
        apply(expr)
      case Block(stats, expr) =>
        apply(expr) && stats.forall(isStatElideable)
      case Inlined(_, bindings, expr) =>
        apply(expr) && bindings.forall(isStatElideable)
      case NamedArg(_, expr) =>
        apply(expr)
      case _ =>
        false
    }
  end isElideableExpr

  // InlineCopier is a more fault-tolerant copier that does not cause errors when
  // function types in applications are undefined. This is necessary since we copy at
  // the same time as establishing the proper context in which the copied tree should
  // be evaluated. This matters for opaque types, see neg/i14653.scala.
  private class InlineCopier() extends TypedTreeCopier:
    override def Apply(tree: Tree)(fun: Tree, args: List[Tree])(using Context): Apply =
      if fun.tpe.widen.exists then super.Apply(tree)(fun, args)
      else untpd.cpy.Apply(tree)(fun, args).withTypeUnchecked(tree.tpe)

  // InlinerMap is a TreeTypeMap with special treatment for inlined arguments:
  // They are generally left alone (not mapped further, and if they wrap a type
  // the type Inlined wrapper gets dropped
  private class InlinerMap(
      typeMap: Type => Type,
      treeMap: Tree => Tree,
      oldOwners: List[Symbol],
      newOwners: List[Symbol],
      substFrom: List[Symbol],
      substTo: List[Symbol])(using Context)
    extends TreeTypeMap(
      typeMap, treeMap, oldOwners, newOwners, substFrom, substTo, InlineCopier()):

    override def copy(
        typeMap: Type => Type,
        treeMap: Tree => Tree,
        oldOwners: List[Symbol],
        newOwners: List[Symbol],
        substFrom: List[Symbol],
        substTo: List[Symbol])(using Context) =
      new InlinerMap(typeMap, treeMap, oldOwners, newOwners, substFrom, substTo)

    override def transformInlined(tree: Inlined)(using Context) =
      if tree.inlinedFromOuterScope then
        tree.expansion match
          case expansion: TypeTree => expansion
          case _ => tree
      else super.transformInlined(tree)
  end InlinerMap
end Inliner

/** Produces an inlined version of `call` via its `inlined` method.
 *
 *  @param  call         the original call to an inlineable method
 *  @param  rhsToInline  the body of the inlineable method that replaces the call.
 */
class Inliner(val call: tpd.Tree)(using Context):
  import tpd.*
  import Inliner.*

  private val methPart = funPart(call)
  protected val callTypeArgs = typeArgss(call).flatten
  protected val callValueArgss = termArgss(call)
  protected val inlinedMethod = methPart.symbol
  private val inlineCallPrefix =
     qualifier(methPart).orElse(This(inlinedMethod.enclosingClass.asClass))

  // Make sure all type arguments to the call are fully determined,
  // but continue if that's not achievable (or else i7459.scala would crash).
  for arg <- callTypeArgs do
    isFullyDefined(arg.tpe, ForceDegree.flipBottom)

  /** A map from parameter names of the inlineable method to references of the actual arguments.
   *  For a type argument this is the full argument type.
   *  For a value argument, it is a reference to either the argument value
   *  (if the argument is a pure expression of singleton type), or to `val` or `def` acting
   *  as a proxy (if the argument is something else).
   */
  private val paramBinding = new mutable.HashMap[Name, Type]

  /** A map from parameter names of the inlineable method to spans of the actual arguments */
  private val paramSpan = new mutable.HashMap[Name, Span]

  /** A map from references to (type and value) parameters of the inlineable method
   *  to their corresponding argument or proxy references, as given by `paramBinding`.
   */
  private[inlines] val paramProxy = new mutable.HashMap[Type, Type]

  /** A map from the classes of (direct and outer) this references in `rhsToInline`
   *  to references of their proxies.
   *  Note that we can't index by the ThisType itself since there are several
   *  possible forms to express what is logically the same ThisType. E.g.
   *
   *     ThisType(TypeRef(ThisType(p), cls))
   *
   *  vs
   *
   *     ThisType(TypeRef(TermRef(ThisType(<root>), p), cls))
   *
   *  These are different (wrt ==) types but represent logically the same key
   */
  private val thisProxy = new mutable.HashMap[ClassSymbol, TermRef]

  /** A buffer for bindings that define proxies for actual arguments */
  private val bindingsBuf = new mutable.ListBuffer[ValOrDefDef]

  private[inlines] def newSym(name: Name, flags: FlagSet, info: Type)(using Context): Symbol =
    newSymbol(ctx.owner, name, flags, info, coord = call.span)

  /** A binding for the parameter of an inline method. This is a `val` def for
   *  by-value parameters and a `def` def for by-name parameters. `val` defs inherit
   *  inline annotations from their parameters. The generated `def` is appended
   *  to `buf`.
   *  @param name        the name of the parameter
   *  @param formal      the type of the parameter
   *  @param arg0        the argument corresponding to the parameter
   *  @param buf         the buffer to which the definition should be appended
   */
  private[inlines] def paramBindingDef(name: Name, formal: Type, arg0: Tree,
                              buf: DefBuffer)(using Context): ValOrDefDef = {
    val isByName = formal.dealias.isInstanceOf[ExprType]
    val arg =
      def dropNameArg(arg: Tree): Tree = arg match
        case NamedArg(_, arg1) => arg1
        case SeqLiteral(elems, tpt) =>
          cpy.SeqLiteral(arg)(elems.mapConserve(dropNameArg), tpt)
        case _ => arg
      arg0 match
        case Typed(seq, tpt) if tpt.tpe.isRepeatedParam =>
          if seq.tpe.derivesFrom(defn.ArrayClass) then wrapArray(dropNameArg(seq), arg0.tpe.elemType)
          else cpy.Typed(arg0)(dropNameArg(seq), tpt)
        case arg0 =>
          dropNameArg(arg0)
    val argtpe = arg.tpe.dealiasKeepAnnots.translateFromRepeated(toArray = false)
    val argIsBottom = argtpe.isBottomTypeAfterErasure
    val bindingType =
      if argIsBottom then formal
      else if isByName then ExprType(argtpe.widen)
      else argtpe.widen
    var bindingFlags: FlagSet = InlineProxy
    if formal.widenExpr.hasAnnotation(defn.InlineParamAnnot) then
      bindingFlags |= Inline
    if formal.widenExpr.hasAnnotation(defn.ErasedParamAnnot) then
      bindingFlags |= Erased
    if isByName then
      bindingFlags |= Method
    val boundSym = newSym(InlineBinderName.fresh(name.asTermName), bindingFlags, bindingType).asTerm
    val binding = {
      var newArg = arg.changeOwner(ctx.owner, boundSym)
      if bindingFlags.is(Inline) && argIsBottom then
        newArg = Typed(newArg, TypeTree(formal.widenExpr)) // type ascribe RHS to avoid type errors in expansion. See i8612.scala
      if isByName then DefDef(boundSym, newArg)
      else ValDef(boundSym, newArg)
    }.withSpan(boundSym.span)
    inlining.println(i"parameter binding: $binding, $argIsBottom")
    buf += binding
    binding
  }

  /** Populate `paramBinding` and `buf` by matching parameters with
   *  corresponding arguments. `bindingbuf` will be further extended later by
   *  proxies to this-references. Issue an error if some arguments are missing.
   */
  private def computeParamBindings(
      tp: Type, targs: List[Tree],
      argss: List[List[Tree]], formalss: List[List[Type]],
      buf: DefBuffer): Boolean =
    tp match
      case tp: PolyType =>
        tp.paramNames.lazyZip(targs).foreach { (name, arg) =>
          paramSpan(name) = arg.span
          paramBinding(name) = arg.tpe.stripTypeVar
        }
        computeParamBindings(tp.resultType, targs.drop(tp.paramNames.length), argss, formalss, buf)
      case tp: MethodType =>
        if argss.isEmpty then
          report.error(em"missing arguments for inline method $inlinedMethod", call.srcPos)
          false
        else
          tp.paramNames.lazyZip(formalss.head).lazyZip(argss.head).foreach { (name, formal, arg) =>
            paramSpan(name) = arg.span
            paramBinding(name) = arg.tpe.dealias match
              case _: SingletonType if isIdempotentPath(arg) =>
                arg.tpe
              case _ =>
                paramBindingDef(name, formal, arg, buf).symbol.termRef
          }
          computeParamBindings(tp.resultType, targs, argss.tail, formalss.tail, buf)
      case _ =>
        assert(targs.isEmpty)
        assert(argss.isEmpty)
        true

  /** The number of enclosing classes of this class, plus one */
  private def classNestingLevel(cls: Symbol) = cls.ownersIterator.count(_.isClass)

  // Compute val-definitions for all this-proxies and append them to `bindingsBuf`
  private def computeThisBindings() = {
    // All needed this-proxies, paired-with and sorted-by nesting depth of
    // the classes they represent (innermost first)
    val sortedProxies = thisProxy.toList
      .map((cls, proxy) => (classNestingLevel(cls), proxy.symbol, cls))
      .sortBy(-_._1)

    def outerSelect(prefix: Tree, prefixCls: Symbol, hops: Int, info: Type) =
      val tpt = TypeTree(adaptToPrefix(prefixCls.appliedRef))
      val qual = Typed(prefix, tpt)
      qual.outerSelect(hops, info)

    var lastSelf: Symbol = NoSymbol
    var lastCls: Symbol = NoSymbol
    var lastLevel: Int = 0
    for ((level, selfSym, cls) <- sortedProxies) {
      val rhs = selfSym.info.dealias match
        case info: TermRef
        if info.isStable && (lastSelf.exists || isPureExpr(inlineCallPrefix)) =>
          // If this is the first proxy, optimize to `ref(info)` only if call prefix is pure.
          // Otherwise we might forget side effects. See run/i12829.scala.
          ref(info)
        case info =>
          val rhsClsSym = info.widenDealias.classSymbol
          if rhsClsSym.is(Module) && rhsClsSym.isStatic then
            ref(rhsClsSym.sourceModule)
          else if lastSelf.exists then
            outerSelect(ref(lastSelf), lastCls, lastLevel - level, selfSym.info)
          else
            val pre = inlineCallPrefix match
              case Super(qual, _) => qual
              case pre => pre
            val preLevel = classNestingLevel(inlinedMethod.owner)
            if preLevel > level then outerSelect(pre, inlinedMethod.owner, preLevel - level, selfSym.info)
            else pre

      val binding = accountForOpaques(
        ValDef(selfSym.asTerm, QuoteUtils.changeOwnerOfTree(rhs, selfSym)).withSpan(selfSym.span))
      bindingsBuf += binding
      inlining.println(i"proxy at $level: $selfSym = ${bindingsBuf.last}")
      lastSelf = selfSym
      lastLevel = level
      lastCls = cls
    }
  }

  /** A list of pairs between TermRefs appearing in thisProxy bindings that
   *  refer to objects with opaque type aliases and local proxy symbols
   *  that contain refined versions of these TermRefs where the aliases
   *  are exposed.
   */
  private val opaqueProxies = new mutable.ListBuffer[(TermRef, TermRef)]

  protected def hasOpaqueProxies = opaqueProxies.nonEmpty

  /** Map first halves of opaqueProxies pairs to second halves, using =:= as equality */
  private def mapRef(ref: TermRef): Option[TermRef] =
    opaqueProxies.collectFirst {
      case (from, to) if from.symbol == ref.symbol && from =:= ref => to
    }

  /** If `tp` contains TermRefs that refer to objects with opaque
   *  type aliases, add proxy definitions to `opaqueProxies` that expose these aliases.
   */
  private def addOpaqueProxies(tp: Type, span: Span, forThisProxy: Boolean)(using Context): Unit =
    tp.foreachPart {
      case ref: TermRef =>
        for cls <- ref.widen.baseClasses do
          if cls.containsOpaques
             && (forThisProxy || inlinedMethod.isContainedIn(cls))
             && mapRef(ref).isEmpty
          then
            def openOpaqueAliases(selfType: Type): List[(Name, Type)] = selfType match
              case RefinedType(parent, rname, TypeAlias(alias)) =>
                val opaq = cls.info.member(rname).symbol
                if opaq.isOpaqueAlias then
                  (rname, alias.stripLazyRef.asSeenFrom(ref, cls))
                  :: openOpaqueAliases(parent)
                else Nil
              case _ =>
                Nil
            val refinements = openOpaqueAliases(cls.givenSelfType)
            val refinedType = refinements.foldLeft(ref: Type) ((parent, refinement) =>
              RefinedType(parent, refinement._1, TypeAlias(refinement._2))
            )
            val refiningSym = newSym(InlineBinderName.fresh(), Synthetic, refinedType).asTerm
            val refiningDef = ValDef(refiningSym, tpd.ref(ref).cast(refinedType)).withSpan(span)
            inlining.println(i"add opaque alias proxy $refiningDef for $ref in $tp")
            bindingsBuf += refiningDef
            opaqueProxies += ((ref, refiningSym.termRef))
      case _ =>
    }

  /** Map all TermRefs that match left element in `opaqueProxies` to the
   *  corresponding right element.
   */
  private val mapOpaques = TreeTypeMap(
      typeMap = new TypeMap:
          override def stopAt = StopAt.Package
          def apply(t: Type) = mapOver {
            t match
              case ref: TermRef => mapRef(ref).getOrElse(ref)
              case _ => t
          }
    )

  /** If `binding` contains TermRefs that refer to objects with opaque
   *  type aliases, add proxy definitions that expose these aliases
   *  and substitute such TermRefs with theproxies. Example from pos/opaque-inline1.scala:
   *
   *  object refined:
   *    opaque type Positive = Int
   *    inline def Positive(value: Int): Positive = f(value)
   *    def f(x: Positive): Positive = x
   *  def run: Unit = { val x = 9; val nine = refined.Positive(x) }
   *
   *  This generates the following proxies:
   *
   *    val $proxy1: refined.type{type Positive = Int} =
   *      refined.$asInstanceOf$[refined.type{type Positive = Int}]
   *    val refined$_this: ($proxy1 : refined.type{Positive = Int}) =
   *      $proxy1
   *
   *  and every reference to `refined` in the inlined expression is replaced by
   *  `refined_$this`.
   */
  private def accountForOpaques(binding: ValDef)(using Context): ValDef =
    addOpaqueProxies(binding.symbol.info, binding.span, forThisProxy = true)
    if opaqueProxies.isEmpty then binding
    else
      binding.symbol.info = mapOpaques.typeMap(binding.symbol.info)
      mapOpaques.transform(binding).asInstanceOf[ValDef]
        .showing(i"transformed this binding exposing opaque aliases: $result", inlining)
  end accountForOpaques

  /** If value argument contains references to objects that contain opaque types,
   *  map them to their opaque proxies.
   */
  private def mapOpaquesInValueArg(arg: Tree)(using Context): Tree =
    val argType = arg.tpe.widenDealias
    addOpaqueProxies(argType, arg.span, forThisProxy = false)
    if opaqueProxies.nonEmpty then
      val mappedType = mapOpaques.typeMap(argType)
      if mappedType ne argType then arg.cast(AndType(arg.tpe, mappedType))
      else arg
    else arg

  private def canElideThis(tpe: ThisType): Boolean =
    inlineCallPrefix.tpe == tpe && ctx.owner.isContainedIn(tpe.cls)
    || tpe.cls.isContainedIn(inlinedMethod)
    || tpe.cls.is(Package)
    || tpe.cls.isStaticOwner && !(tpe.cls.seesOpaques && inlinedMethod.isContainedIn(tpe.cls))

  private def adaptToPrefix(tp: Type) = tp.asSeenFrom(inlineCallPrefix.tpe, inlinedMethod.owner)

  /** Populate `thisProxy` and `paramProxy` as follows:
   *
   *  1a. If given type refers to a static this, thisProxy binds it to corresponding global reference,
   *  1b. If given type refers to an instance this to a class that is not contained in the
   *      inline method, create a proxy symbol and bind the thistype to refer to the proxy.
   *      The proxy is not yet entered in `bindingsBuf`; that will come later.
   *  2.  If given type refers to a parameter, make `paramProxy` refer to the entry stored
   *      in `paramNames` under the parameter's name. This roundabout way to bind parameter
   *      references to proxies is done because  we don't know a priori what the parameter
   *      references of a method are (we only know the method's type, but that contains TypeParamRefs
   *      and MethodParams, not TypeRefs or TermRefs.
   */
  private def registerType(tpe: Type): Unit = tpe match {
    case tpe: ThisType if !canElideThis(tpe) && !thisProxy.contains(tpe.cls) =>
      val proxyName = s"${tpe.cls.name}_this".toTermName
      val proxyType = inlineCallPrefix.tpe.dealias.tryNormalize match {
        case typeMatchResult if typeMatchResult.exists => typeMatchResult
        case _ => adaptToPrefix(tpe).widenIfUnstable
      }
      thisProxy(tpe.cls) = newSym(proxyName, InlineProxy, proxyType).termRef
      for (param <- tpe.cls.typeParams)
        paramProxy(param.typeRef) = adaptToPrefix(param.typeRef)
    case tpe: NamedType
    if tpe.symbol.is(Param)
        && tpe.symbol.owner == inlinedMethod
        && (tpe.symbol.isTerm || inlinedMethod.paramSymss.exists(_.contains(tpe.symbol)))
          // this test is needed to rule out nested LambdaTypeTree parameters
          // with the same name as the method's parameters. Note that the nested
          // LambdaTypeTree parameters also have the inlineMethod as owner. C.f. i13460.scala.
        && !paramProxy.contains(tpe) =>
      paramBinding.get(tpe.name) match
        case Some(bound) => paramProxy(tpe) = bound
        case _ =>  // can happen for params bound by type-lambda trees.

      // The widened type may contain param types too (see tests/pos/i12379a.scala)
      if tpe.isTerm then registerType(tpe.widenTermRefExpr)
    case _ =>
  }

  private val registerTypes = new TypeTraverser:
    override def stopAt = StopAt.Package
    override def traverse(t: Type) =
      registerType(t)
      traverseChildren(t)

  /** Register type of leaf node */
  private def registerLeaf(tree: Tree): Unit = tree match
    case _: This | _: Ident | _: TypeTree => registerTypes.traverse(tree.typeOpt)
    case tree: Quote => registerTypes.traverse(tree.bodyType)
    case _ =>

  /** Make `tree` part of inlined expansion. This means its owner has to be changed
   *  from its `originalOwner`, and, if it comes from outside the inlined method
   *  itself, it has to be marked as an inlined argument.
   */
  private def integrate(tree: Tree, originalOwner: Symbol)(using Context): Tree =
    // assertAllPositioned(tree)   // debug
    tree.changeOwner(originalOwner, ctx.owner)

  def tryConstValue(tpe: Type): Tree =
    TypeComparer.constValue(tpe) match {
      case Some(c) => Literal(c).withSpan(call.span)
      case _ => EmptyTree
    }

  val reducer = new InlineReducer(this)

  /** The Inlined node representing the inlined call */
  def inlined(rhsToInline: tpd.Tree): (List[MemberDef], Tree) =

    inlining.println(i"-----------------------\nInlining $call\nWith RHS $rhsToInline")

    def paramTypess(call: Tree, acc: List[List[Type]]): List[List[Type]] = call match
      case Apply(fn, args) =>
        fn.tpe.widen.match
          case mt: MethodType => paramTypess(fn, mt.instantiateParamInfos(args.tpes) :: acc)
          case _ => Nil
      case TypeApply(fn, _) => paramTypess(fn, acc)
      case _ => acc

    val paramBindings =
      val mappedCallValueArgss = callValueArgss.nestedMapConserve(mapOpaquesInValueArg)
      if mappedCallValueArgss ne callValueArgss then
        inlining.println(i"mapped value args = ${mappedCallValueArgss.flatten}%, %")

      val paramBindingsBuf = new DefBuffer
      // Compute bindings for all parameters, appending them to bindingsBuf
      if !computeParamBindings(
          inlinedMethod.info, callTypeArgs,
          mappedCallValueArgss, paramTypess(call, Nil),
          paramBindingsBuf)
      then
        return (Nil, EmptyTree)

      paramBindingsBuf.toList
    end paramBindings

    // make sure prefix is executed if it is impure
    if !isIdempotentExpr(inlineCallPrefix) then registerType(inlinedMethod.owner.thisType)

    // Register types of all leaves of inlined body so that the `paramProxy` and `thisProxy` maps are defined.
    rhsToInline.foreachSubTree(registerLeaf)

    // Compute bindings for all this-proxies, appending them to bindingsBuf
    computeThisBindings()

    // Parameter bindings come after this bindings, reflecting order of evaluation
    bindingsBuf ++= paramBindings

    val inlineTyper = new InlineTyper(ctx.reporter.errorCount)

    val inlineCtx = inlineContext(Inlined(call, Nil, ref(defn.Predef_undefined))).fresh.setTyper(inlineTyper).setNewScope

    def inlinedFromOutside(tree: Tree)(span: Span): Tree =
      Inlined(EmptyTree, Nil, tree)(using ctx.withSource(inlinedMethod.topLevelClass.source)).withSpan(span)

    // A tree type map to prepare the inlined body for typechecked.
    // The translation maps references to `this` and parameters to
    // corresponding arguments or proxies on the type and term level. It also changes
    // the owner from the inlined method to the current owner.
    val inliner = new InlinerMap(
      typeMap =
        new DeepTypeMap {
          override def stopAt =
            if opaqueProxies.isEmpty then StopAt.Static else StopAt.Package
          def apply(t: Type) = t match {
            case t: ThisType => thisProxy.getOrElse(t.cls, t)
            case t: TypeRef => paramProxy.getOrElse(t, mapOver(t))
            case t: SingletonType =>
              if t.termSymbol.isAllOf(InlineParam) then apply(t.widenTermRefExpr)
              else paramProxy.getOrElse(t, mapOver(t))
            case t => mapOver(t)
          }
        },
      treeMap = {
        case tree: This =>
          tree.tpe match {
            case thistpe: ThisType =>
              thisProxy.get(thistpe.cls) match {
                case Some(t) =>
                  val thisRef = ref(t).withSpan(call.span)
                  inlinedFromOutside(thisRef)(tree.span)
                case None => tree
              }
            case _ => tree
          }
        case tree: Ident =>
          /* Span of the argument. Used when the argument is inlined directly without a binding */
          def argSpan =
            if (tree.name == nme.WILDCARD) tree.span // From type match
            else if (tree.symbol.isTypeParam && tree.symbol.owner.isClass) tree.span // TODO is this the correct span?
            else paramSpan(tree.name)
          val inlinedCtx = ctx.withSource(inlinedMethod.topLevelClass.source)
          paramProxy.get(tree.tpe) match {
            case Some(t) if tree.isTerm && t.isSingleton =>
              val inlinedSingleton = singleton(t).withSpan(argSpan)
              inlinedFromOutside(inlinedSingleton)(tree.span)
            case Some(t) if tree.isType =>
              inlinedFromOutside(new InferredTypeTree().withType(t).withSpan(argSpan))(tree.span)
            case _ => tree
          }
        case tree @ Select(qual: This, name) if tree.symbol.is(Private) && tree.symbol.isInlineMethod =>
          // This inline method refers to another (private) inline method (see tests/pos/i14042.scala).
          // We insert upcast to access the private inline method once inlined. This makes the selection
          // keep the symbol when re-typechecking in the InlineTyper. The method is inlined and hence no
          // reference to a private method is kept at runtime.
          cpy.Select(tree)(qual.asInstance(qual.tpe.widen), name)

        case tree => tree
      },
      oldOwners = inlinedMethod :: Nil,
      newOwners = ctx.owner :: Nil,
      substFrom = Nil,
      substTo = Nil
    )(using inlineCtx)

    inlining.println(
      i"""inliner transform with
         |thisProxy = ${thisProxy.toList.map(_._1)}%, % --> ${thisProxy.toList.map(_._2)}%, %
         |paramProxy = ${paramProxy.toList.map(_._1.typeSymbol.showLocated)}%, % --> ${paramProxy.toList.map(_._2)}%, %""")

    // Apply inliner to `rhsToInline`, split off any implicit bindings from result, and
    // make them part of `bindingsBuf`. The expansion is then the tree that remains.
    val expansion = inliner.transform(rhsToInline)

    def issueError() = callValueArgss match {
      case (msgArg :: Nil) :: Nil =>
        val message = msgArg.tpe match {
          case ConstantType(Constant(msg: String)) => msg.toMessage
          case _ => em"A literal string is expected as an argument to `compiletime.error`. Got $msgArg"
        }
        // Usually `error` is called from within a rewrite method. In this
        // case we need to report the error at the point of the outermost enclosing inline
        // call. This way, a defensively written rewrite method can always
        // report bad inputs at the point of call instead of revealing its internals.
        val callToReport = if (enclosingInlineds.nonEmpty) enclosingInlineds.last else call
        val ctxToReport = ctx.outersIterator.dropWhile(enclosingInlineds(using _).nonEmpty).next
        // The context in which we report should still use the existing context reporter
        val ctxOrigReporter = ctxToReport.fresh.setReporter(ctx.reporter)
        inContext(ctxOrigReporter) {
          report.error(message, callToReport.srcPos)
        }
      case _ =>
    }

    /** The number of nodes in this tree, excluding code in nested inline
     *  calls and annotations of definitions.
     */
    def treeSize(x: Any): Int =
      var siz = 0
      x match
        case x: Trees.Inlined[?] =>
        case x: Positioned =>
          var i = 0
          while i < x.productArity do
            siz += treeSize(x.productElement(i))
            i += 1
        case x: List[?] =>
          var xs = x
          while xs.nonEmpty do
            siz += treeSize(xs.head)
            xs = xs.tail
        case _ =>
      siz

    trace(i"inlining $call", inlining, show = true) {

      // The normalized bindings collected in `bindingsBuf`
      bindingsBuf.mapInPlace { binding =>
        // Set trees to symbols allow macros to see the definition tree.
        // This is used by `underlyingArgument`.
        val binding1 = reducer.normalizeBinding(binding)(using inlineCtx).setDefTree
        binding1.foreachSubTree {
          case tree: MemberDef => tree.setDefTree
          case _ =>
        }
        binding1
      }

      // Run a typing pass over the inlined tree. See InlineTyper for details.
      val expansion1 = inlineTyper.typed(expansion)(using inlineCtx)

      if (ctx.settings.verbose.value) {
        inlining.println(i"to inline = $rhsToInline")
        inlining.println(i"original bindings = ${bindingsBuf.toList}%\n%")
        inlining.println(i"original expansion = $expansion1")
      }

      // Drop unused bindings
      val (finalBindings, finalExpansion) = dropUnusedDefs(bindingsBuf.toList, expansion1)

      if (inlinedMethod == defn.Compiletime_error) issueError()

      addInlinedTrees(treeSize(finalExpansion))

      (finalBindings, finalExpansion)
    }
  end inlined

  /** An extractor for references to inlineable arguments. These are :
    *   - by-value arguments marked with `inline`
    *   - all by-name arguments
    */
  private object InlineableArg {
    lazy val paramProxies = paramProxy.values.toSet
    def unapply(tree: Trees.Ident[?])(using Context): Option[Tree] = {
      def search(buf: DefBuffer) = buf.find(_.name == tree.name)
      if (paramProxies.contains(tree.typeOpt))
        search(bindingsBuf) match {
          case Some(bind: ValOrDefDef) if bind.symbol.is(Inline) =>
            Some(integrate(bind.rhs, bind.symbol))
          case _ => None
        }
      else None
    }
  }

  private[inlines] def tryInlineArg(tree: Tree)(using Context): Tree = tree match {
    case InlineableArg(rhs) =>
      inlining.println(i"inline arg $tree -> $rhs")
      rhs
    case _ =>
      EmptyTree
  }

  /** A typer for inlined bodies. Beyond standard typing, an inline typer performs
   *  the following functions:
   *
   *  1. Implement constant folding over inlined code
   *  2. Selectively expand ifs with constant conditions
   *  3. Inline arguments that are by-name closures
   *  4. Make sure inlined code is type-correct.
   *  5. Make sure that the tree's typing is idempotent (so that future -Ycheck passes succeed)
   */
  class InlineTyper(initialErrorCount: Int, @constructorOnly nestingLevel: Int = ctx.nestingLevel + 1)
  extends ReTyper(nestingLevel):
    import reducer.*

    override def ensureAccessible(tpe: Type, superAccess: Boolean, pos: SrcPos)(using Context): Type = {
      tpe match {
        case tpe: NamedType if tpe.symbol.exists && !tpe.symbol.isAccessibleFrom(tpe.prefix, superAccess) =>
          tpe.info match {
            case TypeAlias(alias) => return ensureAccessible(alias, superAccess, pos)
            case info: ConstantType if tpe.symbol.isStableMember => return info
            case _ =>
          }
        case _ =>
      }
      super.ensureAccessible(tpe, superAccess, pos)
    }

    /** Enter implicits in scope so that they can be found in implicit search.
     *  This is important for non-transparent inlines
     */
    override def index(trees: List[untpd.Tree])(using Context): Context =
      for case tree: untpd.MemberDef <- trees do
        if tree.symbol.isOneOf(Flags.GivenOrImplicit) then
          ctx.scope.openForMutations.enter(tree.symbol)
      ctx

    override def typedIdent(tree: untpd.Ident, pt: Type)(using Context): Tree =
      val locked = ctx.typerState.ownedVars
      val tree0 = tryInlineArg(tree.asInstanceOf[tpd.Tree]) `orElse` super.typedIdent(tree, pt)
      val tree1 = inlineIfNeeded(tree0, pt, locked)
      tree1 match
        case id: Ident if tpd.needsSelect(id.tpe) =>
          inlining.println(i"expanding $id to selection")
          ref(id.tpe.asInstanceOf[TermRef]).withSpan(id.span)
        case _ =>
          tree1

    override def typedSelect(tree: untpd.Select, pt: Type)(using Context): Tree = {
      val locked = ctx.typerState.ownedVars
<<<<<<< HEAD
      val qual1 = typed(tree.qualifier, shallowSelectionProto(tree.name, pt, this))
=======
      val qual1 = typed(tree.qualifier, shallowSelectionProto(tree.name, pt, this, tree.nameSpan))
>>>>>>> a92a4639
      val resNoReduce = untpd.cpy.Select(tree)(qual1, tree.name).withType(tree.typeOpt)
      val reducedProjection = reducer.reduceProjection(resNoReduce)
      if reducedProjection.isType then
        //if the projection leads to a typed tree then we stop reduction
        resNoReduce
      else
        val res = constToLiteral(reducedProjection)
        if resNoReduce ne res then
          typed(res, pt) // redo typecheck if reduction changed something
        else if res.symbol.isInlineMethod then
          inlineIfNeeded(res, pt, locked)
        else
          ensureAccessible(res.tpe, tree.qualifier.isInstanceOf[untpd.Super], tree.srcPos)
          res
    }

    override def typedIf(tree: untpd.If, pt: Type)(using Context): Tree =
      val condCtx = if tree.isInline then ctx.addMode(Mode.ForceInline) else ctx
      typed(tree.cond, defn.BooleanType)(using condCtx) match {
        case cond1 @ ConstantValue(b: Boolean) =>
          val selected0 = if (b) tree.thenp else tree.elsep
          val selected = if (selected0.isEmpty) tpd.unitLiteral else typed(selected0, pt)
          if (isIdempotentExpr(cond1)) selected
          else Block(cond1 :: Nil, selected)
        case cond1 =>
          if (tree.isInline)
            errorTree(tree,
              em"Cannot reduce `inline if` because its condition is not a constant value: $cond1")
          else
            cond1.computeNullableDeeply()
            val if1 = untpd.cpy.If(tree)(cond = untpd.TypedSplice(cond1))
            super.typedIf(if1, pt)
      }

    override def typedValDef(vdef: untpd.ValDef, sym: Symbol)(using Context): Tree =
      val vdef1 =
        if sym.is(Inline) then
          val rhs = typed(vdef.rhs)
          sym.info = rhs.tpe
          untpd.cpy.ValDef(vdef)(vdef.name, untpd.TypeTree(rhs.tpe), untpd.TypedSplice(rhs))
        else vdef
      super.typedValDef(vdef1, sym)

    override def typedApply(tree: untpd.Apply, pt: Type)(using Context): Tree =
      val locked = ctx.typerState.ownedVars
      specializeEq(inlineIfNeeded(constToLiteral(BetaReduce(super.typedApply(tree, pt))), pt, locked))

    override def typedTypeApply(tree: untpd.TypeApply, pt: Type)(using Context): Tree =
      val locked = ctx.typerState.ownedVars
      val tree1 = inlineIfNeeded(constToLiteral(BetaReduce(super.typedTypeApply(tree, pt))), pt, locked)
      if tree1.symbol == defn.QuotedTypeModule_of then
        ctx.compilationUnit.needsStaging = true
      tree1

    override def typedQuote(tree: untpd.Quote, pt: Type)(using Context): Tree =
      super.typedQuote(tree, pt) match
        case Quote(Splice(inner), _) => inner
        case tree1 =>
          ctx.compilationUnit.needsStaging = true
          tree1

    override def typedSplice(tree: untpd.Splice, pt: Type)(using Context): Tree =
      super.typedSplice(tree, pt) match
        case tree1 @ Splice(expr) if level == 0 && !hasInliningErrors =>
          val expanded = expandMacro(expr, tree1.srcPos)
          transform.TreeChecker.checkMacroGeneratedTree(tree1, expanded)
          typedExpr(expanded) // Inline calls and constant fold code generated by the macro
        case tree1 => tree1

    override def typedMatch(tree: untpd.Match, pt: Type)(using Context): Tree =
      val tree1 =
        if tree.isInline then
          // TODO this might not be useful if we do not support #11291
          val sel1 = typedExpr(tree.selector)(using ctx.addMode(Mode.ForceInline))
          untpd.cpy.Match(tree)(sel1, tree.cases)
        else tree
      super.typedMatch(tree1, pt)

    override def typedMatchFinish(tree: untpd.Match, sel: Tree, wideSelType: Type, cases: List[untpd.CaseDef], pt: Type)(using Context) =
      if (!tree.isInline || ctx.owner.isInlineMethod) // don't reduce match of nested inline method yet
        super.typedMatchFinish(tree, sel, wideSelType, cases, pt)
      else {
        def selTyped(sel: Tree): Type = sel match {
          case Typed(sel2, _) => selTyped(sel2)
          case Block(Nil, sel2) => selTyped(sel2)
          case Inlined(_, Nil, sel2) => selTyped(sel2)
          case _ => sel.tpe
        }
        val selType = if (sel.isEmpty) wideSelType else selTyped(sel)
        reduceInlineMatch(sel, selType, cases.asInstanceOf[List[CaseDef]], this) match {
          case Some((caseBindings, rhs0)) =>
            // drop type ascriptions/casts hiding pattern-bound types (which are now aliases after reducing the match)
            // note that any actually necessary casts will be reinserted by the typing pass below
            val rhs1 = rhs0 match {
              case Block(stats, t) if t.span.isSynthetic =>
                t match {
                  case Typed(expr, _) =>
                    Block(stats, expr)
                  case TypeApply(sel@Select(expr, _), _) if sel.symbol.isTypeCast =>
                    Block(stats, expr)
                  case _ =>
                    rhs0
                }
              case _ => rhs0
            }
            val rhs2 = rhs1 match {
              case Typed(expr, tpt) if rhs1.span.isSynthetic => constToLiteral(expr)
              case _ => constToLiteral(rhs1)
            }
            val (usedBindings, rhs3) = dropUnusedDefs(caseBindings, rhs2)
            val rhs = seq(usedBindings, rhs3)
            inlining.println(i"""--- reduce:
                                |$tree
                                |--- to:
                                |$rhs""")
            typedExpr(rhs, pt)
          case None =>
            def guardStr(guard: untpd.Tree) = if (guard.isEmpty) "" else i" if $guard"
            def patStr(cdef: untpd.CaseDef) = i"case ${cdef.pat}${guardStr(cdef.guard)}"
            val msg =
              if (tree.selector.isEmpty)
                em"""cannot reduce summonFrom with
                   | patterns :  ${tree.cases.map(patStr).mkString("\n             ")}"""
              else
                em"""cannot reduce inline match with
                    | scrutinee:  $sel : ${selType}
                    | patterns :  ${tree.cases.map(patStr).mkString("\n             ")}"""
            errorTree(tree, msg)
        }
      }

    override def newLikeThis(nestingLevel: Int): Typer = new InlineTyper(initialErrorCount, nestingLevel)

    /** True if this inline typer has already issued errors */
    override def hasInliningErrors(using Context) = ctx.reporter.errorCount > initialErrorCount

    private def inlineIfNeeded(tree: Tree, pt: Type, locked: TypeVars)(using Context): Tree =
      val meth = tree.symbol
      if meth.isAllOf(DeferredInline) then
        errorTree(tree, em"Deferred inline ${meth.showLocated} cannot be invoked")
      else if Inlines.needsInlining(tree) then Inlines.inlineCall(simplify(tree, pt, locked))
      else tree

    override def typedUnadapted(tree: untpd.Tree, pt: Type, locked: TypeVars)(using Context): Tree =
      super.typedUnadapted(tree, pt, locked) match
        case member: MemberDef => member.setDefTree
        case tree => tree

    private def specializeEq(tree: Tree): Tree =
      tree match
        case Apply(sel @ Select(arg1, opName), arg2 :: Nil)
        if sel.symbol == defn.Any_== || sel.symbol == defn.Any_!= =>
          defn.ScalaValueClasses().find { cls =>
            arg1.tpe.derivesFrom(cls) && arg2.tpe.derivesFrom(cls)
          } match
            case Some(cls) =>
              val newOp = cls.requiredMethod(opName, List(cls.typeRef))
              arg1.select(newOp).withSpan(sel.span).appliedTo(arg2).withSpan(tree.span)
            case None => tree
        case _ =>
          tree
  end InlineTyper

  /** Drop any side-effect-free bindings that are unused in expansion or other reachable bindings.
   *  Inline def bindings that are used only once.
   */
  private def dropUnusedDefs(bindings: List[MemberDef], tree: Tree)(using Context): (List[MemberDef], Tree) = {
    // inlining.println(i"drop unused $bindings%, % in $tree")
    val (termBindings, typeBindings) = bindings.partition(_.symbol.isTerm)
    if (typeBindings.nonEmpty) {
      val typeBindingsSet = typeBindings.foldLeft[SimpleIdentitySet[Symbol]](SimpleIdentitySet.empty)(_ + _.symbol)
      val inlineTypeBindings = new TreeTypeMap(
        typeMap = new TypeMap() {
          override def apply(tp: Type): Type = tp match {
            case tr: TypeRef if tr.prefix.eq(NoPrefix) && typeBindingsSet.contains(tr.symbol) =>
              val TypeAlias(res) = tr.info: @unchecked
              res
            case tp => mapOver(tp)
          }
        },
        treeMap = {
          case ident: Ident if ident.isType && typeBindingsSet.contains(ident.symbol) =>
            val TypeAlias(r) = ident.symbol.info: @unchecked
            TypeTree(r).withSpan(ident.span)
          case tree => tree
        }
      )
      val Block(termBindings1, tree1) = inlineTypeBindings(Block(termBindings, tree))
      dropUnusedDefs(termBindings1.asInstanceOf[List[ValOrDefDef]], tree1)
    }
    else {
      val refCount = MutableSymbolMap[Int]()
      val bindingOfSym = MutableSymbolMap[MemberDef]()

      def isInlineable(binding: MemberDef) = binding match {
        case ddef @ DefDef(_, Nil, _, _) => isElideableExpr(ddef.rhs)
        case vdef @ ValDef(_, _, _) => isElideableExpr(vdef.rhs)
        case _ => false
      }
      for (binding <- bindings if isInlineable(binding)) {
        refCount(binding.symbol) = 0
        bindingOfSym(binding.symbol) = binding
      }

      def updateRefCount(sym: Symbol, inc: Int) =
        for (x <- refCount.get(sym)) refCount(sym) = x + inc
      def updateTermRefCounts(tree: Tree) =
        tree.typeOpt.foreachPart {
          case ref: TermRef => updateRefCount(ref.symbol, 2) // can't be inlined, so make sure refCount is at least 2
          case _ =>
        }
      def countRefs(tree: Tree) =
        tree.foreachSubTree {
          case t: RefTree =>
            updateRefCount(t.symbol, 1)
            updateTermRefCounts(t)
          case t @ (_: New | _: TypeTree) =>
            updateTermRefCounts(t)
          case _ =>
        }
      countRefs(tree)
      for (binding <- bindings) countRefs(binding)

      def retain(boundSym: Symbol) = {
        refCount.get(boundSym) match {
          case Some(x) => x > 1 || x == 1 && !boundSym.is(Method)
          case none => true
        }
      } && !boundSym.is(Inline)

      val inlineBindings = new TreeMap {
        override def transform(t: Tree)(using Context) = t match {
          case t: RefTree =>
            val sym = t.symbol
            val t1 = refCount.get(sym) match {
              case Some(1) =>
                bindingOfSym(sym) match {
                  case binding: ValOrDefDef => integrate(binding.rhs, sym)
                }
              case none => t
            }
            super.transform(t1)
          case t: Apply =>
            val t1 = super.transform(t)
            if (t1 `eq` t) t else BetaReduce(t1)
          case Block(Nil, expr) =>
            super.transform(expr)
          case _ =>
            super.transform(t)
        }
      }

      val retained = bindings.filterConserve(binding => retain(binding.symbol))
      if (retained `eq` bindings)
        (bindings, tree)
      else {
        val expanded = inlineBindings.transform(tree)
        dropUnusedDefs(retained, expanded)
      }
    }
  }

  private def expandMacro(body: Tree, splicePos: SrcPos)(using Context) = {
    assert(level == 0)
    val inlinedFrom = enclosingInlineds.last
    val dependencies = macroDependencies(body)(using spliceContext)
    val suspendable = ctx.compilationUnit.isSuspendable
    if dependencies.nonEmpty && !ctx.reporter.errorsReported then
      for sym <- dependencies do
        if ctx.compilationUnit.source.file == sym.associatedFile then
          report.error(em"Cannot call macro $sym defined in the same source file", call.srcPos)
        if (suspendable && ctx.settings.XprintSuspension.value)
          report.echo(i"suspension triggered by macro call to ${sym.showLocated} in ${sym.associatedFile}", call.srcPos)
      if suspendable then
        ctx.compilationUnit.suspend() // this throws a SuspendException

    val evaluatedSplice = inContext(quoted.MacroExpansion.context(inlinedFrom)) {
      Splicer.splice(body, splicePos, inlinedFrom.srcPos, MacroClassLoader.fromContext)
    }
    val inlinedNormalizer = new TreeMap {
      override def transform(tree: tpd.Tree)(using Context): tpd.Tree = tree match {
        case tree @ Inlined(_, Nil, expr) if tree.inlinedFromOuterScope && enclosingInlineds.isEmpty => transform(expr)
        case _ => super.transform(tree)
      }
    }
    val normalizedSplice = inlinedNormalizer.transform(evaluatedSplice)
    if (normalizedSplice.isEmpty) normalizedSplice
    else normalizedSplice.withSpan(splicePos.span)
  }

  /** Return the set of symbols that are referred at level -1 by the tree and defined in the current run.
   *  This corresponds to the symbols that will need to be interpreted.
   */
  private def macroDependencies(tree: Tree)(using Context) =
    new TreeAccumulator[List[Symbol]] {
      override def apply(syms: List[Symbol], tree: tpd.Tree)(using Context): List[Symbol] =
        tree match {
          case tree: RefTree if tree.isTerm && level == -1 && tree.symbol.isDefinedInCurrentRun && !tree.symbol.isLocal =>
            foldOver(tree.symbol :: syms, tree)
<<<<<<< HEAD
=======
          case _: This if level == -1 && tree.symbol.isDefinedInCurrentRun =>
            tree.symbol :: syms
>>>>>>> a92a4639
          case _: TypTree => syms
          case _ => foldOver(syms, tree)
        }
    }.apply(Nil, tree)
end Inliner<|MERGE_RESOLUTION|>--- conflicted
+++ resolved
@@ -770,11 +770,7 @@
 
     override def typedSelect(tree: untpd.Select, pt: Type)(using Context): Tree = {
       val locked = ctx.typerState.ownedVars
-<<<<<<< HEAD
-      val qual1 = typed(tree.qualifier, shallowSelectionProto(tree.name, pt, this))
-=======
       val qual1 = typed(tree.qualifier, shallowSelectionProto(tree.name, pt, this, tree.nameSpan))
->>>>>>> a92a4639
       val resNoReduce = untpd.cpy.Select(tree)(qual1, tree.name).withType(tree.typeOpt)
       val reducedProjection = reducer.reduceProjection(resNoReduce)
       if reducedProjection.isType then
@@ -1074,11 +1070,8 @@
         tree match {
           case tree: RefTree if tree.isTerm && level == -1 && tree.symbol.isDefinedInCurrentRun && !tree.symbol.isLocal =>
             foldOver(tree.symbol :: syms, tree)
-<<<<<<< HEAD
-=======
           case _: This if level == -1 && tree.symbol.isDefinedInCurrentRun =>
             tree.symbol :: syms
->>>>>>> a92a4639
           case _: TypTree => syms
           case _ => foldOver(syms, tree)
         }
