--- conflicted
+++ resolved
@@ -15,16 +15,6 @@
 import Names.{Name, TermName}
 import NameKinds.{InlineAccessorName, UniqueInlineName}
 import inlines.Inlines
-<<<<<<< HEAD
-import NameOps._
-import Annotations._
-import transform.{AccessProxies, Splicer}
-import staging.CrossStageSafety
-import transform.SymUtils.*
-import config.Printers.inlining
-import util.Property
-import staging.StagingLevel
-=======
 import NameOps.*
 import Annotations.*
 import transform.{AccessProxies, Splicer}
@@ -34,7 +24,6 @@
 import staging.StagingLevel
 import dotty.tools.dotc.reporting.Message
 import dotty.tools.dotc.util.SrcPos
->>>>>>> a92a4639
 
 object PrepareInlineable {
   import tpd.*
@@ -100,14 +89,11 @@
 
       override def transform(tree: Tree)(using Context): Tree =
         postTransform(super.transform(preTransform(tree)))
-<<<<<<< HEAD
-=======
 
       protected def checkUnstableAccessor(accessedTree: Tree, accessor: Symbol)(using Context): Unit =
         if ctx.settings.WunstableInlineAccessors.value then
           val accessorTree = accessorDef(accessor, accessedTree.symbol)
           report.warning(reporting.UnstableInlineAccessor(accessedTree.symbol, accessorTree), accessedTree)
->>>>>>> a92a4639
     }
 
     /** Direct approach: place the accessor with the accessed symbol. This has the
