package dotty.tools.dotc
package core

import language.implicitConversions

object Flags {

  /** A FlagSet represents a set of flags. Flags are encoded as follows:
   *  The first two bits indicate whether a flagset applies to terms,
   *  to types, or to both.  Bits 2..63 are available for properties
   *  and can be doubly used for terms and types.
   */
  case class FlagSet(val bits: Long) extends AnyVal {

    /** The union of this flag set and the given flag set
     *  Combining two FlagSets with `|` will give a FlagSet
     *  that has the intersection of the applicability to terms/types
     *  of the two flag sets. It is checked that the intersection is not empty.
     */
    def | (that: FlagSet): FlagSet =
      if (bits == 0) that
      else if (that.bits == 0) this
      else {
        val tbits = bits & that.bits & KINDFLAGS
        if (tbits == 0)
          assert(false, s"illegal flagset combination: $this and $that")
        FlagSet(tbits | ((this.bits | that.bits) & ~KINDFLAGS))
      }

    /** The intersection of this flag set and the given flag set */
    def & (that: FlagSet): FlagSet = FlagSet(bits & that.bits)

    /** The intersection of this flag set with the complement of the given flag set */
    def &~ (that: FlagSet): FlagSet = {
      val tbits = bits & KINDFLAGS
      if ((tbits & that.bits) == 0) this
      else FlagSet(tbits | ((this.bits & ~that.bits) & ~KINDFLAGS))
    }

    /** Does this flag set have a non-empty intersection with the given flag set?
     *  This means that both the kind flags and the carrier bits have non-empty intersection.
     */
    def is(flags: FlagSet): Boolean = {
      val fs = bits & flags.bits
      (fs & KINDFLAGS) != 0 && (fs & ~KINDFLAGS) != 0
    }

   /** Does this flag set have a non-empty intersection with the given flag set,
    *  and at the same time contain none of the flags in the `butNot` set?
    */
    def is(flags: FlagSet, butNot: FlagSet): Boolean = is(flags) && !is(butNot)

    /** Does this flag set have all of the flags in given flag conjunction?
     *  Pre: The intersection of the typeflags of both sets must be non-empty.
     */
    def is(flags: FlagConjunction): Boolean = {
      val fs = bits & flags.bits
      (fs & KINDFLAGS) != 0 &&
      (fs >>> TYPESHIFT) == (flags.bits >>> TYPESHIFT)
    }

    /** Does this flag set have all of the flags in given flag conjunction?
     *  and at the same time contain none of the flags in the `butNot` set?
     *  Pre: The intersection of the typeflags of both sets must be non-empty.
     */
    def is(flags: FlagConjunction, butNot: FlagSet): Boolean = is(flags) && !is(butNot)

    def isEmpty: Boolean = (bits & ~KINDFLAGS) == 0

    /** Is this flag set a subset of that one? */
    def <= (that: FlagSet): Boolean = (bits & that.bits) == bits

    /** Does this flag set apply to terms? */
    def isTermFlags: Boolean = (bits & TERMS) != 0

    /** Does this flag set apply to terms? */
    def isTypeFlags: Boolean = (bits & TYPES) != 0

    /** This flag set with all flags transposed to be type flags */
    def toTypeFlags: FlagSet = if (bits == 0) this else FlagSet(bits & ~KINDFLAGS | TYPES)

    /** This flag set with all flags transposed to be term flags */
    def toTermFlags: FlagSet = if (bits == 0) this else FlagSet(bits & ~KINDFLAGS | TERMS)

    /** This flag set with all flags transposed to be common flags */
    def toCommonFlags: FlagSet = if (bits == 0) this else FlagSet(bits | KINDFLAGS)

    /** The number of non-kind flags in this set */
    def numFlags: Int = java.lang.Long.bitCount(bits & ~KINDFLAGS)

    /** The lowest non-kind bit set in this flagset */
    def firstBit: Int = java.lang.Long.numberOfTrailingZeros(bits & ~KINDFLAGS)

    /** The  list of non-empty names of flags with given index idx that are set in this FlagSet */
    private def flagString(idx: Int): List[String] =
      if ((bits & (1L << idx)) == 0) Nil
      else {
        def halfString(kind: Int) =
          if ((bits & (1L << kind)) != 0) flagName(idx)(kind) else ""
        val termFS = halfString(TERMindex)
        val typeFS = halfString(TYPEindex)
        val strs = termFS :: (if (termFS == typeFS) Nil else typeFS :: Nil)
        strs filter (_.nonEmpty)
      }

    /** The list of non-empty names of flags that are set in this FlagSet */
    def flagStrings: Seq[String] = {
      val rawStrings = (2 to MaxFlag).flatMap(flagString)
      if (this is Local)
        rawStrings.filter(_ != "<local>").map {
          case "private" => "private[this]"
          case "protected" => "protected[this]"
          case str => str
        }
      else rawStrings
    }

    /** The string representation of this flag set */
    override def toString: String = flagStrings.mkString(" ")
  }

  /** A class representing flag sets that should be tested
   *  conjunctively. I.e. for a flag conjunction `fc`,
   *  `x is fc` tests whether `x` contains all flags in `fc`.
   */
  case class FlagConjunction(bits: Long) {
    override def toString: String = FlagSet(bits).toString
  }

  private final val TYPESHIFT = 2
  private final val TERMindex = 0
  private final val TYPEindex = 1
  private final val TERMS = 1 << TERMindex
  private final val TYPES = 1 << TYPEindex
  private final val KINDFLAGS = TERMS | TYPES

  private final val FirstFlag = 2
  private final val FirstNotPickledFlag = 48
  private final val MaxFlag = 63

  private val flagName = Array.fill(64, 2)("")

  private def isDefinedAsFlag(idx: Int) = flagName(idx) exists (_.nonEmpty)

  /** The flag set containing all defined flags of either kind whose bits
   *  lie in the given range
   */
  private def flagRange(start: Int, end: Int) =
    FlagSet((KINDFLAGS.toLong /: (start until end)) ((bits, idx) =>
      if (isDefinedAsFlag(idx)) bits | (1L << idx) else bits))

  /** The flag with given index between 2 and 63 which applies to terms.
   *  Installs given name as the name of the flag. */
  private def termFlag(index: Int, name: String): FlagSet = {
    flagName(index)(TERMindex) = name
    FlagSet(TERMS | (1L << index))
  }

   /** The flag with given index between 2 and 63 which applies to types.
   *  Installs given name as the name of the flag. */
  private def typeFlag(index: Int, name: String): FlagSet = {
    flagName(index)(TYPEindex) = name
    FlagSet(TYPES | (1L << index))
  }

  /** The flag with given index between 2 and 63 which applies to both terms and types
   *  Installs given name as the name of the flag. */
  private def commonFlag(index: Int, name: String): FlagSet = {
    flagName(index)(TERMindex) = name
    flagName(index)(TYPEindex) = name
    FlagSet(TERMS | TYPES | (1L << index))
  }

  /** The union of all flags in given flag set */
  def union(flagss: FlagSet*): FlagSet = {
    var flag = EmptyFlags
    for (f <- flagss)
      flag |= f
    flag
  }

  /** The conjunction of all flags in given flag set */
  def allOf(flags1: FlagSet, flags2: FlagSet): FlagConjunction = {
    assert(flags1.numFlags == 1 && flags2.numFlags == 1, "Flags.allOf doesn't support flag " + (if (flags1.numFlags != 1) flags1 else flags2))
    FlagConjunction((flags1 | flags2).bits)
  }

  /** The conjunction of all flags in given flag set */
  def allOf(flags1: FlagSet, flags2: FlagSet, flags3: FlagSet, flagss: FlagSet*): FlagConjunction = {
    val flags0 = allOf(flags1, flags2) | flags3
    assert(flags3.numFlags == 1 && flagss.forall(_.numFlags == 1), "Flags.allOf doesn't support flag " + (if (flags3.numFlags != 1) flags3 else flagss.find(_.numFlags != 1)))
    FlagConjunction((flags0 | union(flagss: _*)).bits)
  }

  def commonFlags(flagss: FlagSet*): FlagSet = union(flagss.map(_.toCommonFlags): _*)

  /** The empty flag set */
  final val EmptyFlags: FlagSet = FlagSet(0)

  /** The undefined flag set */
  final val UndefinedFlags: FlagSet = FlagSet(~KINDFLAGS)

  // Available flags:

  /** Labeled with `private` modifier */
  final val Private: FlagSet = commonFlag(2, "private")
  final val PrivateTerm: FlagSet = Private.toTermFlags
  final val PrivateType: FlagSet = Private.toTypeFlags

  /** Labeled with `protected` modifier */
  final val Protected: FlagSet = commonFlag(3, "protected")

  /** Labeled with `override` modifier */
  final val Override: FlagSet = commonFlag(4, "override")

  /** A declared, but not defined member */
  final val Deferred: FlagSet = commonFlag(5, "<deferred>")
  final val DeferredTerm: FlagSet = Deferred.toTermFlags
  final val DeferredType: FlagSet = Deferred.toTypeFlags

  /** Labeled with `final` modifier */
  final val Final: FlagSet = commonFlag(6, "final")

  /** A method symbol. */
  final val Method: FlagSet = termFlag(7, "<method>")
  final val HigherKinded: FlagSet = typeFlag(7, "<higher kinded>")

  /** A (term or type) parameter to a class or method */
  final val Param: FlagSet     = commonFlag(8, "<param>")
  final val TermParam: FlagSet = Param.toTermFlags
  final val TypeParam: FlagSet = Param.toTypeFlags

  /** Labeled with `implicit` modifier (implicit value) */
  final val ImplicitCommon: FlagSet = commonFlag(9, "implicit")
  final val Implicit: FlagSet = ImplicitCommon.toTermFlags

  /** Labeled with `lazy` (a lazy val). */
  final val Lazy: FlagSet = termFlag(10, "lazy")

  /** A trait */
  final val Trait: FlagSet = typeFlag(10, "<trait>")

  final val LazyOrTrait: FlagSet = Lazy.toCommonFlags

  /** A value or variable accessor (getter or setter) */
  final val Accessor: FlagSet = termFlag(11, "<accessor>")

  /** Labeled with `sealed` modifier (sealed class) */
  final val Sealed: FlagSet = typeFlag(11, "sealed")

  final val AccessorOrSealed: FlagSet = Accessor.toCommonFlags

 /** A mutable var */
  final val Mutable: FlagSet = termFlag(12, "mutable")

  /** Symbol is local to current class (i.e. private[this] or protected[this]
   *  pre: Private or Protected are also set
   */
  final val Local: FlagSet = commonFlag(13, "<local>")

  /** A field generated for a primary constructor parameter (no matter if it's a 'val' or not),
   *  or an accessor of such a field.
   */
  final val ParamAccessor: FlagSet = termFlag(14, "<paramaccessor>")

    /** A value or class implementing a module */
  final val Module: FlagSet = commonFlag(15, "module")
  final val ModuleVal: FlagSet = Module.toTermFlags
  final val ModuleClass: FlagSet = Module.toTypeFlags

   /** A value or class representing a package */
  final val Package: FlagSet = commonFlag(16, "<package>")
  final val PackageVal: FlagSet = Package.toTermFlags
  final val PackageClass: FlagSet = Package.toTypeFlags

  /** A case class or its companion object */
  final val Case: FlagSet = commonFlag(17, "case")
  final val CaseClass: FlagSet = Case.toTypeFlags
  final val CaseVal: FlagSet = Case.toTermFlags

  /** A compiler-generated symbol, which is visible for type-checking
   *  (compare with artifact)
   */
  final val Synthetic: FlagSet = commonFlag(18, "<synthetic>")

  /** Labelled with `inline` modifier */
  final val Inline: FlagSet = commonFlag(19, "inline")

  /** A covariant type variable / an outer accessor */
  final val CovariantOrOuter: FlagSet = commonFlag(20, "")
  final val Covariant: FlagSet = typeFlag(20, "<covariant>")
  final val OuterAccessor: FlagSet = termFlag(20, "<outer accessor>")

  /** A contravariant type variable / a label method */
  final val ContravariantOrLabel: FlagSet = commonFlag(21, "")
  final val Contravariant: FlagSet = typeFlag(21, "<contravariant>")
  final val Label: FlagSet = termFlag(21, "<label>")


  /** A trait that has only abstract methods as members
   *  and therefore can be represented by a Java interface.
   *  Warning: flag is set during regular typer pass, should be tested only after typer.
   */
  final val PureInterface: FlagSet = typeFlag(22, "interface")

  /** Labeled with of abstract & override */
  final val AbsOverride: FlagSet = termFlag(22, "abstract override")

  /** Labeled with `abstract` modifier (an abstract class)
   *  Note: You should never see Abstract on any symbol except a class.
   *  Note: the flag counts as common, because it can be combined with OVERRIDE in a term.
   */
  final val Abstract: FlagSet = commonFlag(23, "abstract")

  /** Lazy val or method is known or assumed to be stable and realizable */
  final val Stable: FlagSet = termFlag(24, "<stable>")

  /** A case parameter accessor */
  final val CaseAccessor: FlagSet = termFlag(25, "<caseaccessor>")

  /** A super accessor */
  final val Scala2SuperAccessor: FlagSet = termFlag(26, "<superaccessor>")

  /** An unpickled Scala 2.x class */
  final val Scala2x: FlagSet = typeFlag(26, "<scala-2.x>")

  final val SuperAccessorOrScala2x: FlagSet = Scala2x.toCommonFlags

  /** A method that has default params */
  final val DefaultParameterized: FlagSet = termFlag(27, "<defaultparam>")

  /** Symbol is defined by a Java class */
  final val JavaDefined: FlagSet = commonFlag(30, "<java>")

  /** Symbol is implemented as a Java static */
  final val JavaStatic: FlagSet = commonFlag(31, "<static>")
  final val JavaStaticTerm: FlagSet = JavaStatic.toTermFlags
  final val JavaStaticType: FlagSet = JavaStatic.toTypeFlags

  /** Trait does not have fields or initialization code.
   *  Warning: flag is set during regular typer pass, should be tested only after typer.
   */
  final val NoInits: FlagSet = typeFlag(32, "<noInits>")

  /** Variable is accessed from nested function. */
  final val Captured: FlagSet = termFlag(32, "<captured>")

  /** Symbol should be ignored when typechecking; will be marked ACC_SYNTHETIC in bytecode */
  final val Artifact: FlagSet = commonFlag(33, "<artifact>")

  /** A bridge method. Set by Erasure */
  final val Bridge: FlagSet = termFlag(34, "<bridge>")

  /** A proxy for an argument to an inline method */
  final val InlineProxy: FlagSet = termFlag(35, "<inline proxy>")

  /** Symbol is a method which should be marked ACC_SYNCHRONIZED */
  final val Synchronized: FlagSet = termFlag(36, "<synchronized>")

  /** Symbol is a Java-style varargs method */
  final val JavaVarargs: FlagSet = termFlag(37, "<varargs>")

  /** Symbol is a Java default method */
  final val DefaultMethod: FlagSet = termFlag(38, "<defaultmethod>")

  /** Symbol is an enum class or enum case (if used with case) */
  final val Enum: FlagSet = commonFlag(40, "<enum>")

  /** Labeled with `erased` modifier (erased value)  */
  final val Erased: FlagSet = termFlag(42, "erased")

  /** Labelled with `dependent` modifier */
  final val Dependent = commonFlag(43, "dependent")

  // Flags following this one are not pickled

  /** Symbol is not a member of its owner */
  final val NonMember: FlagSet = commonFlag(45, "<non-member>")

  /** Denotation is in train of being loaded and completed, used to catch cyclic dependencies */
  final val Touched: FlagSet = commonFlag(48, "<touched>")

  /** Class has been lifted out to package level, local value has been lifted out to class level */
  final val Lifted: FlagSet = commonFlag(51, "<lifted>")

  /** Term member has been mixed in */
  final val MixedIn: FlagSet = commonFlag(52, "<mixedin>")

  /** Symbol is a generated specialized member */
  final val Specialized: FlagSet = commonFlag(53, "<specialized>")

  /** Symbol is a self name */
  final val SelfName: FlagSet = termFlag(54, "<selfname>")

  /** Symbol is an implementation class of a Scala2 trait */
  final val ImplClass: FlagSet = typeFlag(54, "<implclass>")

  final val SelfNameOrImplClass: FlagSet = SelfName.toCommonFlags

  /** An existentially bound symbol (Scala 2.x only) */
  final val Scala2ExistentialCommon: FlagSet = commonFlag(55, "<existential>")
  final val Scala2Existential: FlagSet = Scala2ExistentialCommon.toTypeFlags

  /** A module variable (Scala 2.x only) */
  final val Scala2ModuleVar: FlagSet = termFlag(57, "<modulevar>")

  /** A Scala 2.12 trait that has been augmented with static members */
  final val Scala_2_12_Augmented: FlagSet = typeFlag(57, "<scala_2_12_augmented>")

  /** A definition that's initialized before the super call (Scala 2.x only) */
  final val Scala2PreSuper: FlagSet = termFlag(58, "<presuper>")

  /** A Scala 2.12 or higher trait */
  final val Scala_2_12_Trait: FlagSet = typeFlag(58, "<scala_2_12_trait>")

  /** A macro */
  final val Macro: FlagSet = commonFlag(59, "<macro>")

  /** A method that is known to have inherited default parameters */
  final val InheritedDefaultParams: FlagSet = termFlag(60, "<inherited-default-param>")

  /** Translation of Scala2's EXPANDEDNAME flag. This flag is never stored in
   *  symbols, is only used locally when reading the flags of a Scala2 symbol.
   *  It's therefore safe to share the code with `InheritedDefaultParams` because
   *  the latter is never present in Scala2 unpickle info.
   */
  final val Scala2ExpandedName: FlagSet = InheritedDefaultParams.toCommonFlags

  /** A method that is known to have no default parameters */
  final val NoDefaultParams: FlagSet = termFlag(61, "<no-default-param>")

  /** A type symbol with provisional empty bounds */
  final val Provisional: FlagSet = typeFlag(61, "<provisional>")

  /** A denotation that is valid in all run-ids */
  final val Permanent: FlagSet = commonFlag(62, "<permanent>")

// --------- Combined Flag Sets and Conjunctions ----------------------

  /** Flags representing source modifiers */
<<<<<<< HEAD
  final val SourceModifierFlags =
    commonFlags(Private, Protected, Abstract, Final, Inline, Dependent,
      Sealed, Case, Implicit, Override, AbsOverride, Lazy, JavaStatic, Erased)
=======
  final val SourceModifierFlags: FlagSet =
    commonFlags(Private, Protected, Abstract, Final, Inline,
     Sealed, Case, Implicit, Override, AbsOverride, Lazy, JavaStatic, Erased)
>>>>>>> 7463afe4

  /** Flags representing modifiers that can appear in trees */
  final val ModifierFlags: FlagSet =
    SourceModifierFlags | Module | Param | Synthetic | Package | Local |
    commonFlags(Mutable)
      // | Trait is subsumed by commonFlags(Lazy) from SourceModifierFlags

  assert(ModifierFlags.isTermFlags && ModifierFlags.isTypeFlags)

  /** Flags representing access rights */
  final val AccessFlags: FlagSet = Private | Protected | Local

  /** Flags that are not (re)set when completing the denotation */
  final val FromStartFlags: FlagSet =
    Module | Package | Deferred | Method.toCommonFlags |
    HigherKinded.toCommonFlags | Param | ParamAccessor.toCommonFlags |
    Scala2ExistentialCommon | Mutable.toCommonFlags | Touched | JavaStatic |
    CovariantOrOuter | ContravariantOrLabel | CaseAccessor.toCommonFlags |
    NonMember | ImplicitCommon | Permanent | Synthetic |
    SuperAccessorOrScala2x | Inline | Dependent

  /** Flags that are not (re)set when completing the denotation, or, if symbol is
   *  a top-level class or object, when completing the denotation once the class
   *  file defining the symbol is loaded (which is generally before the denotation
   *  is completed)
   */
  final val AfterLoadFlags: FlagSet =
    FromStartFlags | AccessFlags | Final | AccessorOrSealed | LazyOrTrait | SelfNameOrImplClass

  assert(FromStartFlags.isTermFlags && FromStartFlags.isTypeFlags)
  // TODO: Should check that FromStartFlags do not change in completion
  assert(AfterLoadFlags.isTermFlags && AfterLoadFlags.isTypeFlags)

  /** A value that's unstable unless complemented with a Stable flag */
  final val UnstableValue: FlagSet = Mutable | Method

  /** Flags that express the variance of a type parameter. */
  final val VarianceFlags: FlagSet = Covariant | Contravariant

  /** Flags that are passed from a type parameter of a class to a refinement symbol
    * that sets the type parameter */
  final val RetainedTypeArgFlags: FlagSet = VarianceFlags | Protected | Local

  /** Modules always have these flags set */
  final val ModuleValCreationFlags: FlagSet = ModuleVal | Lazy | Final | Stable

  /** Module classes always have these flags set */
  final val ModuleClassCreationFlags: FlagSet = ModuleClass | Final

  /** Accessors always have these flags set */
  final val AccessorCreationFlags: FlagSet = Method | Accessor

  /** Pure interfaces always have these flags */
  final val PureInterfaceCreationFlags: FlagSet = Trait | NoInits | PureInterface

  final val NoInitsInterface: FlagSet = NoInits | PureInterface

  /** The flags of the self symbol */
  final val SelfSymFlags: FlagSet = Private | Local | Deferred

  /** The flags of a class type parameter */
  final val ClassTypeParamCreationFlags: FlagSet =
    TypeParam | Deferred | Private | Local

  /** Flags that can apply to both a module val and a module class, except those that
    *  are added at creation anyway
    */
  final val RetainedModuleValAndClassFlags: FlagSet =
    AccessFlags | Package | Case |
    Synthetic | JavaDefined | JavaStatic | Artifact |
    Lifted | MixedIn | Specialized

  /** Flags that can apply to a module val */
  final val RetainedModuleValFlags: FlagSet = RetainedModuleValAndClassFlags |
    Override | Final | Method | Implicit | Lazy |
    Accessor | AbsOverride | Stable | Captured | Synchronized | Erased

  /** Flags that can apply to a module class */
  final val RetainedModuleClassFlags: FlagSet = RetainedModuleValAndClassFlags | ImplClass | Enum

  /** Packages and package classes always have these flags set */
  final val PackageCreationFlags: FlagSet =
    Module | Package | Final | JavaDefined

  /** These flags are pickled */
  final val PickledFlags: FlagSet = flagRange(FirstFlag, FirstNotPickledFlag)

  final val AnyFlags: FlagSet = flagRange(FirstFlag, MaxFlag)

  /** An abstract class or a trait */
  final val AbstractOrTrait: FlagSet = Abstract | Trait

  /** Labeled `private` or `protected[local]` */
  final val PrivateOrLocal: FlagSet = Private | Local

  /** Either a module or a final class */
  final val ModuleOrFinal: FlagSet = ModuleClass | Final

  /** Either mutable or lazy */
  final val MutableOrLazy: FlagSet = Mutable | Lazy

  /** Either method or lazy */
  final val MethodOrLazy: FlagSet = Method | Lazy

  /** Either method or module */
  final val MethodOrModule: FlagSet = Method | Module

  /** Either method or lazy or deferred */
  final val MethodOrLazyOrDeferred: FlagSet = Method | Lazy | Deferred

  /** An inline method or inline argument proxy */
  final val InlineOrProxy: FlagSet = Inline | InlineProxy

  /** Assumed to be pure */
  final val StableOrErased: FlagSet = Stable | Erased

  /** Labeled `private`, `final`, or `inline` */
<<<<<<< HEAD
  final val EffectivelyFinal = Private | Final | Inline  | Dependent
=======
  final val EffectivelyFinal: FlagSet = Private | Final | Inline
>>>>>>> 7463afe4

  /** A private method */
  final val PrivateMethod: FlagConjunction = allOf(Private, Method)

  /** A private accessor */
  final val PrivateAccessor: FlagConjunction = allOf(Private, Accessor)

  /** An inline method */
  final val InlineMethod: FlagConjunction = allOf(Inline, Method)

  /** A dependent method */
  final val DependentMethod = allOf(Dependent, Method)

  /** An implicit inline method */
  final val ImplicitInlineMethod: FlagConjunction = allOf(Inline, Implicit, Method)

  /** An inline parameter */
  final val InlineParam: FlagConjunction = allOf(Inline, Param)

  /** An enum case */
  final val EnumCase: FlagConjunction = allOf(Enum, Case)

  /** A term parameter or parameter accessor */
  final val TermParamOrAccessor: FlagSet = Param | ParamAccessor

  /** A lazy or deferred value */
  final val LazyOrDeferred: FlagSet = Lazy | Deferred

  /** An accessor or label */
  final val AccessorOrLabel: FlagSet = Accessor | Label

  /** An accessor or a synthetic symbol */
  final val AccessorOrSynthetic: FlagSet = Accessor | Synthetic

  /** A synthetic or private definition */
  final val SyntheticOrPrivate: FlagSet = Synthetic | Private

  /** A deferred term member or a parameter or parameter accessor (these don't have right hand sides) */
  final val DeferredOrTermParamOrAccessor: FlagSet = Deferred | TermParam | ParamAccessor

  /** A deferred type member or parameter (these don't have right hand sides) */
  final val DeferredOrTypeParam: FlagSet = Deferred | TypeParam

  /** value that's final or inline */
  final val FinalOrInline: FlagSet = Final | Inline

  /** A covariant type parameter instance */
  final val LocalCovariant: FlagConjunction = allOf(Local, Covariant)

  /** A contravariant type parameter instance */
  final val LocalContravariant: FlagConjunction = allOf(Local, Contravariant)

  /** Has defined or inherited default parameters */
  final val HasDefaultParams: FlagSet = DefaultParameterized | InheritedDefaultParams

  /** Is valid forever */
  final val ValidForever: FlagSet = Package | Permanent | Scala2ExistentialCommon

  /** A type parameter of a class or trait */
  final val ClassTypeParam: FlagConjunction = allOf(TypeParam, Private)

  /** Is a default parameter in Scala 2*/
  final val DefaultParameter: FlagConjunction = allOf(Param, DefaultParameterized)

  /** A Scala 2 Macro */
  final val Scala2Macro: FlagConjunction = allOf(Macro, Scala2x)

  /** A trait that does not need to be initialized */
  final val NoInitsTrait: FlagConjunction = allOf(Trait, NoInits)

  /** A Java interface, potentially with default methods */
  final val JavaTrait: FlagConjunction = allOf(JavaDefined, Trait, NoInits)

    /** A Java interface */ // TODO when unpickling, reconstitute from context
  final val JavaInterface: FlagConjunction = allOf(JavaDefined, Trait)

  /** A Java companion object */
  final val JavaModule: FlagConjunction = allOf(JavaDefined, Module)

  /** A Java companion object */
  final val JavaProtected: FlagConjunction = allOf(JavaDefined, Protected)

  /** A Java enum */
  final val JavaEnum: FlagConjunction = allOf(JavaDefined, Enum)

  /** A Java enum trait */
  final val JavaEnumTrait: FlagConjunction = allOf(JavaDefined, Enum)

  /** A Java enum value */
  final val JavaEnumValue: FlagConjunction = allOf(Stable, JavaStatic, JavaDefined, Enum)

  /** Labeled private[this] */
  final val PrivateLocal: FlagConjunction = allOf(Private, Local)

  /** A private[this] parameter accessor */
  final val PrivateLocalParamAccessor: FlagConjunction = allOf(Private, Local, ParamAccessor)

  /** A parameter forwarder */
  final val ParamForwarder: FlagConjunction = allOf(Method, Stable, ParamAccessor)

  /** A private[this] parameter */
  final val PrivateLocalParam: FlagConjunction = allOf(Private, Local, Param)

  /** A private parameter accessor */
  final val PrivateParamAccessor: FlagConjunction = allOf(Private, ParamAccessor)

  /** A local parameter */
  final val ParamAndLocal: FlagConjunction = allOf(Param, Local)

  /** Labeled protected[this] */
  final val ProtectedLocal: FlagConjunction = allOf(Protected, Local)

  /** Java symbol which is `protected` and `static` */
  final val StaticProtected: FlagConjunction = allOf(JavaDefined, Protected, JavaStatic)

  final val AbstractFinal: FlagConjunction = allOf(Abstract, Final)
  final val AbstractSealed: FlagConjunction = allOf(Abstract, Sealed)
  final val SyntheticArtifact: FlagConjunction = allOf(Synthetic, Artifact)
  final val SyntheticModule: FlagConjunction = allOf(Synthetic, Module)
  final val SyntheticTermParam: FlagConjunction = allOf(Synthetic, TermParam)
  final val SyntheticTypeParam: FlagConjunction = allOf(Synthetic, TypeParam)
  final val SyntheticCase: FlagConjunction = allOf(Synthetic, Case)
  final val AbstractAndOverride: FlagConjunction = allOf(Abstract, Override)
  final val Scala2Trait: FlagConjunction = allOf(Scala2x, Trait)

  implicit def conjToFlagSet(conj: FlagConjunction): FlagSet =
    FlagSet(conj.bits)
}<|MERGE_RESOLUTION|>--- conflicted
+++ resolved
@@ -438,15 +438,9 @@
 // --------- Combined Flag Sets and Conjunctions ----------------------
 
   /** Flags representing source modifiers */
-<<<<<<< HEAD
-  final val SourceModifierFlags =
+  final val SourceModifierFlags: FlagSet =
     commonFlags(Private, Protected, Abstract, Final, Inline, Dependent,
       Sealed, Case, Implicit, Override, AbsOverride, Lazy, JavaStatic, Erased)
-=======
-  final val SourceModifierFlags: FlagSet =
-    commonFlags(Private, Protected, Abstract, Final, Inline,
-     Sealed, Case, Implicit, Override, AbsOverride, Lazy, JavaStatic, Erased)
->>>>>>> 7463afe4
 
   /** Flags representing modifiers that can appear in trees */
   final val ModifierFlags: FlagSet =
@@ -564,11 +558,7 @@
   final val StableOrErased: FlagSet = Stable | Erased
 
   /** Labeled `private`, `final`, or `inline` */
-<<<<<<< HEAD
-  final val EffectivelyFinal = Private | Final | Inline  | Dependent
-=======
-  final val EffectivelyFinal: FlagSet = Private | Final | Inline
->>>>>>> 7463afe4
+  final val EffectivelyFinal: FlagSet = Private | Final | Inline  | Dependent
 
   /** A private method */
   final val PrivateMethod: FlagConjunction = allOf(Private, Method)
