--- conflicted
+++ resolved
@@ -563,13 +563,11 @@
   /** A transparent method */
   final val TransparentMethod = allOf(Transparent, Method)
 
-<<<<<<< HEAD
   /** A dependent method */
   final val DependentMethod = allOf(Dependent, Method)
-=======
+
   /** A transparent implicit method */
   final val TransparentImplicitMethod = allOf(Transparent, Implicit, Method)
->>>>>>> c42e3256
 
   /** A transparent parameter */
   final val TransparentParam = allOf(Transparent, Param)
