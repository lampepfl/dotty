package dotty.tools
package dotc
package core

<<<<<<< HEAD
import Symbols._, Types._, Contexts._, Constants._, Phases.*
=======
import Symbols.*, Types.*, Contexts.*, Constants.*, Phases.*
>>>>>>> a92a4639
import ast.tpd, tpd.*
import util.Spans.Span
import printing.{Showable, Printer}
import printing.Texts.Text

import scala.annotation.internal.sharable

object Annotations {

  def annotClass(tree: Tree)(using Context) =
    if (tree.symbol.isConstructor) tree.symbol.owner
    else tree.tpe.typeSymbol

  abstract class Annotation extends Showable {
    def tree(using Context): Tree

    def symbol(using Context): Symbol = annotClass(tree)

    def hasSymbol(sym: Symbol)(using Context) = symbol == sym

    def matches(cls: Symbol)(using Context): Boolean = symbol.derivesFrom(cls)

    def appliesToModule: Boolean = true // for now; see remark in SymDenotations

    def derivedAnnotation(tree: Tree)(using Context): Annotation =
      if (tree eq this.tree) this else Annotation(tree)

    /** All arguments to this annotation in a single flat list */
    def arguments(using Context): List[Tree] = tpd.allArguments(tree)

    def argument(i: Int)(using Context): Option[Tree] = {
      val args = arguments
      if (i < args.length) Some(args(i)) else None
    }
    def argumentConstant(i: Int)(using Context): Option[Constant] =
      for (case ConstantType(c) <- argument(i) map (_.tpe.widenTermRefExpr.normalized)) yield c

    def argumentConstantString(i: Int)(using Context): Option[String] =
      for (case Constant(s: String) <- argumentConstant(i)) yield s

    /** The tree evaluaton is in progress. */
    def isEvaluating: Boolean = false

    /** The tree evaluation has finished. */
    def isEvaluated: Boolean = true

    /** Normally, applies a type map to all tree nodes of this annotation, but can
     *  be overridden. Returns EmptyAnnotation if type type map produces a range
     *  type, since ranges cannot be types of trees.
     */
    def mapWith(tm: TypeMap)(using Context) =
      val args = arguments
      if args.isEmpty then this
      else
        val findDiff = new TreeAccumulator[Type]:
          def apply(x: Type, tree: Tree)(using Context): Type =
            if tm.isRange(x) then x
            else
              val tp1 = tm(tree.tpe)
              foldOver(if tp1 frozen_=:= tree.tpe then x else tp1, tree)
        val diff = findDiff(NoType, args)
        if tm.isRange(diff) then EmptyAnnotation
        else if diff.exists then derivedAnnotation(tm.mapOver(tree))
        else this

    /** Does this annotation refer to a parameter of `tl`? */
    def refersToParamOf(tl: TermLambda)(using Context): Boolean =
      val args = arguments
      if args.isEmpty then false
      else tree.existsSubTree {
        case id: Ident => id.tpe.stripped match
          case TermParamRef(tl1, _) => tl eq tl1
          case _ => false
        case _ => false
      }

    /** A string representation of the annotation. Overridden in BodyAnnotation.
     */
    def toText(printer: Printer): Text = printer.annotText(this)

    def ensureCompleted(using Context): Unit = tree

    def sameAnnotation(that: Annotation)(using Context): Boolean =
      symbol == that.symbol && tree.sameTree(that.tree)

    def hasOneOfMetaAnnotation(metaSyms: Set[Symbol], orNoneOf: Set[Symbol] = Set.empty)(using Context): Boolean = atPhaseNoLater(erasurePhase) {
      def go(metaSyms: Set[Symbol]) =
        def recTp(tp: Type): Boolean = tp.dealiasKeepAnnots match
          case AnnotatedType(parent, metaAnnot) => metaSyms.exists(metaAnnot.matches) || recTp(parent)
          case _ => false
        def rec(tree: Tree): Boolean = methPart(tree) match
          case New(tpt) => rec(tpt)
          case Select(qual, _) => rec(qual)
          case Annotated(arg, metaAnnot) => metaSyms.exists(metaAnnot.tpe.classSymbol.derivesFrom) || rec(arg)
          case t @ Ident(_) => recTp(t.tpe)
          case Typed(expr, _) => rec(expr)
          case _ => false
        metaSyms.exists(symbol.hasAnnotation) || rec(tree)
      go(metaSyms) || orNoneOf.nonEmpty && !go(orNoneOf)
    }

    /** Operations for hash-consing, can be overridden */
    def hash: Int = System.identityHashCode(this)
    def eql(that: Annotation) = this eq that
  }

  case class ConcreteAnnotation(t: Tree) extends Annotation:
    def tree(using Context): Tree = t

  abstract class LazyAnnotation extends Annotation {
    protected var mySym: Symbol | (Context ?=> Symbol) | Null
    override def symbol(using parentCtx: Context): Symbol =
      assert(mySym != null)
      mySym match {
        case symFn: (Context ?=> Symbol) @unchecked =>
          mySym = null
          mySym = atPhaseBeforeTransforms(symFn)
            // We should always produce the same annotation tree, no matter when the
            // annotation is evaluated. Setting the phase to a pre-transformation phase
            // seems to be enough to ensure this (note that after erasure, `ctx.typer`
            // will be the Erasure typer, but that doesn't seem to affect the annotation
            // trees we create, so we leave it as is)
        case sym: Symbol if sym.defRunId != parentCtx.runId =>
          mySym = sym.denot.current.symbol
        case _ =>
      }
      mySym.asInstanceOf[Symbol]

    protected var myTree: Tree | (Context ?=> Tree) | Null
    def tree(using Context): Tree =
      assert(myTree != null)
      myTree match {
        case treeFn: (Context ?=> Tree) @unchecked =>
          myTree = null
          myTree = atPhaseBeforeTransforms(treeFn)
        case _ =>
      }
      myTree.asInstanceOf[Tree]

    override def isEvaluating: Boolean = myTree == null
    override def isEvaluated: Boolean = myTree.isInstanceOf[Tree @unchecked]
  }

  class DeferredSymAndTree(symFn: Context ?=> Symbol, treeFn: Context ?=> Tree)
  extends LazyAnnotation:
    protected var mySym: Symbol | (Context ?=> Symbol) | Null = ctx ?=> symFn(using ctx)
    protected var myTree: Tree | (Context ?=> Tree) | Null = ctx ?=> treeFn(using ctx)

  /** An annotation indicating the body of a right-hand side,
   *  typically of an inline method. Treated specially in
   *  pickling/unpickling and TypeTreeMaps
   */
  abstract class BodyAnnotation extends Annotation {
    override def symbol(using Context): ClassSymbol = defn.BodyAnnot
    override def derivedAnnotation(tree: Tree)(using Context): Annotation =
      if (tree eq this.tree) this else ConcreteBodyAnnotation(tree)
    override def arguments(using Context): List[Tree] = Nil
    override def ensureCompleted(using Context): Unit = ()
    override def toText(printer: Printer): Text = "@Body"
  }

  class ConcreteBodyAnnotation(body: Tree) extends BodyAnnotation {
    def tree(using Context): Tree = body
  }

  abstract class LazyBodyAnnotation extends BodyAnnotation {
    // Copy-pasted from LazyAnnotation to avoid having to turn it into a trait
    protected var myTree: Tree | (Context ?=> Tree) | Null
    def tree(using Context): Tree =
      assert(myTree != null)
      myTree match {
        case treeFn: (Context ?=> Tree) @unchecked =>
          myTree = null
          myTree = atPhaseBeforeTransforms(treeFn)
        case _ =>
      }
      myTree.asInstanceOf[Tree]

    override def isEvaluating: Boolean = myTree == null
    override def isEvaluated: Boolean = myTree.isInstanceOf[Tree @unchecked]
  }

  object LazyBodyAnnotation {
    def apply(bodyFn: Context ?=> Tree): LazyBodyAnnotation =
      new LazyBodyAnnotation:
        protected var myTree: Tree | (Context ?=> Tree) | Null = ctx ?=> bodyFn(using ctx)
  }

  object Annotation {

    def apply(tree: Tree): ConcreteAnnotation = ConcreteAnnotation(tree)

    def apply(cls: ClassSymbol, span: Span)(using Context): Annotation =
      apply(cls, Nil, span)
<<<<<<< HEAD

    def apply(cls: ClassSymbol, arg: Tree, span: Span)(using Context): Annotation =
      apply(cls, arg :: Nil, span)

    def apply(cls: ClassSymbol, args: List[Tree], span: Span)(using Context): Annotation =
      apply(cls.typeRef, args, span)

    def apply(atp: Type, arg: Tree, span: Span)(using Context): Annotation =
      apply(atp, arg :: Nil, span)

=======

    def apply(cls: ClassSymbol, arg: Tree, span: Span)(using Context): Annotation =
      apply(cls, arg :: Nil, span)

    def apply(cls: ClassSymbol, args: List[Tree], span: Span)(using Context): Annotation =
      apply(cls.typeRef, args, span)

    def apply(atp: Type, arg: Tree, span: Span)(using Context): Annotation =
      apply(atp, arg :: Nil, span)

>>>>>>> a92a4639
    def apply(atp: Type, args: List[Tree], span: Span)(using Context): Annotation =
      apply(New(atp, args).withSpan(span))

    /** Create an annotation where the tree is computed lazily. */
    def deferred(sym: Symbol)(treeFn: Context ?=> Tree): Annotation =
      new LazyAnnotation {
        protected var myTree: Tree | (Context ?=> Tree) | Null = ctx ?=> treeFn(using ctx)
        protected var mySym: Symbol | (Context ?=> Symbol) | Null = sym
      }

    /** Create an annotation where the symbol and the tree are computed lazily. */
    def deferredSymAndTree(symFn: Context ?=> Symbol)(treeFn: Context ?=> Tree): Annotation =
      DeferredSymAndTree(symFn, treeFn)

    /** Extractor for child annotations */
    object Child {

      /** A deferred annotation to the result of a given child computation */
      def later(delayedSym: Context ?=> Symbol, span: Span)(using Context): Annotation = {
        def makeChildLater(using Context) = {
          val sym = delayedSym
          New(defn.ChildAnnot.typeRef.appliedTo(sym.owner.thisType.select(sym.name, sym)), Nil)
            .withSpan(span)
        }
        deferred(defn.ChildAnnot)(makeChildLater)
      }

      /** A regular, non-deferred Child annotation */
      def apply(sym: Symbol, span: Span)(using Context): Annotation = later(sym, span)

      def unapply(ann: Annotation)(using Context): Option[Symbol] =
        if (ann.symbol == defn.ChildAnnot) {
          val AppliedType(_, (arg: NamedType) :: Nil) = ann.tree.tpe: @unchecked
          Some(arg.symbol)
        }
        else None
    }
<<<<<<< HEAD

    def makeSourceFile(path: String, span: Span)(using Context): Annotation =
      apply(defn.SourceFileAnnot, Literal(Constant(path)), span)
=======
>>>>>>> a92a4639
  }

  @sharable val EmptyAnnotation = Annotation(EmptyTree)

  def ThrowsAnnotation(cls: ClassSymbol)(using Context): Annotation = {
    val tref = cls.typeRef
    Annotation(defn.ThrowsAnnot.typeRef.appliedTo(tref), Ident(tref), cls.span)
  }

  /** Extracts the type of the thrown exception from an annotation.
   *
   *  Supports both "old-style" `@throws(classOf[Exception])`
   *  as well as "new-style" `@throws[Exception]("cause")` annotations.
   */
  object ThrownException {
    def unapply(a: Annotation)(using Context): Option[Type] =
      if (a.symbol ne defn.ThrowsAnnot)
        None
      else a.argumentConstant(0) match {
        // old-style: @throws(classOf[Exception]) (which is throws[T](classOf[Exception]))
        case Some(Constant(tpe: Type)) =>
          Some(tpe)
        // new-style: @throws[Exception], @throws[Exception]("cause")
        case _ =>
          stripApply(a.tree) match {
            case TypeApply(_, List(tpt)) =>
              Some(tpt.tpe)
            case _ =>
              None
          }
      }
  }
}<|MERGE_RESOLUTION|>--- conflicted
+++ resolved
@@ -2,11 +2,7 @@
 package dotc
 package core
 
-<<<<<<< HEAD
-import Symbols._, Types._, Contexts._, Constants._, Phases.*
-=======
 import Symbols.*, Types.*, Contexts.*, Constants.*, Phases.*
->>>>>>> a92a4639
 import ast.tpd, tpd.*
 import util.Spans.Span
 import printing.{Showable, Printer}
@@ -201,7 +197,6 @@
 
     def apply(cls: ClassSymbol, span: Span)(using Context): Annotation =
       apply(cls, Nil, span)
-<<<<<<< HEAD
 
     def apply(cls: ClassSymbol, arg: Tree, span: Span)(using Context): Annotation =
       apply(cls, arg :: Nil, span)
@@ -212,18 +207,6 @@
     def apply(atp: Type, arg: Tree, span: Span)(using Context): Annotation =
       apply(atp, arg :: Nil, span)
 
-=======
-
-    def apply(cls: ClassSymbol, arg: Tree, span: Span)(using Context): Annotation =
-      apply(cls, arg :: Nil, span)
-
-    def apply(cls: ClassSymbol, args: List[Tree], span: Span)(using Context): Annotation =
-      apply(cls.typeRef, args, span)
-
-    def apply(atp: Type, arg: Tree, span: Span)(using Context): Annotation =
-      apply(atp, arg :: Nil, span)
-
->>>>>>> a92a4639
     def apply(atp: Type, args: List[Tree], span: Span)(using Context): Annotation =
       apply(New(atp, args).withSpan(span))
 
@@ -261,12 +244,6 @@
         }
         else None
     }
-<<<<<<< HEAD
-
-    def makeSourceFile(path: String, span: Span)(using Context): Annotation =
-      apply(defn.SourceFileAnnot, Literal(Constant(path)), span)
-=======
->>>>>>> a92a4639
   }
 
   @sharable val EmptyAnnotation = Annotation(EmptyTree)
