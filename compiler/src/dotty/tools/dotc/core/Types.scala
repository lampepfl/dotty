--- conflicted
+++ resolved
@@ -33,8 +33,8 @@
 import config.Printers.{core, typr}
 import reporting.trace
 import java.lang.ref.WeakReference
-
 import scala.annotation.internal.sharable
+import ast.untpd
 
 object Types {
 
@@ -3987,11 +3987,7 @@
 
     override def underlying(implicit ctx: Context): Type = parent
 
-<<<<<<< HEAD
-    def derivedAnnotatedType(parent: Type, annot: Annotation)(implicit ctx: Context) =
-=======
-    def derivedAnnotatedType(parent: Type, annot: Annotation): AnnotatedType =
->>>>>>> 7463afe4
+    def derivedAnnotatedType(parent: Type, annot: Annotation)(implicit ctx: Context): AnnotatedType =
       if ((parent eq this.parent) && (annot eq this.annot)) this
       else AnnotatedType(parent, annot)
 
@@ -4965,12 +4961,8 @@
           if (underlying.isBottomType) underlying
           else tp.derivedAnnotatedType(underlying, annot)
       }
-<<<<<<< HEAD
-
-    override protected def derivedWildcardType(tp: WildcardType, bounds: Type) = {
-=======
+
     override protected def derivedWildcardType(tp: WildcardType, bounds: Type): WildcardType = {
->>>>>>> 7463afe4
       tp.derivedWildcardType(rangeToBounds(bounds))
     }
 
