package dotty.tools
package dotc
package core

import Types._, Contexts._, Symbols._, Flags._, Names._, NameOps._, Denotations._
import Decorators._
import Phases.gettersPhase
import StdNames.nme
import TypeOps.refineUsingParent
import collection.mutable
import util.Stats
import config.Config
import config.Feature.migrateTo3
import config.Printers.{constr, subtyping, gadts, matchTypes, noPrinter}
import TypeErasure.{erasedLub, erasedGlb}
import TypeApplications._
import Variances.{Variance, variancesConform}
import Constants.Constant
import transform.TypeUtils._
import transform.SymUtils._
import scala.util.control.NonFatal
import typer.ProtoTypes.constrained
import typer.Applications.productSelectorTypes
import reporting.trace
import NullOpsDecorator._
import annotation.constructorOnly

/** Provides methods to compare types.
 */
class TypeComparer(@constructorOnly initctx: Context) extends ConstraintHandling, PatternTypeConstrainer {
  import TypeComparer._
  Stats.record("TypeComparer")

  private var myContext: Context = initctx
  def comparerContext: Context = myContext

  protected given [DummySoItsADef]: Context = myContext

  protected var state: TyperState = null
  def constraint: Constraint = state.constraint
  def constraint_=(c: Constraint): Unit = state.constraint = c

  def init(c: Context): Unit =
    myContext = c
    state = c.typerState
    monitored = false
    GADTused = false
    recCount = 0
    needsGc = false
    if Config.checkTypeComparerReset then checkReset()

  private var pendingSubTypes: util.MutableSet[(Type, Type)] = null
  private var recCount = 0
  private var monitored = false

  private var needsGc = false

  private var canCompareAtoms: Boolean = true // used for internal consistency checking

  /** Indicates whether the subtype check used GADT bounds */
  private var GADTused: Boolean = false

  private var myInstance: TypeComparer = this
  def currentInstance: TypeComparer = myInstance

  private var useNecessaryEither = false

  /** Is a subtype check in progress? In that case we may not
   *  permanently instantiate type variables, because the corresponding
   *  constraint might still be retracted and the instantiation should
   *  then be reversed.
   */
  def subtypeCheckInProgress: Boolean = {
    val result = recCount > 0
    if (result) {
      constr.println("*** needsGC ***")
      needsGc = true
    }
    result
  }

  /** For statistics: count how many isSubTypes are part of successful comparisons */
  private var successCount = 0
  private var totalCount = 0

  protected val AnyClass     = defn.AnyClass
  protected val AnyKindClass = defn.AnyKindClass
  protected val NothingClass = defn.NothingClass
  protected val NullClass    = defn.NullClass
  protected val ObjectClass  = defn.ObjectClass
  protected val AnyType      = AnyClass.typeRef
  protected val AnyKindType  = AnyKindClass.typeRef
  protected val NothingType  = NothingClass.typeRef

  override def checkReset() =
    super.checkReset()
    assert(pendingSubTypes == null || pendingSubTypes.isEmpty)
    assert(canCompareAtoms == true)
    assert(successCount == 0)
    assert(totalCount == 0)
    assert(approx == ApproxState.Fresh)
    assert(leftRoot == null)
    assert(frozenGadt == false)

  /** Record that GADT bounds of `sym` were used in a subtype check.
   *  But exclude constructor type parameters, as these are aliased
   *  to the corresponding class parameters, which does not constitute
   *  a true usage of a GADT symbol.
   */
  private def GADTusage(sym: Symbol) = {
    if (!sym.owner.isConstructor) GADTused = true
    true
  }

  private def isBottom(tp: Type) = tp.widen.isRef(NothingClass)

  private def gadtCanInternalize: Boolean = ctx.mode.is(Mode.GadtConstraintInference) && !frozenGadt && !frozenConstraint

  protected def gadtBounds(ntp: NamedType)(using Context) =
    ctx.gadt.bounds(ntp, internalizing = gadtCanInternalize)
  protected def gadtBounds(sym: Symbol)(using Context) = ctx.gadt.bounds(sym)
  protected def gadtContains(ntp: NamedType)(using Context) =
    ctx.gadt.contains(ntp, internalizing = gadtCanInternalize)
  protected def gadtAddLowerBound(ntp: NamedType, b: Type): Boolean = ctx.gadt.addBound(ntp, b, isUpper = false)
  protected def gadtAddUpperBound(ntp: NamedType, b: Type): Boolean = ctx.gadt.addBound(ntp, b, isUpper = true)

  protected def typeVarInstance(tvar: TypeVar)(using Context): Type = tvar.underlying

  // Subtype testing `<:<`

  def topLevelSubType(tp1: Type, tp2: Type): Boolean = {
    if (tp2 eq NoType) return false
    if ((tp2 eq tp1) || (tp2 eq WildcardType)) return true
    try isSubType(tp1, tp2)
    finally {
      monitored = false
      if (Config.checkConstraintsSatisfiable)
        assert(isSatisfiable, constraint.show)
    }
  }

  def necessarySubType(tp1: Type, tp2: Type): Boolean =
    val saved = useNecessaryEither
    useNecessaryEither = true
    try topLevelSubType(tp1, tp2)
    finally useNecessaryEither = saved

  /** Use avoidance to get rid of wildcards in constraint bounds if
   *  we are doing a necessary comparison, or the mode is TypeVarsMissContext.
   *  The idea is that under either of these conditions we are not interested
   *  in creating a fresh type variable to replace the wildcard. I verified
   *  that several tests break if one or the other part of the disjunction is dropped.
   *  (for instance, i12677.scala demands `useNecessaryEither` in the condition)
   */
  override protected def approximateWildcards: Boolean =
    useNecessaryEither || ctx.mode.is(Mode.TypevarsMissContext)

  def testSubType(tp1: Type, tp2: Type): CompareResult =
    GADTused = false
    if !topLevelSubType(tp1, tp2) then CompareResult.Fail
    else if GADTused then CompareResult.OKwithGADTUsed
    else CompareResult.OK

  /** The current approximation state. See `ApproxState`. */
  private var approx: ApproxState = ApproxState.Fresh
  protected def approxState: ApproxState = approx

  /** The original left-hand type of the comparison. Gets reset
   *  every time we compare components of the previous pair of types.
   *  This type is used for capture conversion in `isSubArgs`.
   */
  private [this] var leftRoot: Type = null

  /** Are we forbidden from recording GADT constraints? */
  private var frozenGadt = false
  private inline def inFrozenGadt[T](inline op: T): T =
    inFrozenGadtIf(true)(op)

  private inline def inFrozenGadtIf[T](cond: Boolean)(inline op: T): T = {
    val savedFrozenGadt = frozenGadt
    frozenGadt = cond
    try op finally frozenGadt = savedFrozenGadt
  }

  private inline def inFrozenGadtAndConstraint[T](inline op: T): T =
    inFrozenGadtIf(true)(inFrozenConstraint(op))

  extension (sym: Symbol)
    private inline def onGadtBounds(inline op: TypeBounds => Boolean): Boolean =
      val bounds = gadtBounds(sym)
      bounds != null && op(bounds)

  protected def isSubType(tp1: Type, tp2: Type, a: ApproxState): Boolean = {
    val savedApprox = approx
    val savedLeftRoot = leftRoot
    if (a == ApproxState.Fresh) {
      this.approx = ApproxState.None
      this.leftRoot = tp1
    }
    else this.approx = a
    try recur(tp1, tp2)
    catch {
      case ex: Throwable => handleRecursive("subtype", i"$tp1 <:< $tp2", ex, weight = 2)
    }
    finally {
      this.approx = savedApprox
      this.leftRoot = savedLeftRoot
    }
  }

  def isSubType(tp1: Type, tp2: Type): Boolean = isSubType(tp1, tp2, ApproxState.Fresh)

  override protected def isSub(tp1: Type, tp2: Type)(using Context): Boolean = isSubType(tp1, tp2)

  /** The inner loop of the isSubType comparison.
   *  Recursive calls from recur should go to recur directly if the two types
   *  compared in the callee are essentially the same as the types compared in the
   *  caller. "The same" means: represent essentially the same sets of values.
   * `recur` should not be used to compare components of types. In this case
   *  one should use `isSubType(_, _)`.
   *  `recur` should also not be used to compare approximated versions of the original
   *  types (as when we go from an abstract type to one of its bounds). In that case
   *  one should use `isSubType(_, _, a)` where `a` defines the kind of approximation.
   *
   *  Note: Logicaly, `recur` could be nested in `isSubType`, which would avoid
   *  the instance state consisting `approx` and `leftRoot`. But then the implemented
   *  code would have two extra parameters for each of the many calls that go from
   *  one sub-part of isSubType to another.
   */
  protected def recur(tp1: Type, tp2: Type): Boolean = trace(s"isSubType ${traceInfo(tp1, tp2)}${approx.show}", subtyping) {
    def monitoredIsSubType = {
      if (pendingSubTypes == null) {
        pendingSubTypes = util.HashSet[(Type, Type)]()
        report.log(s"!!! deep subtype recursion involving ${tp1.show} <:< ${tp2.show}, constraint = ${state.constraint.show}")
        report.log(s"!!! constraint = ${constraint.show}")
        //if (ctx.settings.YnoDeepSubtypes.value) {
        //  new Error("deep subtype").printStackTrace()
        //}
        assert(!ctx.settings.YnoDeepSubtypes.value)
        if (Config.traceDeepSubTypeRecursions && !this.isInstanceOf[ExplainingTypeComparer])
          report.log(explained(_.isSubType(tp1, tp2, approx)))
      }
      // Eliminate LazyRefs before checking whether we have seen a type before
      val normalize = new TypeMap {
        val DerefLimit = 10
        var derefCount = 0
        def apply(t: Type) = t match {
          case t: LazyRef =>
            // Dereference a lazyref to detect underlying matching types, but
            // be careful not to get into an infinite recursion. If recursion count
            // exceeds `DerefLimit`, approximate with `t` instead.
            derefCount += 1
            if t.evaluating || derefCount >= DerefLimit then t
            else try mapOver(t.ref) finally derefCount -= 1
          case tp: TypeVar =>
            tp
          case _ =>
            mapOver(t)
        }
      }
      val p = (normalize(tp1), normalize(tp2))
      !pendingSubTypes.contains(p) && {
        try {
          pendingSubTypes += p
          firstTry
        }
        finally
          pendingSubTypes -= p
      }
    }

    def firstTry: Boolean = tp2 match {
      case tp2: NamedType =>
        def compareNamed(tp1: Type, tp2: NamedType): Boolean =
          val ctx = comparerContext
          given Context = ctx // optimization for performance
          val info2 = tp2.info
          info2 match
            case info2: TypeAlias =>
              if recur(tp1, info2.alias) then return true
              if tp2.asInstanceOf[TypeRef].canDropAlias then return false
            case _ =>
          tp1 match
            case tp1: NamedType =>
              tp1.info match {
                case info1: TypeAlias =>
                  if recur(info1.alias, tp2) then return true
                  if tp1.asInstanceOf[TypeRef].canDropAlias then return false
                case _ =>
              }

              (tp1, tp2) match {
                case (tp1: TermRef, tp2: TermRef) =>
                  val sym1 = tp1.symbol
                  val sym2 = tp2.symbol
                  if ctx.gadt.isEqual(sym1, sym2) then
                    return true
                case _ =>
              }

              val sym2 = tp2.symbol
              var sym1 = tp1.symbol
              if (sym1.is(ModuleClass) && sym2.is(ModuleVal))
                // For convenience we want X$ <:< X.type
                // This is safe because X$ self-type is X.type
                sym1 = sym1.companionModule
              if ((sym1 ne NoSymbol) && (sym1 eq sym2))
                ctx.erasedTypes ||
                sym1.isStaticOwner ||
                isSubPrefix(tp1.prefix, tp2.prefix) ||
                thirdTryNamed(tp2)
              else
                (  (tp1.name eq tp2.name)
                && tp1.isMemberRef
                && tp2.isMemberRef
                && isSubPrefix(tp1.prefix, tp2.prefix)
                && tp1.signature == tp2.signature
                && !(sym1.isClass && sym2.isClass)  // class types don't subtype each other
                ) ||
                thirdTryNamed(tp2)
            case _ =>
              secondTry
        end compareNamed
        // See the documentation of `FromJavaObjectSymbol`
        if !ctx.erasedTypes && tp2.isFromJavaObject then
          recur(tp1, defn.AnyType)
        else
          compareNamed(tp1, tp2)
      case tp2: ProtoType =>
        isMatchedByProto(tp2, tp1)
      case tp2: BoundType =>
        tp2 == tp1 || secondTry
      case tp2: TypeVar =>
        recur(tp1, typeVarInstance(tp2))
      case tp2: WildcardType =>
        def compareWild = tp2.optBounds match {
          case TypeBounds(_, hi) => recur(tp1, hi)
          case NoType => true
        }
        compareWild
      case tp2: LazyRef =>
        isBottom(tp1) || !tp2.evaluating && recur(tp1, tp2.ref)
      case tp2: AnnotatedType if !tp2.isRefining =>
        recur(tp1, tp2.parent)
      case tp2: ThisType =>
        def compareThis = {
          val cls2 = tp2.cls
          tp1 match {
            case tp1: ThisType =>
              tp1.cls eq cls2
            case tp1: NamedType if cls2.is(Module) && cls2.eq(tp1.typeSymbol) =>
              cls2.isStaticOwner ||
              recur(tp1.prefix, cls2.owner.thisType) ||
              secondTry
            case _ =>
              secondTry
          }
        }
        compareThis
      case tp2: SuperType =>
        def compareSuper = tp1 match {
          case tp1: SuperType =>
            recur(tp1.thistpe, tp2.thistpe) &&
            isSameType(tp1.supertpe, tp2.supertpe)
          case _ =>
            secondTry
        }
        compareSuper
      case AndType(tp21, tp22) =>
        recur(tp1, tp21) && recur(tp1, tp22)
      case OrType(tp21, tp22) =>
        if (tp21.stripTypeVar eq tp22.stripTypeVar) recur(tp1, tp21)
        else secondTry
      case TypeErasure.ErasedValueType(tycon1, underlying2) =>
        def compareErasedValueType = tp1 match {
          case TypeErasure.ErasedValueType(tycon2, underlying1) =>
            (tycon1.symbol eq tycon2.symbol) && isSubType(underlying1, underlying2)
          case _ =>
            secondTry
        }
        compareErasedValueType
      case ConstantType(v2) =>
        tp1 match {
          case ConstantType(v1) => v1.value == v2.value && recur(v1.tpe, v2.tpe)
          case _ => secondTry
        }
      case tp2: AnyConstantType =>
        if (tp2.tpe.exists) recur(tp1, tp2.tpe)
        else tp1 match {
          case tp1: ConstantType =>
            tp2.tpe = tp1
            true
          case _ =>
            secondTry
        }
      case _: FlexType =>
        true
      case _ =>
        secondTry
    }

    def secondTry: Boolean = tp1 match {
      case tp1: NamedType =>
        tp1.info match {
          case info1: TypeAlias =>
            if (recur(info1.alias, tp2)) return true
            if (tp1.prefix.isStable) return tryLiftedToThis1
          case _ =>
            if (tp1 eq NothingType) || isBottom(tp1) then return true
        }
        thirdTry
      case tp1: TypeParamRef =>
        def flagNothingBound = {
          if (!frozenConstraint && isBottom(tp2) && state.isGlobalCommittable) {
            def msg = s"!!! instantiated to Nothing: $tp1, constraint = ${constraint.show}"
            if (Config.failOnInstantiationToNothing) assert(false, msg)
            else report.log(msg)
          }
          true
        }
        def compareTypeParamRef =
          assumedTrue(tp1) ||
          tp2.match {
            case tp2: TypeParamRef => constraint.isLess(tp1, tp2)
            case _ => false
          } ||
          isSubTypeWhenFrozen(bounds(tp1).hi, tp2) || {
            if (canConstrain(tp1) && !approx.high)
              addConstraint(tp1, tp2, fromBelow = false) && flagNothingBound
            else thirdTry
          }
        compareTypeParamRef
      case tp1: ThisType =>
        val cls1 = tp1.cls
        tp2 match {
          case tp2: TermRef if cls1.is(Module) && cls1.eq(tp2.typeSymbol) =>
            cls1.isStaticOwner ||
            recur(cls1.owner.thisType, tp2.prefix) ||
            thirdTry
          case _ =>
            thirdTry
        }
      case tp1: SkolemType =>
        tp2 match {
          case tp2: SkolemType if !ctx.phase.isTyper && recur(tp1.info, tp2.info) => true
          case _ => thirdTry
        }
      case tp1: TypeVar =>
        recur(typeVarInstance(tp1), tp2)
      case tp1: WildcardType =>
        def compareWild = tp1.optBounds match {
          case bounds: TypeBounds => recur(bounds.lo, tp2)
          case _ => true
        }
        compareWild
      case tp1: LazyRef =>
        // If `tp1` is in train of being evaluated, don't force it
        // because that would cause an assertionError. Return false instead.
        // See i859.scala for an example where we hit this case.
        tp2.isRef(AnyClass, skipRefined = false)
        || !tp1.evaluating && recur(tp1.ref, tp2)
      case tp1: AnnotatedType if !tp1.isRefining =>
        recur(tp1.parent, tp2)
      case AndType(tp11, tp12) =>
        if (tp11.stripTypeVar eq tp12.stripTypeVar) recur(tp11, tp2)
        else thirdTry
      case tp1 @ OrType(tp11, tp12) =>
        compareAtoms(tp1, tp2) match
          case Some(b) => return b
          case None =>

        def widenOK =
          (tp2.widenSingletons eq tp2)
          && (tp1.widenSingletons ne tp1)
          && inFrozenGadtAndConstraint(recur(tp1.widenSingletons, tp2))

        def joinOK = tp2.dealiasKeepRefiningAnnots match {
          case tp2: AppliedType if !tp2.tycon.typeSymbol.isClass =>
            // If we apply the default algorithm for `A[X] | B[Y] <: C[Z]` where `C` is a
            // type parameter, we will instantiate `C` to `A` and then fail when comparing
            // with `B[Y]`. To do the right thing, we need to instantiate `C` to the
            // common superclass of `A` and `B`.
            inFrozenGadtAndConstraint(recur(tp1.join, tp2))
          case _ =>
            false
        }

        // If LHS is a hard union, constrain any type variables of the RHS with it as lower bound
        // before splitting the LHS into its constituents. That way, the RHS variables are
        // constraint by the hard union and can be instantiated to it. If we just split and add
        // the two parts of the LHS separately to the constraint, the lower bound would become
        // a soft union.
        def constrainRHSVars(tp2: Type): Boolean = tp2.dealiasKeepRefiningAnnots match
          case tp2: TypeParamRef if constraint contains tp2 => compareTypeParamRef(tp2)
          case AndType(tp21, tp22) => constrainRHSVars(tp21) && constrainRHSVars(tp22)
          case _ => true

        widenOK
        || joinOK
        || (tp1.isSoft || constrainRHSVars(tp2)) && recur(tp11, tp2) && recur(tp12, tp2)
        || containsAnd(tp1) && inFrozenGadt(recur(tp1.join, tp2))
            // An & on the left side loses information. We compensate by also trying the join.
            // This is less ad-hoc than it looks since we produce joins in type inference,
            // and then need to check that they are indeed supertypes of the original types
            // under -Ycheck. Test case is i7965.scala.

     case tp1: MatchType =>
        val reduced = tp1.reduced
        if (reduced.exists) recur(reduced, tp2) else thirdTry
      case _: FlexType =>
        true
      case _ =>
        thirdTry
    }

    def thirdTryNamed(tp2: NamedType): Boolean = tp2.info match {
      case info2: TypeBounds =>
<<<<<<< HEAD
        def compareGADT: Boolean = {
          val gbounds2 = gadtBounds(tp2)
          (gbounds2 != null) &&
            (isSubTypeWhenFrozen(tp1, gbounds2.lo) ||
              (tp1 match {
                case tp1: NamedType if gadtContains(tp1) =>
=======
        def compareGADT: Boolean =
          tp2.symbol.onGadtBounds(gbounds2 =>
            isSubTypeWhenFrozen(tp1, gbounds2.lo)
            || tp1.match
                case tp1: NamedType if ctx.gadt.contains(tp1.symbol) =>
>>>>>>> 010f8de4
                  // Note: since we approximate constrained types only with their non-param bounds,
                  // we need to manually handle the case when we're comparing two constrained types,
                  // one of which is constrained to be a subtype of another.
                  // We do not need similar code in fourthTry, since we only need to care about
                  // comparing two constrained types, and that case will be handled here first.
                  ctx.gadt.isLess(tp1, tp2) && GADTusage(tp1.symbol) && GADTusage(tp2.symbol)
                case _ => false
<<<<<<< HEAD
              }) ||
              narrowGADTBounds(tp2, tp1, approx, isUpper = false)) &&
            { isBottom(tp1) || GADTusage(tp2.symbol) }
        }
=======
            || narrowGADTBounds(tp2, tp1, approx, isUpper = false))
          && (isBottom(tp1) || GADTusage(tp2.symbol))
>>>>>>> 010f8de4

        isSubApproxHi(tp1, info2.lo) || compareGADT || tryLiftedToThis2 || fourthTry

      case _ =>
        val cls2 = tp2.symbol
        if (cls2.isClass)
          if (cls2.typeParams.isEmpty) {
            if (cls2 eq AnyKindClass) return true
            if (isBottom(tp1)) return true
            if (tp1.isLambdaSub) return false
              // Note: We would like to replace this by `if (tp1.hasHigherKind)`
              // but right now we cannot since some parts of the standard library rely on the
              // idiom that e.g. `List <: Any`. We have to bootstrap without scalac first.
            if (cls2 eq AnyClass) return true
            if (cls2 == defn.SingletonClass && tp1.isStable) return true
            return tryBaseType(cls2)
          }
          else if (cls2.is(JavaDefined)) {
            // If `cls2` is parameterized, we are seeing a raw type, so we need to compare only the symbol
            val base = nonExprBaseType(tp1, cls2)
            if (base.typeSymbol == cls2) return true
          }
          else if tp1.isLambdaSub && !tp1.isAnyKind then
            return recur(tp1, EtaExpansion(tp2))

        fourthTry
    }

    def compareTypeParamRef(tp2: TypeParamRef): Boolean =
      assumedTrue(tp2) || {
        val alwaysTrue =
          // The following condition is carefully formulated to catch all cases
          // where the subtype relation is true without needing to add a constraint
          // It's tricky because we might need to either approximate tp2 by its
          // lower bound or else widen tp1 and check that the result is a subtype of tp2.
          // So if the constraint is not yet frozen, we do the same comparison again
          // with a frozen constraint, which means that we get a chance to do the
          // widening in `fourthTry` before adding to the constraint.
          if (frozenConstraint) recur(tp1, bounds(tp2).lo)
          else isSubTypeWhenFrozen(tp1, tp2)
        alwaysTrue || {
          if (canConstrain(tp2) && !approx.low)
            addConstraint(tp2, tp1.widenExpr, fromBelow = true)
          else fourthTry
        }
      }

    def thirdTry: Boolean = tp2 match {
      case tp2 @ AppliedType(tycon2, args2) =>
        compareAppliedType2(tp2, tycon2, args2)
      case tp2: NamedType =>
        thirdTryNamed(tp2)
      case tp2: TypeParamRef =>
        compareTypeParamRef(tp2)
      case tp2: RefinedType =>
        def compareRefinedSlow: Boolean =
          val name2 = tp2.refinedName
          recur(tp1, tp2.parent)
          && (name2 == nme.WILDCARD || hasMatchingMember(name2, tp1, tp2))

        def compareRefined: Boolean =
          val tp1w = tp1.widen
          val skipped2 = skipMatching(tp1w, tp2)
          if (skipped2 eq tp2) || !Config.fastPathForRefinedSubtype then
            if containsAnd(tp1) then
              tp2.parent match
                case _: RefinedType | _: AndType =>
                  // maximally decompose RHS to limit the bad effects of the `either` that is necessary
                  // since LHS contains an AndType
                  recur(tp1, decomposeRefinements(tp2, Nil))
                case _ =>
                  // Delay calling `compareRefinedSlow` because looking up a member
                  // of an `AndType` can lead to a cascade of subtyping checks
                  // This twist is needed to make collection/generic/ParFactory.scala compile
                  fourthTry || compareRefinedSlow
            else if tp1.isInstanceOf[HKTypeLambda] then
              // HKTypeLambdas do not have members.
              fourthTry
            else
              compareRefinedSlow || fourthTry
          else // fast path, in particular for refinements resulting from parameterization.
            isSubRefinements(tp1w.asInstanceOf[RefinedType], tp2, skipped2) &&
            recur(tp1, skipped2)

        compareRefined
      case tp2: RecType =>
        def compareRec = tp1.safeDealias match {
          case tp1: RecType =>
            val rthis1 = tp1.recThis
            recur(tp1.parent, tp2.parent.substRecThis(tp2, rthis1))
          case NoType => false
          case _ =>
            val tp1stable = ensureStableSingleton(tp1)
            recur(fixRecs(tp1stable, tp1stable.widenExpr), tp2.parent.substRecThis(tp2, tp1stable))
        }
        compareRec
      case tp2: HKTypeLambda =>
        def compareTypeLambda: Boolean = tp1.stripTypeVar match {
          case tp1: HKTypeLambda =>
           /* Don't compare bounds of lambdas under language:Scala2, or t2994 will fail.
            * The issue is that, logically, bounds should compare contravariantly,
            * but that would invalidate a pattern exploited in t2994:
            *
            *    [X0 <: Number] -> Number   <:<    [X0] -> Any
            *
            * Under the new scheme, `[X0] -> Any` is NOT a kind that subsumes
            * all other bounds. You'd have to write `[X0 >: Any <: Nothing] -> Any` instead.
            * This might look weird, but is the only logically correct way to do it.
            *
            * Note: it would be nice if this could trigger a migration warning, but I
            * am not sure how, since the code is buried so deep in subtyping logic.
            */
            def boundsOK =
              migrateTo3 ||
              tp1.typeParams.corresponds(tp2.typeParams)((tparam1, tparam2) =>
                isSubType(tparam2.paramInfo.subst(tp2, tp1), tparam1.paramInfo))
            val saved = comparedTypeLambdas
            comparedTypeLambdas += tp1
            comparedTypeLambdas += tp2
            val variancesOK = variancesConform(tp1.typeParams, tp2.typeParams)
            try variancesOK && boundsOK && isSubType(tp1.resType, tp2.resType.subst(tp2, tp1))
            finally comparedTypeLambdas = saved
          case _ =>
            val tparams1 = tp1.typeParams
            if (tparams1.nonEmpty)
              return recur(tp1.EtaExpand(tparams1), tp2) || fourthTry
            tp2 match {
              case EtaExpansion(tycon2: TypeRef) if tycon2.symbol.isClass && tycon2.symbol.is(JavaDefined) =>
                recur(tp1, tycon2) || fourthTry
              case _ =>
                fourthTry
            }
        }
        compareTypeLambda
      case tp2 @ OrType(tp21, tp22) =>
        compareAtoms(tp1, tp2) match
          case Some(b) => return b
          case _ =>

        // The next clause handles a situation like the one encountered in i2745.scala.
        // We have:
        //
        //   x: A | B, x.type <:< A | X   where X is a type variable
        //
        // We should instantiate X to B instead of x.type or A | B. To do this, we widen
        // the LHS to A | B and recur *without indicating that this is a lowApprox*. The
        // latter point is important since otherwise we would not get to instantiate X.
        // If that succeeds, fine. If not we continue and hit the `either` below.
        // That second path is important to handle comparisons with unions of singletons,
        // as in `1 <:< 1 | 2`.
        val tp1w = tp1.widen
        if ((tp1w ne tp1) && recur(tp1w, tp2))
          return true

        val tp1a = tp1.dealiasKeepRefiningAnnots
        if (tp1a ne tp1)
          // Follow the alias; this might lead to an OrType on the left which needs to be split
          return recur(tp1a, tp2)

        // Rewrite T1 <: (T211 & T212) | T22 to T1 <: (T211 | T22) and T1 <: (T212 | T22)
        // and analogously for T1 <: T21 | (T221 & T222)
        // `|' types to the right of <: are problematic, because
        // we have to choose one constraint set or another, which might cut off
        // solutions. The rewriting delays the point where we have to choose.
        tp21 match {
          case AndType(tp211, tp212) =>
            return recur(tp1, OrType(tp211, tp22, tp2.isSoft)) && recur(tp1, OrType(tp212, tp22, tp2.isSoft))
          case _ =>
        }
        tp22 match {
          case AndType(tp221, tp222) =>
            return recur(tp1, OrType(tp21, tp221, tp2.isSoft)) && recur(tp1, OrType(tp21, tp222, tp2.isSoft))
          case _ =>
        }
        either(recur(tp1, tp21), recur(tp1, tp22)) || fourthTry
      case tp2: MatchType =>
        val reduced = tp2.reduced
        if (reduced.exists) recur(tp1, reduced) else fourthTry
      case tp2: MethodType =>
        def compareMethod = tp1 match {
          case tp1: MethodType =>
            (tp1.signature consistentParams tp2.signature) &&
            matchingMethodParams(tp1, tp2) &&
            (!tp2.isImplicitMethod || tp1.isImplicitMethod) &&
            isSubType(tp1.resultType, tp2.resultType.subst(tp2, tp1))
          case _ => false
        }
        compareMethod
      case tp2: PolyType =>
        def comparePoly = tp1 match {
          case tp1: PolyType =>
            (tp1.signature consistentParams tp2.signature) &&
            matchingPolyParams(tp1, tp2) &&
            isSubType(tp1.resultType, tp2.resultType.subst(tp2, tp1))
          case _ => false
        }
        comparePoly
      case tp2 @ ExprType(restpe2) =>
        def compareExpr = tp1 match {
          // We allow ()T to be a subtype of => T.
          // We need some subtype relationship between them so that e.g.
          // def toString   and   def toString()   don't clash when seen
          // as members of the same type. And it seems most logical to take
          // ()T <:< => T, since everything one can do with a => T one can
          // also do with a ()T by automatic () insertion.
          case tp1 @ MethodType(Nil) => isSubType(tp1.resultType, restpe2)
          case tp1 @ ExprType(restpe1) => isSubType(restpe1, restpe2)
          case _ => fourthTry
        }
        compareExpr
      case tp2 @ TypeBounds(lo2, hi2) =>
        def compareTypeBounds = tp1 match {
          case tp1 @ TypeBounds(lo1, hi1) =>
            ((lo2 eq NothingType) || isSubType(lo2, lo1)) &&
            ((hi2 eq AnyType) && !hi1.isLambdaSub || (hi2 eq AnyKindType) || isSubType(hi1, hi2))
          case tp1: ClassInfo =>
            tp2 contains tp1
          case _ =>
            false
        }
        compareTypeBounds
      case tp2: AnnotatedType if tp2.isRefining =>
        (tp1.derivesAnnotWith(tp2.annot.sameAnnotation) || tp1.isBottomType) &&
        recur(tp1, tp2.parent)
      case ClassInfo(pre2, cls2, _, _, _) =>
        def compareClassInfo = tp1 match {
          case ClassInfo(pre1, cls1, _, _, _) =>
            (cls1 eq cls2) && isSubType(pre1, pre2)
          case _ =>
            false
        }
        compareClassInfo
      case _ =>
        fourthTry
    }

    def tryBaseType(cls2: Symbol) = {
      val base = nonExprBaseType(tp1, cls2)
      if (base.exists && (base `ne` tp1))
        isSubType(base, tp2, if (tp1.isRef(cls2)) approx else approx.addLow) ||
        base.isInstanceOf[OrType] && fourthTry
          // if base is a disjunction, this might have come from a tp1 type that
          // expands to a match type. In this case, we should try to reduce the type
          // and compare the redux. This is done in fourthTry
      else fourthTry
    }

    def fourthTry: Boolean = tp1 match {
      case tp1: TypeRef =>
        tp1.info match {
          case TypeBounds(_, hi1) =>
<<<<<<< HEAD
            def compareGADT = {
              val gbounds1 = gadtBounds(tp1)
              (gbounds1 != null) &&
                (isSubTypeWhenFrozen(gbounds1.hi, tp2) ||
                narrowGADTBounds(tp1, tp2, approx, isUpper = true)) &&
                { tp2.isAny || GADTusage(tp1.symbol) }
            }
=======
            def compareGADT =
              tp1.symbol.onGadtBounds(gbounds1 =>
                isSubTypeWhenFrozen(gbounds1.hi, tp2)
                || narrowGADTBounds(tp1, tp2, approx, isUpper = true))
              && (tp2.isAny || GADTusage(tp1.symbol))

>>>>>>> 010f8de4
            isSubType(hi1, tp2, approx.addLow) || compareGADT || tryLiftedToThis1
          case _ =>
            def isNullable(tp: Type): Boolean = tp.widenDealias match {
              case tp: TypeRef => tp.symbol.isNullableClass
              case tp: RefinedOrRecType => isNullable(tp.parent)
              case tp: AppliedType => isNullable(tp.tycon)
              case AndType(tp1, tp2) => isNullable(tp1) && isNullable(tp2)
              case OrType(tp1, tp2) => isNullable(tp1) || isNullable(tp2)
              case _ => false
            }

            val sym1 = tp1.symbol
            (sym1 eq NothingClass) && tp2.isValueTypeOrLambda || (sym1 eq NullClass) && isNullable(tp2)
        }
      case tp1 @ AppliedType(tycon1, args1) =>
        compareAppliedType1(tp1, tycon1, args1)
      case tp1: SingletonType =>
        def comparePaths = tp2 match
          case tp2: TermRef =>
            compareAtoms(tp1, tp2, knownSingletons = true).getOrElse(false)
            || { // needed to make from-tasty work. test cases: pos/i1753.scala, pos/t839.scala
              tp2.info.widenExpr.dealias match
                case tp2i: SingletonType => recur(tp1, tp2i)
                case _ => false
            }
          case _ => false
        comparePaths || isSubType(tp1.underlying.widenExpr, tp2, approx.addLow)
      case tp1: RefinedType =>
        isNewSubType(tp1.parent)
      case tp1: RecType =>
        isNewSubType(tp1.parent)
      case tp1: HKTypeLambda =>
        def compareHKLambda = tp1 match {
          case EtaExpansion(tycon1: TypeRef) if tycon1.symbol.isClass && tycon1.symbol.is(JavaDefined) =>
            // It's a raw type that was mistakenly eta-expanded to a hk-type.
            // This can happen because we do not cook types coming from Java sources
            recur(tycon1, tp2)
          case _ => tp2 match {
            case tp2: HKTypeLambda => false // this case was covered in thirdTry
            case _ => tp2.typeParams.hasSameLengthAs(tp1.paramRefs) && isSubType(tp1.resultType, tp2.appliedTo(tp1.paramRefs))
          }
        }
        compareHKLambda
      case AndType(tp11, tp12) =>
        val tp2a = tp2.dealiasKeepRefiningAnnots
        if (tp2a ne tp2) // Follow the alias; this might avoid truncating the search space in the either below
          return recur(tp1, tp2a)

        // Rewrite (T111 | T112) & T12 <: T2 to (T111 & T12) <: T2 and (T112 | T12) <: T2
        // and analogously for T11 & (T121 | T122) & T12 <: T2
        // `&' types to the left of <: are problematic, because
        // we have to choose one constraint set or another, which might cut off
        // solutions. The rewriting delays the point where we have to choose.
        tp11 match {
          case OrType(tp111, tp112) =>
            return recur(AndType(tp111, tp12), tp2) && recur(AndType(tp112, tp12), tp2)
          case _ =>
        }
        tp12 match {
          case OrType(tp121, tp122) =>
            return recur(AndType(tp11, tp121), tp2) && recur(AndType(tp11, tp122), tp2)
          case _ =>
        }
        val tp1norm = simplifyAndTypeWithFallback(tp11, tp12, tp1)
        if (tp1 ne tp1norm) recur(tp1norm, tp2)
        else either(recur(tp11, tp2), recur(tp12, tp2))
      case tp1: MatchType =>
        def compareMatch = tp2 match {
          case tp2: MatchType =>
            isSameType(tp1.scrutinee, tp2.scrutinee) &&
            tp1.cases.corresponds(tp2.cases)(isSubType)
          case _ => false
        }
        recur(tp1.underlying, tp2) || compareMatch
      case tp1: AnnotatedType if tp1.isRefining =>
        isNewSubType(tp1.parent)
      case JavaArrayType(elem1) =>
        def compareJavaArray = tp2 match {
          case JavaArrayType(elem2) => isSubType(elem1, elem2)
          case _ => tp2.isAnyRef
        }
        compareJavaArray
      case tp1: ExprType if ctx.phase.id > gettersPhase.id =>
        // getters might have converted T to => T, need to compensate.
        recur(tp1.widenExpr, tp2)
      case _ =>
        false
    }

    /** When called from `pre1.A <:< pre2.A` does `pre1` relate to `pre2` so that
     *  the subtype test is true? This is the case if
     *
     *    1. `pre1 <:< pre2`, or
     *    2. One of `pre1` and `pre2` refers to a package and the other to a
     *       package object in that package, or
     *    3. `pre1` and `pre2` are both this-types of related classes.
     *
     *  Here, two classes are related if each of them has a self type that derives from the other.
     *  The third criterion is a bit dubious. I.e. in the test
     *
     *      A.this.T <:< B.this.T
     *
     *  where `T` is the same type, what relationship must exist between A and B
     *  for the test to be guaranteed true? The problem is we can't tell without additional
     *  info. One could be an outer this at the point where we do the test, but that
     *  location is unknown to us.
     *
     *  The conservative choice would be to require A == B, but then some tests involving
     *  self types fail. Specifically, t360, t361 and pat_iuli fail the pickling test, and
     *  Namer fails to compile. At line 203, we get
     *
     *    val Deriver         : Property.Key[typer.Deriver]       = new Property.Key
     *        ^
     *  value Deriver in class Namer is not a legal implementation of `Deriver` in class Namer.
     *  its type             dotty.tools.dotc.util.Property.Key[Namer.this.Deriver]
    |*  does not conform to  dotty.tools.dotc.util.Property.Key[Typer.this.Deriver & Namer.this.Deriver]
     */
    def isSubPrefix(pre1: Type, pre2: Type): Boolean =
      def samePkg(sym1: Symbol, sym2: Symbol) =
           sym2.is(Package) && sym1.isPackageObject && sym1.owner == sym2.moduleClass
        || sym1.is(Package) && sym2.isPackageObject && sym2.owner == sym1.moduleClass
      pre1 match
        case pre1: ThisType =>
          pre2 match
            case pre2: ThisType =>
              if samePkg(pre1.cls, pre2.cls) then return true
              if pre1.cls.classInfo.selfType.derivesFrom(pre2.cls)
                 && pre2.cls.classInfo.selfType.derivesFrom(pre1.cls)
              then
                subtyping.println(i"assume equal prefixes $pre1 $pre2")
                return true
            case pre2: TermRef =>
              if samePkg(pre1.cls, pre2.symbol) then return true
            case _ =>
        case pre1: TermRef =>
          pre2 match
            case pre2: TermRef =>
              if samePkg(pre1.symbol, pre2.symbol) then return true
            case pre2: ThisType =>
              if samePkg(pre1.symbol, pre2.cls) then return true
            case _ =>
        case _ =>
      isSubType(pre1, pre2)
    end isSubPrefix

    /** Compare `tycon[args]` with `other := otherTycon[otherArgs]`, via `>:>` if fromBelow is true, `<:<` otherwise
     *  (we call this relationship `~:~` in the rest of this comment).
     *
     *  This method works by:
     *
     *  1. Choosing an appropriate type constructor `adaptedTycon`
     *  2. Constraining `tycon` such that `tycon ~:~ adaptedTycon`
     *  3. Recursing on `adaptedTycon[args] ~:~ other`
     *
     *  So, how do we pick `adaptedTycon`? When `args` and `otherArgs` have the
     *  same length the answer is simply:
     *
     *    adaptedTycon := otherTycon
     *
     *  But we also handle having `args.length < otherArgs.length`, in which
     *  case we need to make up a type constructor of the right kind. For
     *  example, if `fromBelow = false` and we're comparing:
     *
     *    ?F[A] <:< Either[String, B] where `?F <: [X] =>> Any`
     *
     *  we will choose:
     *
     *    adaptedTycon := [X] =>> Either[String, X]
     *
     *  this allows us to constrain:
     *
     *    ?F <: adaptedTycon
     *
     *  and then recurse on:
     *
     *    adaptedTycon[A] <:< Either[String, B]
     *
     *  In general, given:
     *
     *  - k := args.length
     *  - d := otherArgs.length - k
     *
     *  `adaptedTycon` will be:
     *
     *    [T_0, ..., T_k-1] =>> otherTycon[otherArgs(0), ..., otherArgs(d-1), T_0, ..., T_k-1]
     *
     *  where `T_n` has the same bounds as `otherTycon.typeParams(d+n)`
     *
     *  Historical note: this strategy is known in Scala as "partial unification"
     *  (even though the type constructor variable isn't actually unified but only
     *  has one of its bounds constrained), for background see:
     *  - The infamous SI-2712: https://github.com/scala/bug/issues/2712
     *  - The PR against Scala 2.12 implementing -Ypartial-unification: https://github.com/scala/scala/pull/5102
     *  - Some explanations on how this impacts API design: https://gist.github.com/djspiewak/7a81a395c461fd3a09a6941d4cd040f2
     */
    def compareAppliedTypeParamRef(tycon: TypeParamRef, args: List[Type], other: AppliedType, fromBelow: Boolean): Boolean =
      def directionalIsSubType(tp1: Type, tp2: Type): Boolean =
        if fromBelow then isSubType(tp2, tp1) else isSubType(tp1, tp2)
      def directionalRecur(tp1: Type, tp2: Type): Boolean =
        if fromBelow then recur(tp2, tp1) else recur(tp1, tp2)

      val otherTycon = other.tycon
      val otherArgs = other.args

      val d = otherArgs.length - args.length
      d >= 0 && {
        val tparams = tycon.typeParams
        val remainingTparams = otherTycon.typeParams.drop(d)
        variancesConform(remainingTparams, tparams) && {
          val adaptedTycon =
            if d > 0 then
              HKTypeLambda(remainingTparams.map(_.paramName))(
                tl => remainingTparams.map(remainingTparam =>
                  tl.integrate(remainingTparams, remainingTparam.paramInfo).bounds),
                tl => otherTycon.appliedTo(
                  otherArgs.take(d) ++ tl.paramRefs))
            else
              otherTycon
          (assumedTrue(tycon) || directionalIsSubType(tycon, adaptedTycon.ensureLambdaSub)) &&
          directionalRecur(adaptedTycon.appliedTo(args), other)
        }
      }
    end compareAppliedTypeParamRef

    /** Subtype test for the hk application `tp2 = tycon2[args2]`.
     */
    def compareAppliedType2(tp2: AppliedType, tycon2: Type, args2: List[Type]): Boolean = {
      val tparams = tycon2.typeParams
      if (tparams.isEmpty) return false // can happen for ill-typed programs, e.g. neg/tcpoly_overloaded.scala

      /** True if `tp1` and `tp2` have compatible type constructors and their
       *  corresponding arguments are subtypes relative to their variance (see `isSubArgs`).
       */
      def isMatchingApply(tp1: Type): Boolean = tp1.widen match {
        case tp1 @ AppliedType(tycon1, args1) =>
          // We intentionally do not automatically dealias `tycon1` or `tycon2` here.
          // `TypeApplications#appliedTo` already takes care of dealiasing type
          // constructors when this can be done without affecting type
          // inference, doing it here would not only prevent code from compiling
          // but could also result in the wrong thing being inferred later, for example
          // in `tests/run/hk-alias-unification.scala` we end up checking:
          //
          //   Foo[?F, ?T] <:< Foo[[X] =>> (X, String), Int]
          //
          // where
          //
          //   type Foo[F[_], T] = ErasedFoo[F[T]]
          //
          // Naturally, we'd like to infer:
          //
          //   ?F := [X] => (X, String)
          //
          // but if we dealias `Foo` then we'll end up trying to check:
          //
          //   ErasedFoo[?F[?T]] <:< ErasedFoo[(Int, String)]
          //
          // Because of partial unification, this will succeed, but will produce the constraint:
          //
          //   ?F := [X] =>> (Int, X)
          //
          // Which is not what we wanted!
          // On the other hand, we are not allowed to always stop at the present arguments either.
          // An example is i10129.scala. Here, we have the following situation:
          //
          //    type Lifted[A] = Err | A
          //    def point[O](o: O): Lifted[O] = o
          //    extension [O, U](o: Lifted[O]) def map(f: O => U): Lifted[U] = ???
          //    point("a").map(_ => if true then 1 else error)
          //
          // This leads to the constraint Lifted[U] <: Lifted[Int]. If we just
          // check the arguments this gives `U <: Int`. But this is wrong. Dealiasing
          // `Lifted` gives `Err | U <: Err | Int`, hence it should be `U <: Err | Int`.
          //
          // So it's a conundrum. We need to check the immediate arguments for hk type inference,
          // but this could narrow the constraint too much. The solution is to also
          // check the constraint arising from the dealiased subtype test
          // in the case where isSubArgs adds a constraint. If that second constraint
          // is weaker than the first, we keep it in place of the first.
          // Note that if the isSubArgs test fails, we will proceed anyway by
          // dealising by doing a compareLower.
          def loop(tycon1: Type, args1: List[Type]): Boolean = tycon1 match {
            case tycon1: TypeParamRef =>
              (tycon1 == tycon2 ||
               canConstrain(tycon1) && isSubType(tycon1, tycon2)) &&
              isSubArgs(args1, args2, tp1, tparams)
            case tycon1: TypeRef =>
              tycon2 match {
                case tycon2: TypeRef =>
                  val tycon1sym = tycon1.symbol
                  val tycon2sym = tycon2.symbol

                  var touchedGADTs = false
                  var gadtIsInstantiated = false

                  extension (sym: Symbol)
                    inline def byGadtBounds(inline op: TypeBounds => Boolean): Boolean =
                      touchedGADTs = true
                      sym.onGadtBounds(
                        b => op(b) && { gadtIsInstantiated = b.isInstanceOf[TypeAlias]; true })

                  def byGadtOrdering: Boolean =
                    ctx.gadt.contains(tycon1sym)
                    && ctx.gadt.contains(tycon2sym)
                    && ctx.gadt.isLess(tycon1sym, tycon2sym)

                  val res = (
                    tycon1sym == tycon2sym && isSubPrefix(tycon1.prefix, tycon2.prefix)
                    || tycon1sym.byGadtBounds(b => isSubTypeWhenFrozen(b.hi, tycon2))
                    || tycon2sym.byGadtBounds(b => isSubTypeWhenFrozen(tycon1, b.lo))
                    || byGadtOrdering
                  ) && {
                    // There are two cases in which we can assume injectivity.
                    // First we check if either sym is a class.
                    // Then:
                    // 1) if we didn't touch GADTs, then both symbols are the same
                    //    (b/c of an earlier condition) and both are the same class
                    // 2) if we touched GADTs, then the _other_ symbol (class syms
                    //    cannot have GADT constraints), the one w/ GADT cstrs,
                    //    must be instantiated, making the two tycons equal
                    val tyconIsInjective =
                      (tycon1sym.isClass || tycon2sym.isClass)
                      && (!touchedGADTs || gadtIsInstantiated)

                    inFrozenGadtIf(!tyconIsInjective) {
                      if tycon1sym == tycon2sym && tycon1sym.isAliasType then
                        val preConstraint = constraint
                        isSubArgs(args1, args2, tp1, tparams)
                        && tryAlso(preConstraint, recur(tp1.superType, tp2.superType))
                      else
                        isSubArgs(args1, args2, tp1, tparams)
                    }
                  }
                  if (res && touchedGADTs) GADTused = true
                  res
                case _ =>
                  false
              }
            case tycon1: TypeVar =>
              loop(tycon1.underlying, args1)
            case tycon1: AnnotatedType if !tycon1.isRefining =>
              loop(tycon1.underlying, args1)
            case _ =>
              false
          }
          loop(tycon1, args1)
        case _ =>
          false
      }

      /** `param2` can be instantiated to a type application prefix of the LHS
       *  or to a type application prefix of one of the LHS base class instances
       *  and the resulting type application is a supertype of `tp1`.
       */
      def canInstantiate(tycon2: TypeParamRef): Boolean = {
        def appOK(tp1base: Type) = tp1base match {
          case tp1base: AppliedType =>
            compareAppliedTypeParamRef(tycon2, args2, tp1base, fromBelow = true)
          case _ => false
        }

        val tp1w = tp1.widen
        appOK(tp1w) || tp1w.typeSymbol.isClass && {
          val classBounds = tycon2.classSymbols
          def liftToBase(bcs: List[ClassSymbol]): Boolean = bcs match {
            case bc :: bcs1 =>
              classBounds.exists(bc.derivesFrom) && appOK(nonExprBaseType(tp1, bc))
              || liftToBase(bcs1)
            case _ =>
              false
          }
          liftToBase(tp1w.baseClasses)
        }
      }

      /** Fall back to comparing either with `fourthTry` or against the lower
       *  approximation of the rhs.
       *  @param   tyconLo   The type constructor's lower approximation.
       */
      def fallback(tyconLo: Type) =
        either(fourthTry, isSubApproxHi(tp1, tyconLo.applyIfParameterized(args2)))

      /** Let `tycon2bounds` be the bounds of the RHS type constructor `tycon2`.
       *  Let `app2 = tp2` where the type constructor of `tp2` is replaced by
       *  `tycon2bounds.lo`.
       *  If both bounds are the same, continue with `tp1 <:< app2`.
       *  otherwise continue with either
       *
       *    tp1 <:< tp2    using fourthTry (this might instantiate params in tp1)
       *    tp1 <:< app2   using isSubType (this might instantiate params in tp2)
       */
      def compareLower(tycon2bounds: TypeBounds, tyconIsTypeRef: Boolean): Boolean =
        if ((tycon2bounds.lo `eq` tycon2bounds.hi) && !tycon2bounds.isInstanceOf[MatchAlias])
          if (tyconIsTypeRef) recur(tp1, tp2.superType)
          else isSubApproxHi(tp1, tycon2bounds.lo.applyIfParameterized(args2))
        else
          fallback(tycon2bounds.lo)

      tycon2 match {
        case param2: TypeParamRef =>
          isMatchingApply(tp1) ||
          canConstrain(param2) && canInstantiate(param2) ||
          compareLower(bounds(param2), tyconIsTypeRef = false)
        case tycon2: TypeRef =>
          isMatchingApply(tp1) ||
          defn.isCompiletimeAppliedType(tycon2.symbol) && compareCompiletimeAppliedType(tp2, tp1, fromBelow = true) || {
            tycon2.info match {
              case info2: TypeBounds =>
                compareLower(info2, tyconIsTypeRef = true)
              case info2: ClassInfo =>
                tycon2.name.startsWith("Tuple") &&
                  defn.isTupleType(tp2) && recur(tp1, tp2.toNestedPairs) ||
                tryBaseType(info2.cls)
              case _ =>
                fourthTry
            }
          } || tryLiftedToThis2

        case _: TypeVar =>
          recur(tp1, tp2.superType)
        case tycon2: AnnotatedType if !tycon2.isRefining =>
          recur(tp1, tp2.superType)
        case tycon2: AppliedType =>
          fallback(tycon2.lowerBound)
        case _ =>
          false
      }
    }

    /** Subtype test for the application `tp1 = tycon1[args1]`.
     */
    def compareAppliedType1(tp1: AppliedType, tycon1: Type, args1: List[Type]): Boolean =
      tycon1 match {
        case param1: TypeParamRef =>
          def canInstantiate = tp2 match {
            case tp2base: AppliedType =>
              compareAppliedTypeParamRef(param1, args1, tp2base, fromBelow = false)
            case _ =>
              false
          }
          canConstrain(param1) && canInstantiate ||
            isSubType(bounds(param1).hi.applyIfParameterized(args1), tp2, approx.addLow)
        case tycon1: TypeRef =>
          val sym = tycon1.symbol
          !sym.isClass && {
            defn.isCompiletimeAppliedType(sym) && compareCompiletimeAppliedType(tp1, tp2, fromBelow = false) ||
            recur(tp1.superType, tp2) ||
            tryLiftedToThis1
          }
        case tycon1: TypeProxy =>
          recur(tp1.superType, tp2)
        case _ =>
          false
      }

    /** Compare `tp` of form `S[arg]` with `other`, via ">:>" if fromBelow is true, "<:<" otherwise.
     *  If `arg` is a Nat constant `n`, proceed with comparing `n + 1` and `other`.
     *  Otherwise, if `other` is a Nat constant `n`, proceed with comparing `arg` and `n - 1`.
     */
    def compareS(tp: AppliedType, other: Type, fromBelow: Boolean): Boolean = tp.args match {
      case arg :: Nil =>
        natValue(arg) match {
          case Some(n) if n != Int.MaxValue =>
            val succ = ConstantType(Constant(n + 1))
            if (fromBelow) recur(other, succ) else recur(succ, other)
          case none =>
            natValue(other) match {
              case Some(n) if n > 0 =>
                val pred = ConstantType(Constant(n - 1))
                if (fromBelow) recur(pred, arg) else recur(arg, pred)
              case none =>
                false
            }
        }
      case _ => false
    }

    /** Compare `tp` of form `tycon[...args]`, where `tycon` is a scala.compiletime type,
     *  with `other` via ">:>" if fromBelow is true, "<:<" otherwise.
     *  Delegates to compareS if `tycon` is scala.compiletime.S. Otherwise, constant folds if possible.
     */
    def compareCompiletimeAppliedType(tp: AppliedType, other: Type, fromBelow: Boolean): Boolean = {
      if (defn.isCompiletime_S(tp.tycon.typeSymbol)) compareS(tp, other, fromBelow)
      else {
        val folded = tp.tryCompiletimeConstantFold
        if (fromBelow) recur(other, folded) else recur(folded, other)
      }
    }

    /** Like tp1 <:< tp2, but returns false immediately if we know that
     *  the case was covered previously during subtyping.
     */
    def isNewSubType(tp1: Type): Boolean =
      if (isCovered(tp1) && isCovered(tp2))
        //println(s"useless subtype: $tp1 <:< $tp2")
        false
      else isSubType(tp1, tp2, approx.addLow)

    def isSubApproxHi(tp1: Type, tp2: Type): Boolean =
      tp1.eq(tp2) || tp2.ne(NothingType) && isSubType(tp1, tp2, approx.addHigh)

    def tryLiftedToThis1: Boolean = {
      val tp1a = liftToThis(tp1)
      (tp1a ne tp1) && recur(tp1a, tp2)
    }

    def tryLiftedToThis2: Boolean = {
      val tp2a = liftToThis(tp2)
      (tp2a ne tp2) && recur(tp1, tp2a)
    }

    // begin recur
    if tp2 eq NoType then false
    else if tp1 eq tp2 then true
    else
      val saved = constraint
      val savedGadt = ctx.gadt.fresh
      inline def restore() =
        state.constraint = saved
        ctx.gadt.restore(savedGadt)
      val savedSuccessCount = successCount
      try
        recCount += 1
        if recCount >= Config.LogPendingSubTypesThreshold then monitored = true
        val result = if monitored then monitoredIsSubType else firstTry
        recCount -= 1
        if !result then restore()
        else if recCount == 0 && needsGc then
          state.gc()
          needsGc = false
        if (Stats.monitored) recordStatistics(result, savedSuccessCount)
        result
      catch case NonFatal(ex) =>
        if ex.isInstanceOf[AssertionError] then showGoal(tp1, tp2)
        recCount -= 1
        restore()
        successCount = savedSuccessCount
        throw ex
  }

  private def nonExprBaseType(tp: Type, cls: Symbol)(using Context): Type =
    if tp.isInstanceOf[ExprType] then NoType
    else tp.baseType(cls)

  /** If `tp` is an external reference to an enclosing module M that contains opaque types,
   *  convert to M.this.
   *  Note: It would be legal to do the lifting also if M does not contain opaque types,
   *  but in this case the retries in tryLiftedToThis would be redundant.
   */
  private def liftToThis(tp: Type): Type = {

    def findEnclosingThis(moduleClass: Symbol, from: Symbol): Type =
      if ((from.owner eq moduleClass) && from.isPackageObject && from.is(Opaque)) from.thisType
      else if (from.is(Package)) tp
      else if ((from eq moduleClass) && from.is(Opaque)) from.thisType
      else if (from eq NoSymbol) tp
      else findEnclosingThis(moduleClass, from.owner)

    tp match {
      case tp: TermRef if tp.symbol.is(Module) =>
        findEnclosingThis(tp.symbol.moduleClass, ctx.owner)
      case tp: TypeRef =>
        val pre1 = liftToThis(tp.prefix)
        if ((pre1 ne tp.prefix) && pre1.exists) tp.withPrefix(pre1) else tp
      case tp: ThisType if tp.cls.is(Package) =>
        findEnclosingThis(tp.cls, ctx.owner)
      case tp: AppliedType =>
        val tycon1 = liftToThis(tp.tycon)
        if (tycon1 ne tp.tycon) tp.derivedAppliedType(tycon1, tp.args) else tp
      case tp: TypeVar if tp.isInstantiated =>
        liftToThis(tp.inst)
      case tp: AnnotatedType =>
        val parent1 = liftToThis(tp.parent)
        if (parent1 ne tp.parent) tp.derivedAnnotatedType(parent1, tp.annot) else tp
      case _ =>
        tp
    }
  }

  /** Optionally, the `n` such that `tp <:< ConstantType(Constant(n: Int))` */
  def natValue(tp: Type): Option[Int] = constValue(tp) match {
    case Some(Constant(n: Int)) if n >= 0 => Some(n)
    case _ => None
  }

  /** Optionally, the constant `c` such that `tp <:< ConstantType(c)` */
  def constValue(tp: Type): Option[Constant] = {
    val ct = new AnyConstantType
    if (isSubTypeWhenFrozen(tp, ct))
      ct.tpe match {
        case ConstantType(c) => Some(c)
        case _ => None
      }
    else None
  }

  /** If both `tp1` and `tp2` have atoms information, compare the atoms
   *  in a Some, otherwise None.
   *  @param knownSingletons  If true, we are coming from a comparison of two singleton types
   *                          This influences the comparison as shown below:
   *
   *  Say you have singleton types p.type and q.type the atoms of p.type are `{p.type}..{p.type}`,
   *  and the atoms of `q.type` are `{}..{p.type}`. Normally the atom comparison between p's
   *  atoms and q's atoms gives false. But in this case we know that `q.type` is an alias of `p.type`
   *  so we are still allowed to conclude that `p.type <:< q.type`. A situation where this happens
   *  is in i6635.scala. Here,
   *
   *     p: A, q: B & p.type   and we want to conclude that p.type <: q.type.
   */
  def compareAtoms(tp1: Type, tp2: Type, knownSingletons: Boolean = false): Option[Boolean] =

    /** Check whether we can compare the given set of atoms with another to determine
     *  a subtype test between OrTypes. There is one situation where this is not
     *  the case, which has to do with SkolemTypes. TreeChecker sometimes expects two
     *  types to be equal that have different skolems. To account for this, we identify
     *  two different skolems in all phases `p`, where `p.isTyper` is false.
     *  But in that case comparing two sets of atoms that contain skolems
     *  for equality would give the wrong result, so we should not use the sets
     *  for comparisons.
     */
    def canCompare(ts: Set[Type]) =
      ctx.phase.isTyper
      || !ts.exists(_.existsPart(_.isInstanceOf[SkolemType], StopAt.Static))

    def verified(result: Boolean): Boolean =
      if Config.checkAtomsComparisons then
        try
          canCompareAtoms = false
          val regular = recur(tp1, tp2)
          assert(result == regular,
            i"""Atoms inconsistency for $tp1 <:< $tp2
              |atoms predicted $result
              |atoms1 = ${tp1.atoms}
              |atoms2 = ${tp2.atoms}""")
        finally canCompareAtoms = true
      result

    tp2.atoms match
      case Atoms.Range(lo2, hi2) if canCompareAtoms && canCompare(hi2) =>
        tp1.atoms match
          case Atoms.Range(lo1, hi1) =>
            if hi1.subsetOf(lo2) || knownSingletons && hi2.size == 1 && hi1 == hi2 then
              Some(verified(true))
            else if !lo1.subsetOf(hi2) then
              Some(verified(false))
            else
              None
          case _ => Some(verified(recur(tp1, NothingType)))
      case _ => None

  /** Subtype test for corresponding arguments in `args1`, `args2` according to
   *  variances in type parameters `tparams2`.
   *
   *  @param  tp1       The applied type containing `args1`
   *  @param  tparams2  The type parameters of the type constructor applied to `args2`
   */
  def isSubArgs(args1: List[Type], args2: List[Type], tp1: Type, tparams2: List[ParamInfo]): Boolean = {
    /** The bounds of parameter `tparam`, where all references to type paramneters
     *  are replaced by corresponding arguments (or their approximations in the case of
     *  wildcard arguments).
     */
    def paramBounds(tparam: Symbol): TypeBounds =
      tparam.info.substApprox(tparams2.asInstanceOf[List[Symbol]], args2).bounds

    def recurArgs(args1: List[Type], args2: List[Type], tparams2: List[ParamInfo]): Boolean =
      if (args1.isEmpty) args2.isEmpty
      else args2.nonEmpty && tparams2.nonEmpty && {
        val tparam = tparams2.head
        val v = tparam.paramVarianceSign

        /** Try a capture conversion:
         *  If the original left-hand type `leftRoot` is a path `p.type`,
         *  and the current widened left type is an application with wildcard arguments
         *  such as `C[?]`, where `X` is `C`'s type parameter corresponding to the `_` argument,
         *  compare with `C[p.X]` instead. Otherwise approximate based on variance.
         *  Also do a capture conversion in either of the following cases:
         *
         *   - If we are after typer. We generally relax soundness requirements then.
         *     We need the relaxed condition to correctly compute overriding relationships.
         *     Missing this case led to AbstractMethod errors in the bootstrap.
         *
         *   - If we are in mode TypevarsMissContext, which means we test implicits
         *     for eligibility. In this case, we can be more permissive, since it's
         *     just a pre-check. This relaxation is needed since the full
         *     implicit typing might perform an adaptation that skolemizes the
         *     type of a synthesized tree before comparing it with an expected type.
         *     But no such adaptation is applied for implicit eligibility
         *     testing, so we have to compensate.
         *
         *  Note: Doing the capture conversion on path types is actually not necessary
         *  since we can already deal with the situation through skolemization in Typer#captureWildcards.
         *  But performance tests indicate that it's better to do it, since we avoid
         *  skolemizations, which are more expensive . And, besides, capture conversion on
         *  paths is less intrusive than skolemization.
         */
        def compareCaptured(arg1: TypeBounds, arg2: Type) = tparam match {
          case tparam: Symbol =>
            if (leftRoot.isStable || ctx.isAfterTyper || ctx.mode.is(Mode.TypevarsMissContext))
                && leftRoot.isValueType
                && leftRoot.member(tparam.name).exists
            then
              val captured = TypeRef(leftRoot, tparam)
              try isSubArg(captured, arg2)
              catch case ex: TypeError =>
                // The captured reference could be illegal and cause a
                // TypeError to be thrown in argDenot
                false
            else if (v > 0)
              isSubType(paramBounds(tparam).hi, arg2)
            else if (v < 0)
              isSubType(arg2, paramBounds(tparam).lo)
            else
              false
          case _ =>
            false
        }

        def isSubArg(arg1: Type, arg2: Type): Boolean = arg2 match {
          case arg2: TypeBounds =>
            val arg1norm = arg1 match {
              case arg1: TypeBounds =>
                tparam match {
                  case tparam: Symbol => arg1 & paramBounds(tparam)
                  case _ => arg1 // This case can only arise when a hk-type is illegally instantiated with a wildcard
                }
              case _ => arg1
            }
            arg2.contains(arg1norm)
          case _ =>
            arg1 match {
              case arg1: TypeBounds =>
                compareCaptured(arg1, arg2)
              case _ =>
                (v > 0 || isSubType(arg2, arg1)) &&
                (v < 0 || isSubType(arg1, arg2))
            }
        }

        isSubArg(args1.head, args2.head)
      } && recurArgs(args1.tail, args2.tail, tparams2.tail)

    recurArgs(args1, args2, tparams2)
  }

  /** Test whether `tp1` has a base type of the form `B[T1, ..., Tn]` where
   *   - `B` derives from one of the class symbols of `tp2`,
   *   - the type parameters of `B` match one-by-one the variances of `tparams`,
   *   - `B` satisfies predicate `p`.
   */
  private def testLifted(tp1: Type, tp2: Type, tparams: List[TypeParamInfo], p: Type => Boolean): Boolean = {
    val classBounds = tp2.classSymbols
    def recur(bcs: List[ClassSymbol]): Boolean = bcs match {
      case bc :: bcs1 =>
        (classBounds.exists(bc.derivesFrom) &&
          variancesConform(bc.typeParams, tparams) &&
          p(nonExprBaseType(tp1, bc))
        ||
        recur(bcs1))
      case nil =>
        false
    }
    recur(tp1.baseClasses)
  }

  /** Replace any top-level recursive type `{ z => T }` in `tp` with
   *  `[z := anchor]T`.
   */
  private def fixRecs(anchor: SingletonType, tp: Type): Type = {
    def fix(tp: Type): Type = tp.stripTypeVar match {
      case tp: RecType => fix(tp.parent).substRecThis(tp, anchor)
      case tp @ RefinedType(parent, rname, rinfo) => tp.derivedRefinedType(fix(parent), rname, rinfo)
      case tp: TypeParamRef => fixOrElse(bounds(tp).hi, tp)
      case tp: TypeProxy => fixOrElse(tp.underlying, tp)
      case tp: AndType => tp.derivedAndType(fix(tp.tp1), fix(tp.tp2))
      case tp: OrType  => tp.derivedOrType (fix(tp.tp1), fix(tp.tp2))
      case tp => tp
    }
    def fixOrElse(tp: Type, fallback: Type) = {
      val tp1 = fix(tp)
      if (tp1 ne tp) tp1 else fallback
    }
    fix(tp)
  }

  /** Returns true iff the result of evaluating either `op1` or `op2` is true and approximates resulting constraints.
   *
   *  If we're inferring GADT bounds or constraining a method based on its
   *  expected type, we infer only the _necessary_ constraints, this means we
   *  keep the smaller constraint if any, or no constraint at all. This is
   *  necessary for GADT bounds inference to be sound. When constraining a
   *  method, this avoid committing of constraints that would later prevent us
   *  from typechecking method arguments, see or-inf.scala and and-inf.scala for
   *  examples.
   *
   *  Otherwise, we infer _sufficient_ constraints: we try to keep the smaller of
   *  the two constraints, but if never is smaller than the other, we just pick
   *  the first one.
   *
   *  @see [[necessaryEither]] for the GADT / result type case
   *  @see [[sufficientEither]] for the normal case
   */
  protected def either(op1: => Boolean, op2: => Boolean): Boolean =
    Stats.record("TypeComparer.either")
    if ctx.mode.is(Mode.GadtConstraintInference) || useNecessaryEither then
      necessaryEither(op1, op2)
    else
      sufficientEither(op1, op2)

  /** Returns true iff the result of evaluating either `op1` or `op2` is true,
   *  trying at the same time to keep the constraint as wide as possible.
   *  E.g, if
   *
   *    tp11 <:< tp12 = true   with post-constraint c1
   *    tp12 <:< tp22 = true   with post-constraint c2
   *
   *  and c1 subsumes c2, then c2 is kept as the post-constraint of the result,
   *  otherwise c1 is kept.
   *
   *  This method is used to approximate a solution in one of the following cases
   *
   *     T1 & T2 <:< T3
   *     T1 <:< T2 | T3
   *
   *  In the first case (the second one is analogous), we have a choice whether we
   *  want to establish the subtyping judgement using
   *
   *     T1 <:< T3   or    T2 <:< T3
   *
   *  as a precondition. Either precondition might constrain type variables.
   *  The purpose of this method is to pick the precondition that constrains less.
   *  The method is not complete, because sometimes there is no best solution. Example:
   *
   *     A? & B?  <:  T
   *
   *  Here, each precondition leads to a different constraint, and neither of
   *  the two post-constraints subsumes the other.
   *
   *  Note that to be complete when it comes to typechecking, we would instead need to backtrack
   *  and attempt to typecheck with the other constraint.
   *
   *  Method name comes from the notion that we are keeping a constraint which is sufficient to satisfy
   *  one of subtyping relationships.
   */
  private def sufficientEither(op1: => Boolean, op2: => Boolean): Boolean =
    val preConstraint = constraint
    if op1 then tryAlso(preConstraint, op2) else op2

  /** Check whether `op` generates a weaker constraint than the
   *  current constraint if we run it starting with `preConstraint`.
   *  If that's the case, replace the current constraint with the
   *  constraint generated by `op`.
   */
  private def tryAlso(preConstraint: Constraint, op: => Boolean): true =
    if constraint ne preConstraint then
      // check whether `op2` generates a weaker constraint than `op1`
      val leftConstraint = constraint
      constraint = preConstraint
      if !(op && subsumes(leftConstraint, constraint, preConstraint)) then
        if constr != noPrinter && !subsumes(constraint, leftConstraint, preConstraint) then
          constr.println(i"CUT - prefer $leftConstraint over $constraint")
        constraint = leftConstraint
    true

  /** Returns true iff the result of evaluating either `op1` or `op2` is true, keeping the smaller constraint if any.
   *  E.g., if
   *
   *    tp11 <:< tp12 = true   with constraint c1 and GADT constraint g1
   *    tp12 <:< tp22 = true   with constraint c2 and GADT constraint g2
   *
   *  We keep:
   *    - (c1, g1) if c2 subsumes c1 and g2 subsumes g1
   *    - (c2, g2) if c1 subsumes c2 and g1 subsumes g2
   *    - neither constraint pair otherwise.
   *
   *  Like [[sufficientEither]], this method is used to approximate a solution in one of the following cases:
   *
   *     T1 & T2 <:< T3
   *     T1 <:< T2 | T3
   *
   *  Unlike [[sufficientEither]], this method is used in GADTConstraintInference mode, when we are attempting
   *  to infer GADT constraints that necessarily follow from the subtyping relationship. For instance, if we have
   *
   *     enum Expr[T] {
   *       case IntExpr(i: Int) extends Expr[Int]
   *       case StrExpr(s: String) extends Expr[String]
   *     }
   *
   *  and `A` is an abstract type and we know that
   *
   *     Expr[A] <: IntExpr | StrExpr
   *
   *  (the case with &-type is analogous) then this may follow either from
   *
   *     Expr[A] <: IntExpr    or    Expr[A] <: StrExpr
   *
   *  Since we don't know which branch is true, we need to give up and not keep either constraint. OTOH, if one
   *  constraint pair is subsumed by the other, we know that it is necessary for both cases and therefore we can
   *  keep it.
   *
   *  Like [[sufficientEither]], this method is not complete because sometimes, the necessary constraint
   *  is neither of the pairs. For instance, if
   *
   *     g1 = { A = Int, B = String }
   *     g2 = { A = Int, B = Int }
   *
   *  then the necessary constraint is { A = Int }, but correctly inferring that is, as far as we know, too expensive.
   *
   *  This method is also used in ConstrainResult mode
   *  to avoid inference getting stuck due to lack of backtracking,
   *  see or-inf.scala and and-inf.scala for examples.
   *
   *  Method name comes from the notion that we are keeping the constraint which is necessary to satisfy both
   *  subtyping relationships.
   */
  private def necessaryEither(op1: => Boolean, op2: => Boolean): Boolean =
    val preConstraint = constraint
    val preGadt = ctx.gadt.fresh

    def allSubsumes(leftGadt: GadtConstraint, rightGadt: GadtConstraint, left: Constraint, right: Constraint): Boolean =
      subsumes(left, right, preConstraint) && preGadt.match
        case preGadt: ProperGadtConstraint =>
          preGadt.subsumes(leftGadt, rightGadt, preGadt)
        case _ =>
          true

    if op1 then
      val op1Constraint = constraint
      val op1Gadt = ctx.gadt.fresh
      constraint = preConstraint
      ctx.gadt.restore(preGadt)
      if op2 then
        if allSubsumes(op1Gadt, ctx.gadt, op1Constraint, constraint) then
          gadts.println(i"GADT CUT - prefer ${ctx.gadt} over $op1Gadt")
          constr.println(i"CUT - prefer $constraint over $op1Constraint")
        else if allSubsumes(ctx.gadt, op1Gadt, constraint, op1Constraint) then
          gadts.println(i"GADT CUT - prefer $op1Gadt over ${ctx.gadt}")
          constr.println(i"CUT - prefer $op1Constraint over $constraint")
          constraint = op1Constraint
          ctx.gadt.restore(op1Gadt)
        else
          gadts.println(i"GADT CUT - no constraint is preferable, reverting to $preGadt")
          constr.println(i"CUT - no constraint is preferable, reverting to $preConstraint")
          constraint = preConstraint
          ctx.gadt.restore(preGadt)
      else
        constraint = op1Constraint
        ctx.gadt.restore(op1Gadt)
      true
    else op2
  end necessaryEither

  /** Decompose into conjunction of types each of which has only a single refinement */
  def decomposeRefinements(tp: Type, refines: List[(Name, Type)]): Type = tp match
    case RefinedType(parent, rname, rinfo) =>
      decomposeRefinements(parent, (rname, rinfo) :: refines)
    case AndType(tp1, tp2) =>
      AndType(decomposeRefinements(tp1, refines), decomposeRefinements(tp2, refines))
    case _ =>
      refines.map(RefinedType(tp, _, _): Type).reduce(AndType(_, _))

  /** Can comparing this type on the left lead to an either? This is the case if
   *  the type is and AndType or contains embedded occurrences of AndTypes
   */
  def containsAnd(tp: Type): Boolean = tp match
    case tp: AndType => true
    case OrType(tp1, tp2) => containsAnd(tp1) || containsAnd(tp2)
    case tp: TypeParamRef => containsAnd(bounds(tp).hi)
    case tp: TypeRef => containsAnd(tp.info.hiBound) || tp.symbol.onGadtBounds(gbounds => containsAnd(gbounds.hi))
    case tp: TypeProxy => containsAnd(tp.superType)
    case _ => false

  /** Does type `tp1` have a member with name `name` whose normalized type is a subtype of
   *  the normalized type of the refinement `tp2`?
   *  Normalization is as follows: If `tp2` contains a skolem to its refinement type,
   *  rebase both itself and the member info of `tp` on a freshly created skolem type.
   */
  protected def hasMatchingMember(name: Name, tp1: Type, tp2: RefinedType): Boolean =
    trace(i"hasMatchingMember($tp1 . $name :? ${tp2.refinedInfo}), mbr: ${tp1.member(name).info}", subtyping) {

      def qualifies(m: SingleDenotation): Boolean =
        // If the member is an abstract type and the prefix is a path, compare the member itself
        // instead of its bounds. This case is needed situations like:
        //
        //    class C { type T }
        //    val foo: C
        //    foo.type <: C { type T {= , <: , >:} foo.T }
        //
        // or like:
        //
        //    class C[T]
        //    C[?] <: C[TV]
        //
        // where TV is a type variable. See i2397.scala for an example of the latter.
        def matchAbstractTypeMember(info1: Type): Boolean = info1 match {
          case TypeBounds(lo, hi) if lo ne hi =>
            tp2.refinedInfo match {
              case rinfo2: TypeBounds if tp1.isStable =>
                val ref1 = tp1.widenExpr.select(name)
                isSubType(rinfo2.lo, ref1) && isSubType(ref1, rinfo2.hi)
              case _ =>
                false
            }
          case _ => false
        }

        // An additional check for type member matching: If the refinement of the
        // supertype `tp2` does not refer to a member symbol defined in the parent of `tp2`.
        // then the symbol referred to in the subtype must have a signature that coincides
        // in its parameters with the refinement's signature. The reason for the check
        // is that if the refinement does not refer to a member symbol, we will have to
        // resort to reflection to invoke the member. And Java reflection needs to know exact
        // erased parameter types. See neg/i12211.scala. Other reflection algorithms could
        // conceivably dispatch without knowning precise parameter signatures. One can signal
        // this by inheriting from the `scala.reflect.SignatureCanBeImprecise` marker trait,
        // in which case the signature test is elided.
        def sigsOK(symInfo: Type, info2: Type) =
          tp2.underlyingClassRef(refinementOK = true).member(name).exists
          || tp2.derivesFrom(defn.WithoutPreciseParameterTypesClass)
          || symInfo.isInstanceOf[MethodType]
              && symInfo.signature.consistentParams(info2.signature)

        // A relaxed version of isSubType, which compares method types
        // under the standard arrow rule which is contravarient in the parameter types,
        // but under the condition that signatures might have to match (see sigsOK)
        // This relaxed version is needed to correctly compare dependent function types.
        // See pos/i12211.scala.
        def isSubInfo(info1: Type, info2: Type, symInfo: Type): Boolean =
          info2 match
            case info2: MethodType =>
              info1 match
                case info1: MethodType =>
                  val symInfo1 = symInfo.stripPoly
                  matchingMethodParams(info1, info2, precise = false)
                  && isSubInfo(info1.resultType, info2.resultType.subst(info2, info1), symInfo1.resultType)
                  && sigsOK(symInfo1, info2)
                case _ => isSubType(info1, info2)
            case _ => isSubType(info1, info2)

        val info1 = m.info.widenExpr
        isSubInfo(info1, tp2.refinedInfo.widenExpr, m.symbol.info.orElse(info1))
        || matchAbstractTypeMember(m.info)
      end qualifies

      tp1.member(name) match // inlined hasAltWith for performance
        case mbr: SingleDenotation => qualifies(mbr)
        case mbr => mbr hasAltWith qualifies
    }

  final def ensureStableSingleton(tp: Type): SingletonType = tp.stripTypeVar match {
    case tp: SingletonType if tp.isStable => tp
    case tp: ValueType => SkolemType(tp)
    case tp: TypeProxy => ensureStableSingleton(tp.underlying)
    case tp => assert(ctx.reporter.errorsReported); SkolemType(tp)
  }

  /** Skip refinements in `tp2` which match corresponding refinements in `tp1`.
   *  "Match" means:
   *   - they appear in the same order,
   *   - they refine the same names,
   *   - the refinement in `tp1` is an alias type, and
   *   - neither refinement refers back to the refined type via a refined this.
   *  @return  The parent type of `tp2` after skipping the matching refinements.
   */
  private def skipMatching(tp1: Type, tp2: RefinedType): Type = tp1 match {
    case tp1 @ RefinedType(parent1, name1, rinfo1: TypeAlias) if name1 == tp2.refinedName =>
      tp2.parent match {
        case parent2: RefinedType => skipMatching(parent1, parent2)
        case parent2 => parent2
      }
    case _ => tp2
  }

  /** Are refinements in `tp1` pairwise subtypes of the refinements of `tp2`
   *  up to parent type `limit`?
   *  @pre `tp1` has the necessary number of refinements, they are type aliases,
   *       and their names match the corresponding refinements in `tp2`.
   *       Further, no refinement refers back to the refined type via a refined this.
   *  The precondition is established by `skipMatching`.
   */
  private def isSubRefinements(tp1: RefinedType, tp2: RefinedType, limit: Type): Boolean =
    isSubType(tp1.refinedInfo, tp2.refinedInfo)
    && ((tp2.parent eq limit)
       || isSubRefinements(
            tp1.parent.asInstanceOf[RefinedType],
            tp2.parent.asInstanceOf[RefinedType], limit))

  /** A type has been covered previously in subtype checking if it
   *  is some combination of TypeRefs that point to classes, where the
   *  combiners are AppliedTypes, RefinedTypes, RecTypes, And/Or-Types or AnnotatedTypes.
   */
  private def isCovered(tp: Type): Boolean = tp.dealiasKeepRefiningAnnots.stripTypeVar match {
    case tp: TypeRef => tp.symbol.isClass && tp.symbol != NothingClass && tp.symbol != NullClass
    case tp: AppliedType => isCovered(tp.tycon)
    case tp: RefinedOrRecType => isCovered(tp.parent)
    case tp: AndType => isCovered(tp.tp1) && isCovered(tp.tp2)
    case tp: OrType  => isCovered(tp.tp1) && isCovered(tp.tp2)
    case _ => false
  }

  /** Defer constraining type variables when compared against prototypes */
  def isMatchedByProto(proto: ProtoType, tp: Type): Boolean = tp.stripTypeVar match {
    case tp: TypeParamRef if constraint contains tp => true
    case _ => proto.isMatchedBy(tp, keepConstraint = true)
  }

  /** Narrow gadt.bounds for the type parameter referenced by `tr` to include
   *  `bound` as an upper or lower bound (which depends on `isUpper`).
   *  Test that the resulting bounds are still satisfiable.
   */
  // private def narrowGADTBounds(tr: NamedType, bound: Type, approx: ApproxState, isUpper: Boolean): Boolean = {
  //   val boundImprecise = approx.high || approx.low
  //   ctx.mode.is(Mode.GadtConstraintInference) && !frozenGadt && !frozenConstraint && !boundImprecise && {
  //     val tparam = tr.symbol
  //     gadts.println(i"narrow gadt bound of $tparam: ${tparam.info} from ${if (isUpper) "above" else "below"} to $bound ${bound.toString} ${bound.isRef(tparam)}")
  //     if (bound.isRef(tparam)) false
  //     else if (isUpper) gadtAddUpperBound(tparam, bound)
  //     else gadtAddLowerBound(tparam, bound)
  //   }
  // }

  private def narrowGADTBounds(tr: NamedType, bound: Type, approx: ApproxState, isUpper: Boolean): Boolean = {
    val boundImprecise = approx.high || approx.low
    ctx.mode.is(Mode.GadtConstraintInference) && !frozenGadt && !frozenConstraint && !boundImprecise && {
      // val tparam = tr.symbol
      gadts.println(i"narrow gadt bound of $tr from ${if (isUpper) "above" else "below"} to $bound ${bound.toString}")

      def isAliasSkolem: Boolean = bound match {
        case SkolemType(tp) if tr == tp => true
        case _ => false
      }

      if isAliasSkolem then false
      else if (isUpper) gadtAddUpperBound(tr, bound)
      else gadtAddLowerBound(tr, bound)
    }
  }

  // private def narrowGADTTpmBounds(tp: NamedType, bound: Type, approx: ApproxState, isUpper: Boolean): Boolean = tp match {
  //   case TypeRef(path: TermRef, des: Designator) =>
  //     val boundImprecise = approx.high || approx.low
  //     ctx.mode.is(Mode.GadtConstraintInference) && !frozenGadt && !frozenConstraint && !boundImprecise && {
  //       gadts.println(i"narrow gadt bound of type member ${path.symbol}.$des from ${if (isUpper) "above" else "below"} to $bound ${bound.toString} ${bound.isRef(tp.symbol)}")
  //       if (isUpper) gadtAddUpperBound(path, des, bound)
  //       else gadtAddLowerBound(path, des, bound)
  //     }
  //   case _ => false
  // }

  // Tests around `matches`

  /** A function implementing `tp1` matches `tp2`. */
  final def matchesType(tp1: Type, tp2: Type, relaxed: Boolean): Boolean = tp1.widen match {
    case tp1: MethodType =>
      tp2.widen match {
        case tp2: MethodType =>
          // implicitness is ignored when matching
          matchingMethodParams(tp1, tp2) &&
          matchesType(tp1.resultType, tp2.resultType.subst(tp2, tp1), relaxed)
        case tp2 =>
          relaxed && tp1.paramNames.isEmpty &&
            matchesType(tp1.resultType, tp2, relaxed)
      }
    case tp1: PolyType =>
      tp2.widen match {
        case tp2: PolyType =>
          sameLength(tp1.paramNames, tp2.paramNames) &&
          matchesType(tp1.resultType, tp2.resultType.subst(tp2, tp1), relaxed)
        case _ =>
          false
      }
    case _ =>
      tp2.widen match {
        case _: PolyType =>
          false
        case tp2: MethodType =>
          relaxed && tp2.paramNames.isEmpty &&
            matchesType(tp1, tp2.resultType, relaxed)
        case tp2 =>
          relaxed || isSameType(tp1, tp2)
      }
  }

  /** Do the parameter types of `tp1` and `tp2` match in a way that allows `tp1`
   *  to override `tp2` ? Two modes: precise or not.
   *  If `precise` is set (which is the default) this is the case if they're pairwise `=:=`.
   *  Otherwise parameters in `tp2` must be subtypes of corresponding parameters in `tp1`.
   */
  def matchingMethodParams(tp1: MethodType, tp2: MethodType, precise: Boolean = true): Boolean = {
    def loop(formals1: List[Type], formals2: List[Type]): Boolean = formals1 match {
      case formal1 :: rest1 =>
        formals2 match {
          case formal2 :: rest2 =>
            val formal2a = if (tp2.isParamDependent) formal2.subst(tp2, tp1) else formal2
            val paramsMatch =
              if precise then isSameTypeWhenFrozen(formal1, formal2a)
              else isSubTypeWhenFrozen(formal2a, formal1)
            paramsMatch && loop(rest1, rest2)
          case nil =>
            false
        }
      case nil =>
        formals2.isEmpty
    }
    loop(tp1.paramInfos, tp2.paramInfos)
  }

  /** Do the parameter types of `tp1` and `tp2` match in a way that allows `tp1`
   *  to override `tp2` ? This is the case if they're pairwise >:>.
   */
  def matchingPolyParams(tp1: PolyType, tp2: PolyType): Boolean = {
    def loop(formals1: List[Type], formals2: List[Type]): Boolean = formals1 match {
      case formal1 :: rest1 =>
        formals2 match {
          case formal2 :: rest2 =>
            val formal2a = formal2.subst(tp2, tp1)
            isSubTypeWhenFrozen(formal2a, formal1) &&
            loop(rest1, rest2)
          case nil =>
            false
        }
      case nil =>
        formals2.isEmpty
    }
    loop(tp1.paramInfos, tp2.paramInfos)
  }

  // Type equality =:=

  /** Two types are the same if are mutual subtypes of each other */
  def isSameType(tp1: Type, tp2: Type): Boolean =
    if (tp1 eq NoType) false
    else if (tp1 eq tp2) true
    else isSubType(tp1, tp2) && isSubType(tp2, tp1)

  override protected def isSame(tp1: Type, tp2: Type)(using Context): Boolean = isSameType(tp1, tp2)

  /** Same as `isSameType` but also can be applied to overloaded TermRefs, where
   *  two overloaded refs are the same if they have pairwise equal alternatives
   */
  def isSameRef(tp1: Type, tp2: Type): Boolean = trace(s"isSameRef($tp1, $tp2") {
    def isSubRef(tp1: Type, tp2: Type): Boolean = tp1 match {
      case tp1: TermRef if tp1.isOverloaded =>
        tp1.alternatives forall (isSubRef(_, tp2))
      case _ =>
        tp2 match {
          case tp2: TermRef if tp2.isOverloaded =>
            tp2.alternatives exists (isSubRef(tp1, _))
          case _ =>
            isSubType(tp1, tp2)
        }
    }
    isSubRef(tp1, tp2) && isSubRef(tp2, tp1)
  }

  /** If the range `tp1..tp2` consist of a single type, that type, otherwise NoType`.
   *  This is the case if `tp1 =:= tp2`, but also if `tp1 <:< tp2`, `tp1` is a singleton type,
   *  and `tp2` derives from `scala.Singleton` (or vice-versa). Examples of the latter case:
   *
   *     "name".type .. Singleton
   *     "name".type .. String & Singleton
   *     Singleton .. "name".type
   *     String & Singleton .. "name".type
   *
   *  All consist of the single type `"name".type`.
   */
  def singletonInterval(tp1: Type, tp2: Type): Type = {
    def isSingletonBounds(lo: Type, hi: Type) =
      lo.isSingleton && hi.derivesFrom(defn.SingletonClass) && isSubTypeWhenFrozen(lo, hi)
    if (isSameTypeWhenFrozen(tp1, tp2)) tp1
    else if (isSingletonBounds(tp1, tp2)) tp1
    else if (isSingletonBounds(tp2, tp1)) tp2
    else NoType
  }

  /** The greatest lower bound of two types */
  def glb(tp1: Type, tp2: Type): Type = /*>|>*/ trace(s"glb(${tp1.show}, ${tp2.show})", subtyping, show = true) /*<|<*/ {
    if (tp1 eq tp2) tp1
    else if (!tp1.exists) tp2
    else if (!tp2.exists) tp1
    else if tp1.isAny && !tp2.isLambdaSub || tp1.isAnyKind || isBottom(tp2) then tp2
    else if tp2.isAny && !tp1.isLambdaSub || tp2.isAnyKind || isBottom(tp1) then tp1
    else tp2 match
      case tp2: LazyRef =>
        glb(tp1, tp2.ref)
      case _ =>
        tp1 match
          case tp1: LazyRef =>
            glb(tp1.ref, tp2)
          case _ =>
            val tp1a = dropIfSuper(tp1, tp2)
            if tp1a ne tp1 then glb(tp1a, tp2)
            else
              val tp2a = dropIfSuper(tp2, tp1)
              if tp2a ne tp2 then glb(tp1, tp2a)
              else tp2 match // normalize to disjunctive normal form if possible.
                case tp2 @ OrType(tp21, tp22) =>
                  lub(tp1 & tp21, tp1 & tp22, isSoft = tp2.isSoft)
                case _ =>
                  tp1 match
                    case tp1 @ OrType(tp11, tp12) =>
                      lub(tp11 & tp2, tp12 & tp2, isSoft = tp1.isSoft)
                    case tp1: ConstantType =>
                      tp2 match
                        case tp2: ConstantType =>
                          // Make use of the fact that the intersection of two constant types
                          // types which are not subtypes of each other is known to be empty.
                          // Note: The same does not apply to singleton types in general.
                          // E.g. we could have a pattern match against `x.type & y.type`
                          // which might succeed if `x` and `y` happen to be the same ref
                          // at run time. It would not work to replace that with `Nothing`.
                          // However, maybe we can still apply the replacement to
                          // types which are not explicitly written.
                          NothingType
                        case _ => andType(tp1, tp2)
                    case _ => andType(tp1, tp2)
  }

  def widenInUnions(using Context): Boolean =
    migrateTo3 || ctx.erasedTypes

  /** The least upper bound of two types
   *  @param canConstrain  If true, new constraints might be added to simplify the lub.
   *  @param isSoft        If the lub is a union, this determines whether it's a soft union.
   *  @note  We do not admit singleton types in or-types as lubs.
   */
  def lub(tp1: Type, tp2: Type, canConstrain: Boolean = false, isSoft: Boolean = true): Type = /*>|>*/ trace(s"lub(${tp1.show}, ${tp2.show}, canConstrain=$canConstrain, isSoft=$isSoft)", subtyping, show = true) /*<|<*/ {
    if (tp1 eq tp2) tp1
    else if (!tp1.exists) tp1
    else if (!tp2.exists) tp2
    else if tp1.isAny && !tp2.isLambdaSub || tp1.isAnyKind || isBottom(tp2) then tp1
    else if tp2.isAny && !tp1.isLambdaSub || tp2.isAnyKind || isBottom(tp1) then tp2
    else
      def mergedLub(tp1: Type, tp2: Type): Type = {
        tp1.atoms match
          case Atoms.Range(lo1, hi1) if !widenInUnions =>
            tp2.atoms match
              case Atoms.Range(lo2, hi2) =>
                if hi1.subsetOf(lo2) then return tp2
                if hi2.subsetOf(lo1) then return tp1
                if (hi1 & hi2).isEmpty then return orType(tp1, tp2)
              case none =>
          case none =>
        val t1 = mergeIfSuper(tp1, tp2, canConstrain)
        if (t1.exists) return t1

        val t2 = mergeIfSuper(tp2, tp1, canConstrain)
        if (t2.exists) return t2

        def widen(tp: Type) = if (widenInUnions) tp.widen else tp.widenIfUnstable
        val tp1w = widen(tp1)
        val tp2w = widen(tp2)
        if ((tp1 ne tp1w) || (tp2 ne tp2w)) lub(tp1w, tp2w, canConstrain = canConstrain, isSoft = isSoft)
        else orType(tp1w, tp2w, isSoft = isSoft) // no need to check subtypes again
      }
      mergedLub(tp1.stripLazyRef, tp2.stripLazyRef)
  }

  /** Try to produce joint arguments for a lub `A[T_1, ..., T_n] | A[T_1', ..., T_n']` using
   *  the following strategies:
   *
   *    - if arguments are the same, that argument.
   *    - if corresponding parameter variance is co/contra-variant, the lub/glb.
   *    - otherwise a TypeBounds containing both arguments
   */
  def lubArgs(args1: List[Type], args2: List[Type], tparams: List[TypeParamInfo], canConstrain: Boolean = false): List[Type] =
    tparams match {
      case tparam :: tparamsRest =>
        val arg1 :: args1Rest = args1
        val arg2 :: args2Rest = args2
        val common = singletonInterval(arg1, arg2)
        val v = tparam.paramVarianceSign
        val lubArg =
          if (common.exists) common
          else if (v > 0) lub(arg1.hiBound, arg2.hiBound, canConstrain)
          else if (v < 0) glb(arg1.loBound, arg2.loBound)
          else TypeBounds(glb(arg1.loBound, arg2.loBound),
                          lub(arg1.hiBound, arg2.hiBound, canConstrain))
        lubArg :: lubArgs(args1Rest, args2Rest, tparamsRest, canConstrain)
      case nil =>
        Nil
    }

  /** Try to produce joint arguments for a glb `A[T_1, ..., T_n] & A[T_1', ..., T_n']` using
   *  the following strategies:
   *
   *    - if arguments are the same, that argument.
   *    - if corresponding parameter variance is co/contra-variant, the glb/lub.
   *    - if at least one of the arguments if a TypeBounds, the union of
   *      the bounds.
   *    - if homogenizeArgs is set, and arguments can be unified by instantiating
   *      type parameters, the unified argument.
   *    - otherwise NoType
   *
   *  The unification rule is contentious because it cuts the constraint set.
   *  Therefore it is subject to Config option `alignArgsInAnd`.
   */
  def glbArgs(args1: List[Type], args2: List[Type], tparams: List[TypeParamInfo]): List[Type] =
    tparams match {
      case tparam :: tparamsRest =>
        val arg1 :: args1Rest = args1
        val arg2 :: args2Rest = args2
        val common = singletonInterval(arg1, arg2)
        val v = tparam.paramVarianceSign
        val glbArg =
          if (common.exists) common
          else if (v > 0) glb(arg1.hiBound, arg2.hiBound)
          else if (v < 0) lub(arg1.loBound, arg2.loBound)
          else if (isBounds(arg1) || isBounds(arg2))
            TypeBounds(lub(arg1.loBound, arg2.loBound),
                       glb(arg1.hiBound, arg2.hiBound))
          else if (homogenizeArgs && !frozenConstraint && isSameType(arg1, arg2)) arg1
          else NoType
        glbArg :: glbArgs(args1Rest, args2Rest, tparamsRest)
      case nil =>
        Nil
    }

  private def recombineAnd(tp: AndType, tp1: Type, tp2: Type) =
    if (!tp1.exists) tp2
    else if (!tp2.exists) tp1
    else tp.derivedAndType(tp1, tp2)

  /** If some (&-operand of) `tp` is a supertype of `sub` replace it with `NoType`.
   */
  private def dropIfSuper(tp: Type, sub: Type): Type =
    if (isSubTypeWhenFrozen(sub, tp)) NoType
    else tp match {
      case tp @ AndType(tp1, tp2) =>
        recombineAnd(tp, dropIfSuper(tp1, sub), dropIfSuper(tp2, sub))
      case _ =>
        tp
    }

  /** Merge `t1` into `tp2` if t1 is a subtype of some &-summand of tp2.
   */
  private def mergeIfSub(tp1: Type, tp2: Type): Type =
    if (isSubTypeWhenFrozen(tp1, tp2)) tp1
    else tp2 match {
      case tp2 @ AndType(tp21, tp22) =>
        val lower1 = mergeIfSub(tp1, tp21)
        if (lower1 eq tp21) tp2
        else if (lower1.exists) lower1 & tp22
        else {
          val lower2 = mergeIfSub(tp1, tp22)
          if (lower2 eq tp22) tp2
          else if (lower2.exists) tp21 & lower2
          else NoType
        }
      case _ =>
        NoType
    }

  /** Merge `tp1` into `tp2` if tp1 is a supertype of some |-summand of tp2.
   *  @param canConstrain  If true, new constraints might be added to make the merge possible.
   */
  private def mergeIfSuper(tp1: Type, tp2: Type, canConstrain: Boolean): Type =
    if (isSubType(tp2, tp1, whenFrozen = !canConstrain)) tp1
    else tp2 match {
      case tp2 @ OrType(tp21, tp22) =>
        val higher1 = mergeIfSuper(tp1, tp21, canConstrain)
        if (higher1 eq tp21) tp2
        else if (higher1.exists) lub(higher1, tp22, isSoft = tp2.isSoft)
        else {
          val higher2 = mergeIfSuper(tp1, tp22, canConstrain)
          if (higher2 eq tp22) tp2
          else if (higher2.exists) lub(tp21, higher2, isSoft = tp2.isSoft)
          else NoType
        }
      case _ =>
        NoType
    }

  private def andTypeGen(tp1: Type, tp2: Type, op: (Type, Type) => Type,
      original: (Type, Type) => Type = _ & _, isErased: Boolean = ctx.erasedTypes): Type = trace(s"andTypeGen(${tp1.show}, ${tp2.show})", subtyping, show = true) {
    val t1 = distributeAnd(tp1, tp2)
    if (t1.exists) t1
    else {
      val t2 = distributeAnd(tp2, tp1)
      if (t2.exists) t2
      else if (isErased) erasedGlb(tp1, tp2)
      else liftIfHK(tp1, tp2, op, original, _ | _)
        // The ` | ` on variances is needed since variances are associated with bounds
        // not lambdas. Example:
        //
        //    trait A { def F[-X] }
        //    trait B { def F[+X] }
        //    object O extends A, B { ... }
        //
        // Here, `F` is treated as bivariant in `O`. That is, only bivariant implementation
        // of `F` are allowed. See neg/hk-variance2s.scala test.
    }
  }

  /** Form a normalized conjunction of two types.
   *  Note: For certain types, `&` is distributed inside the type. This holds for
   *  all types which are not value types (e.g. TypeBounds, ClassInfo,
   *  ExprType, LambdaType). Also, when forming an `&`,
   *  instantiated TypeVars are dereferenced and annotations are stripped.
   *  Finally, refined types with the same refined name are
   *  opportunistically merged.
   */
  final def andType(tp1: Type, tp2: Type, isErased: Boolean = ctx.erasedTypes): Type =
    andTypeGen(tp1, tp2, AndType.balanced(_, _), isErased = isErased)

  final def simplifyAndTypeWithFallback(tp1: Type, tp2: Type, fallback: Type): Type =
    andTypeGen(tp1, tp2, (_, _) => fallback)

  /** Form a normalized conjunction of two types.
   *  Note: For certain types, `|` is distributed inside the type. This holds for
   *  all types which are not value types (e.g. TypeBounds, ClassInfo,
   *  ExprType, LambdaType). Also, when forming an `|`,
   *  instantiated TypeVars are dereferenced and annotations are stripped.
   *
   *  @param isSoft   If the result is a union, this determines whether it's a soft union.
   *  @param isErased Apply erasure semantics. If erased is true, instead of creating
   *                  an OrType, the lub will be computed using TypeCreator#erasedLub.
   */
  final def orType(tp1: Type, tp2: Type, isSoft: Boolean = true, isErased: Boolean = ctx.erasedTypes): Type = {
    val t1 = distributeOr(tp1, tp2, isSoft)
    if (t1.exists) t1
    else {
      val t2 = distributeOr(tp2, tp1, isSoft)
      if (t2.exists) t2
      else if (isErased) erasedLub(tp1, tp2)
      else liftIfHK(tp1, tp2, OrType.balanced(_, _, soft = isSoft), _ | _, _ & _)
    }
  }

  /** `op(tp1, tp2)` unless `tp1` and `tp2` are type-constructors.
   *  In the latter case, combine `tp1` and `tp2` under a type lambda like this:
   *
   *    [X1, ..., Xn] -> op(tp1[X1, ..., Xn], tp2[X1, ..., Xn])
   */
  def liftIfHK(tp1: Type, tp2: Type,
      op: (Type, Type) => Type, original: (Type, Type) => Type, combineVariance: (Variance, Variance) => Variance) = {
    val tparams1 = tp1.typeParams
    val tparams2 = tp2.typeParams
    def applied(tp: Type) = tp.appliedTo(tp.typeParams.map(_.paramInfoAsSeenFrom(tp)))
    if (tparams1.isEmpty)
      if (tparams2.isEmpty) op(tp1, tp2)
      else original(tp1, applied(tp2))
    else if (tparams2.isEmpty)
      original(applied(tp1), tp2)
    else if (tparams1.hasSameLengthAs(tparams2))
      HKTypeLambda(
        paramNames = HKTypeLambda.syntheticParamNames(tparams1.length),
        variances =
          if tp1.isDeclaredVarianceLambda && tp2.isDeclaredVarianceLambda then
            tparams1.lazyZip(tparams2).map((p1, p2) => combineVariance(p1.paramVariance, p2.paramVariance))
          else Nil
      )(
        paramInfosExp = tl => tparams1.lazyZip(tparams2).map((tparam1, tparam2) =>
          tl.integrate(tparams1, tparam1.paramInfoAsSeenFrom(tp1)).bounds &
          tl.integrate(tparams2, tparam2.paramInfoAsSeenFrom(tp2)).bounds),
        resultTypeExp = tl =>
          original(tp1.appliedTo(tl.paramRefs), tp2.appliedTo(tl.paramRefs)))
    else original(applied(tp1), applied(tp2))
  }

  /** Try to distribute `&` inside type, detect and handle conflicts
   *  @pre !(tp1 <: tp2) && !(tp2 <:< tp1) -- these cases were handled before
   */
  private def distributeAnd(tp1: Type, tp2: Type): Type = tp1 match {
    case tp1 @ AppliedType(tycon1, args1) =>
      tp2 match {
        case AppliedType(tycon2, args2)
        if tycon1.typeSymbol == tycon2.typeSymbol && tycon1 =:= tycon2 =>
          val jointArgs = glbArgs(args1, args2, tycon1.typeParams)
          if (jointArgs.forall(_.exists)) (tycon1 & tycon2).appliedTo(jointArgs)
          else NoType
        case _ =>
          NoType
      }
    case tp1: RefinedType =>
      // opportunistically merge same-named refinements
      // this does not change anything semantically (i.e. merging or not merging
      // gives =:= types), but it keeps the type smaller.
      tp2 match {
        case tp2: RefinedType if tp1.refinedName == tp2.refinedName =>
          val jointInfo = Denotations.infoMeet(tp1.refinedInfo, tp2.refinedInfo, safeIntersection = false)
          if jointInfo.exists then
            tp1.derivedRefinedType(tp1.parent & tp2.parent, tp1.refinedName, jointInfo)
          else
            NoType
        case _ =>
          NoType
      }
    case tp1: RecType =>
      tp1.rebind(distributeAnd(tp1.parent, tp2))
    case ExprType(rt1) =>
      tp2 match {
        case ExprType(rt2) =>
          ExprType(rt1 & rt2)
        case _ =>
          NoType
      }
    case tp1: TypeVar if tp1.isInstantiated =>
      tp1.underlying & tp2
    case tp1: AnnotatedType if !tp1.isRefining =>
      tp1.underlying & tp2
    case _ =>
      NoType
  }

  /** Try to distribute `|` inside type, detect and handle conflicts
   *  Note that, unlike for `&`, a disjunction cannot be pushed into
   *  a refined or applied type. Example:
   *
   *     List[T] | List[U] is not the same as List[T | U].
   *
   *  The rhs is a proper supertype of the lhs.
   */
  private def distributeOr(tp1: Type, tp2: Type, isSoft: Boolean = true): Type = tp1 match {
    case ExprType(rt1) =>
      tp2 match {
        case ExprType(rt2) =>
          ExprType(lub(rt1, rt2, isSoft = isSoft))
        case _ =>
          NoType
      }
    case tp1: TypeVar if tp1.isInstantiated =>
      lub(tp1.underlying, tp2, isSoft = isSoft)
    case tp1: AnnotatedType if !tp1.isRefining =>
      lub(tp1.underlying, tp2, isSoft = isSoft)
    case _ =>
      NoType
  }

  /** A comparison function to pick a winner in case of a merge conflict */
  private def isAsGood(tp1: Type, tp2: Type): Boolean = tp1 match {
    case tp1: ClassInfo =>
      tp2 match {
        case tp2: ClassInfo =>
          isSubTypeWhenFrozen(tp1.prefix, tp2.prefix) || (tp1.cls.owner derivesFrom tp2.cls.owner)
        case _ =>
          false
      }
    case tp1: PolyType =>
      tp2 match {
        case tp2: PolyType =>
          tp1.typeParams.length == tp2.typeParams.length &&
          isAsGood(tp1.resultType, tp2.resultType.subst(tp2, tp1))
        case _ =>
          false
      }
    case tp1: MethodType =>
      tp2 match {
        case tp2: MethodType =>
          def asGoodParams(formals1: List[Type], formals2: List[Type]) =
            (formals2 corresponds formals1)(isSubTypeWhenFrozen)
          asGoodParams(tp1.paramInfos, tp2.paramInfos) &&
          (!asGoodParams(tp2.paramInfos, tp1.paramInfos) ||
           isAsGood(tp1.resultType, tp2.resultType))
        case _ =>
          false
      }
    case _ =>
      false
  }

  // ----------- Diagnostics --------------------------------------------------

  /** A hook for showing subtype traces. Overridden in ExplainingTypeComparer */
  def traceIndented[T](str: String)(op: => T): T = op

  private def traceInfo(tp1: Type, tp2: Type) =
    s"${tp1.show} <:< ${tp2.show}" + {
      if (ctx.settings.verbose.value || Config.verboseExplainSubtype)
        s" ${tp1.getClass}, ${tp2.getClass}" +
        (if (frozenConstraint) " frozen" else "") +
        (if (ctx.mode is Mode.TypevarsMissContext) " tvars-miss-ctx" else "")
      else ""
    }

  /** Show subtype goal that led to an assertion failure */
  def showGoal(tp1: Type, tp2: Type)(using Context): Unit =
    try
      report.echo(i"assertion failure for ${show(tp1)} <:< ${show(tp2)}, frozen = $frozenConstraint")
      def explainPoly(tp: Type) = tp match {
        case tp: TypeParamRef => report.echo(s"TypeParamRef ${tp.show} found in ${tp.binder.show}")
        case tp: TypeRef if tp.symbol.exists => report.echo(s"typeref ${tp.show} found in ${tp.symbol.owner.show}")
        case tp: TypeVar => report.echo(s"typevar ${tp.show}, origin = ${tp.origin}")
        case _ => report.echo(s"${tp.show} is a ${tp.getClass}")
      }
      if (Config.verboseExplainSubtype) {
        explainPoly(tp1)
        explainPoly(tp2)
      }
    catch case NonFatal(ex) =>
      report.echo(s"assertion failure [[cannot display since $ex was thrown]]")

  /** Record statistics about the total number of subtype checks
   *  and the number of "successful" subtype checks, i.e. checks
   *  that form part of a subtype derivation tree that's ultimately successful.
   */
  def recordStatistics(result: Boolean, prevSuccessCount: Int): Unit = {
    // Stats.record(s"isSubType ${tp1.show} <:< ${tp2.show}")
    totalCount += 1
    if (result) successCount += 1 else successCount = prevSuccessCount
    if (recCount == 0) {
      Stats.record("successful subType", successCount)
      Stats.record("total subType", totalCount)
      successCount = 0
      totalCount = 0
    }
  }

  /** Does `tycon` have a field with type `tparam`? Special cased for `scala.*:`
   *  as that type is artificially added to tuples. */
  private def typeparamCorrespondsToField(tycon: Type, tparam: TypeParamInfo): Boolean =
    productSelectorTypes(tycon, null).exists {
      case tp: TypeRef =>
        tp.designator.eq(tparam) // Bingo!
      case _ =>
        false
    } || tycon.derivesFrom(defn.PairClass)

  /** Is `tp` an empty type?
   *
   *  `true` implies that we found a proof; uncertainty defaults to `false`.
   */
  def provablyEmpty(tp: Type): Boolean =
    tp.dealias match {
      case tp if tp.isExactlyNothing => true
      case AndType(tp1, tp2) => provablyDisjoint(tp1, tp2)
      case OrType(tp1, tp2) => provablyEmpty(tp1) && provablyEmpty(tp2)
      case at @ AppliedType(tycon, args) =>
        args.lazyZip(tycon.typeParams).exists { (arg, tparam) =>
          tparam.paramVarianceSign >= 0
          && provablyEmpty(arg)
          && typeparamCorrespondsToField(tycon, tparam)
        }
      case tp: TypeProxy =>
        provablyEmpty(tp.underlying)
      case _ => false
    }

  /** Are `tp1` and `tp2` provablyDisjoint types?
   *
   *  `true` implies that we found a proof; uncertainty defaults to `false`.
   *
   *  Proofs rely on the following properties of Scala types:
   *
   *  1. Single inheritance of classes
   *  2. Final classes cannot be extended
   *  3. ConstantTypes with distinct values are non intersecting
   *  4. TermRefs with distinct values are non intersecting
   *  5. There is no value of type Nothing
   *
   *  Note on soundness: the correctness of match types relies on on the
   *  property that in all possible contexts, the same match type expression
   *  is either stuck or reduces to the same case.
   */
  def provablyDisjoint(tp1: Type, tp2: Type)(using Context): Boolean = trace(i"provable disjoint $tp1, $tp2", matchTypes) {
    // println(s"provablyDisjoint(${tp1.show}, ${tp2.show})")

    def isEnumValue(ref: TermRef): Boolean =
      val sym = ref.termSymbol
      sym.isAllOf(EnumCase, butNot=JavaDefined)

    def isEnumValueOrModule(ref: TermRef): Boolean =
      isEnumValue(ref) || ref.termSymbol.is(Module) || (ref.info match {
        case tp: TermRef => isEnumValueOrModule(tp)
        case _ => false
      })

    /** Can we enumerate all instantiations of this type? */
    def isClosedSum(tp: Symbol): Boolean =
      tp.is(Sealed) && tp.isOneOf(AbstractOrTrait) && !tp.hasAnonymousChild

    /** Splits a closed type into a disjunction of smaller types.
     *  It should hold that `tp` and `decompose(tp).reduce(_ or _)`
     *  denote the same set of values.
     */
    def decompose(sym: Symbol, tp: Type): List[Type] =
      sym.children.map(x => refineUsingParent(tp, x)).filter(_.exists)

    def fullyInstantiated(tp: Type): Boolean = new TypeAccumulator[Boolean] {
      override def apply(x: Boolean, t: Type) =
        x && {
          t match {
            case tp: TypeRef if tp.symbol.isAbstractOrParamType => false
            case _: SkolemType | _: TypeVar => false
            case _ => foldOver(x, t)
          }
        }
    }.apply(true, tp)

    (tp1.dealias, tp2.dealias) match {
      case (tp1: TypeRef, _) if tp1.symbol == defn.SingletonClass =>
        false
      case (_, tp2: TypeRef) if tp2.symbol == defn.SingletonClass =>
        false
      case (tp1: ConstantType, tp2: ConstantType) =>
        tp1 != tp2
      case (tp1: TypeRef, tp2: TypeRef) if tp1.symbol.isClass && tp2.symbol.isClass =>
        val cls1 = tp1.classSymbol
        val cls2 = tp2.classSymbol
        if (cls1.derivesFrom(cls2) || cls2.derivesFrom(cls1))
          false
        else
          if (cls1.is(Final) || cls2.is(Final))
            // One of these types is final and they are not mutually
            // subtype, so they must be unrelated.
            true
          else if (!cls2.is(Trait) && !cls1.is(Trait))
            // Both of these types are classes and they are not mutually
            // subtype, so they must be unrelated by single inheritance
            // of classes.
            true
          else if (isClosedSum(cls1))
            decompose(cls1, tp1).forall(x => provablyDisjoint(x, tp2))
          else if (isClosedSum(cls2))
            decompose(cls2, tp2).forall(x => provablyDisjoint(x, tp1))
          else
            false
      case (AppliedType(tycon1, args1), AppliedType(tycon2, args2)) if isSame(tycon1, tycon2) =>
        // It is possible to conclude that two types applies are disjoint by
        // looking at covariant type parameters if the said type parameters
        // are disjoin and correspond to fields.
        // (Type parameter disjointness is not enough by itself as it could
        // lead to incorrect conclusions for phantom type parameters).
        def covariantDisjoint(tp1: Type, tp2: Type, tparam: TypeParamInfo): Boolean =
          provablyDisjoint(tp1, tp2) && typeparamCorrespondsToField(tycon1, tparam)

        // In the invariant case, we used a weaker version of disjointness:
        // we consider types not equal with respect to =:= to be disjoint
        // (under any context). This is fine because it matches the runtime
        // semantics of pattern matching. To implement a pattern such as
        // `case Inv[T] => ...`, one needs a type tag for `T` and the compiler
        // is used at runtime to check it the scrutinee's type is =:= to `T`.
        // Note that this is currently a theoretical concern since we Dotty
        // doesn't have type tags, meaning that users cannot write patterns
        // that do type tests on higher kinded types.
        def invariantDisjoint(tp1: Type, tp2: Type, tparam: TypeParamInfo): Boolean =
          covariantDisjoint(tp1, tp2, tparam) ||
          !isSameType(tp1, tp2) &&
          fullyInstantiated(tp1) && // We can only trust a "no" from `isSameType` when
          fullyInstantiated(tp2)    // both `tp1` and `tp2` are fully instantiated.

        args1.lazyZip(args2).lazyZip(tycon1.typeParams).exists {
          (arg1, arg2, tparam) =>
            val v = tparam.paramVarianceSign
            if (v > 0)
              covariantDisjoint(arg1, arg2, tparam)
            else if (v < 0)
              // Contravariant case: a value where this type parameter is
              // instantiated to `Any` belongs to both types.
              false
            else
              invariantDisjoint(arg1, arg2, tparam)
        }
      case (tp1: HKLambda, tp2: HKLambda) =>
        provablyDisjoint(tp1.resType, tp2.resType)
      case (_: HKLambda, _) =>
        // The intersection of these two types would be ill kinded, they are therefore provablyDisjoint.
        true
      case (_, _: HKLambda) =>
        true
      case (tp1: OrType, _)  =>
        provablyDisjoint(tp1.tp1, tp2) && provablyDisjoint(tp1.tp2, tp2)
      case (_, tp2: OrType)  =>
        provablyDisjoint(tp1, tp2.tp1) && provablyDisjoint(tp1, tp2.tp2)
      case (tp1: AndType, _) =>
        !(tp1 <:< tp2)
        && (provablyDisjoint(tp1.tp2, tp2) || provablyDisjoint(tp1.tp1, tp2))
      case (_, tp2: AndType) =>
        !(tp2 <:< tp1)
        && (provablyDisjoint(tp1, tp2.tp2) || provablyDisjoint(tp1, tp2.tp1))
      case (tp1: NamedType, _) if gadtBounds(tp1.symbol) != null =>
        provablyDisjoint(gadtBounds(tp1.symbol).hi, tp2) || provablyDisjoint(tp1.superType, tp2)
      case (_, tp2: NamedType) if gadtBounds(tp2.symbol) != null =>
        provablyDisjoint(tp1, gadtBounds(tp2.symbol).hi) || provablyDisjoint(tp1, tp2.superType)
      case (tp1: TermRef, tp2: TermRef) if isEnumValueOrModule(tp1) && isEnumValueOrModule(tp2) =>
        tp1.termSymbol != tp2.termSymbol
      case (tp1: TermRef, tp2: TypeRef) if isEnumValue(tp1) =>
        fullyInstantiated(tp2) && !tp1.classSymbols.exists(_.derivesFrom(tp2.symbol))
      case (tp1: TypeRef, tp2: TermRef) if isEnumValue(tp2) =>
        fullyInstantiated(tp1) && !tp2.classSymbols.exists(_.derivesFrom(tp1.symbol))
      case (tp1: Type, tp2: Type) if defn.isTupleType(tp1) =>
        provablyDisjoint(tp1.toNestedPairs, tp2)
      case (tp1: Type, tp2: Type) if defn.isTupleType(tp2) =>
        provablyDisjoint(tp1, tp2.toNestedPairs)
      case (tp1: TypeProxy, tp2: TypeProxy) =>
        provablyDisjoint(tp1.superType, tp2) || provablyDisjoint(tp1, tp2.superType)
      case (tp1: TypeProxy, _) =>
        provablyDisjoint(tp1.superType, tp2)
      case (_, tp2: TypeProxy) =>
        provablyDisjoint(tp1, tp2.superType)
      case _ =>
        false
    }
  }

  protected def explainingTypeComparer = ExplainingTypeComparer(comparerContext)
  protected def trackingTypeComparer = TrackingTypeComparer(comparerContext)

  private def inSubComparer[T, Cmp <: TypeComparer](comparer: Cmp)(op: Cmp => T): T =
    val saved = myInstance
    myInstance = comparer
    try op(comparer)
    finally myInstance = saved

  /** The trace of comparison operations when performing `op` */
  def explained[T](op: ExplainingTypeComparer => T, header: String = "Subtype trace:")(using Context): String =
    val cmp = explainingTypeComparer
    inSubComparer(cmp)(op)
    cmp.lastTrace(header)

  def tracked[T](op: TrackingTypeComparer => T)(using Context): T =
    inSubComparer(trackingTypeComparer)(op)
}

object TypeComparer {

  enum CompareResult:
    case OK, Fail, OKwithGADTUsed

  /** Class for unification variables used in `natValue`. */
  private class AnyConstantType extends UncachedGroundType with ValueType {
    var tpe: Type = NoType
  }

  private[core] def show(res: Any)(using Context): String =
    if ctx.settings.YexplainLowlevel.value then String.valueOf(res)
    else res match
      case ClassInfo(_, cls, _, _, _) => cls.showLocated
      case bounds: TypeBounds => i"type bounds [$bounds]"
      case res: printing.Showable => res.show
      case _ => String.valueOf(res)

  /** The approximation state indicates how the pair of types currently compared
   *  relates to the types compared originally.
   *   - `None`    : They are still the same types
   *   - `LoApprox`: The left type is approximated (i.e widened)"
   *   - `HiApprox`: The right type is approximated (i.e narrowed)"
   */
  object ApproxState:
    opaque type Repr = Int

    val None: Repr = 0
    private val LoApprox = 1
    private val HiApprox = 2

    /** A special approximation state to indicate that this is the first time we
     *  compare (approximations of) this pair of types. It's converted to `None`
     *  in `isSubType`, but also leads to `leftRoot` being set there.
     */
    val Fresh: Repr = 4

    extension (approx: Repr)
      def low: Boolean = (approx & LoApprox) != 0
      def high: Boolean = (approx & HiApprox) != 0
      def addLow: Repr = approx | LoApprox
      def addHigh: Repr = approx | HiApprox
      def show: String =
        val lo = if low then " (left is approximated)" else ""
        val hi = if high then " (right is approximated)" else ""
        lo ++ hi
  end ApproxState
  type ApproxState = ApproxState.Repr

  def topLevelSubType(tp1: Type, tp2: Type)(using Context): Boolean =
    comparing(_.topLevelSubType(tp1, tp2))

  def necessarySubType(tp1: Type, tp2: Type)(using Context): Boolean =
    comparing(_.necessarySubType(tp1, tp2))

  def isSubType(tp1: Type, tp2: Type)(using Context): Boolean =
    comparing(_.isSubType(tp1, tp2))

  def isSameType(tp1: Type, tp2: Type)(using Context): Boolean =
    comparing(_.isSameType(tp1, tp2))

  def isSubTypeWhenFrozen(tp1: Type, tp2: Type)(using Context): Boolean =
    comparing(_.isSubTypeWhenFrozen(tp1, tp2))

  def testSubType(tp1: Type, tp2: Type)(using Context): CompareResult =
    comparing(_.testSubType(tp1, tp2))

  def isSameTypeWhenFrozen(tp1: Type, tp2: Type)(using Context): Boolean =
    comparing(_.isSameTypeWhenFrozen(tp1, tp2))

  def isSameRef(tp1: Type, tp2: Type)(using Context): Boolean =
    comparing(_.isSameRef(tp1, tp2))

  def matchesType(tp1: Type, tp2: Type, relaxed: Boolean)(using Context): Boolean =
    comparing(_.matchesType(tp1, tp2, relaxed))

  def matchingMethodParams(tp1: MethodType, tp2: MethodType)(using Context): Boolean =
    comparing(_.matchingMethodParams(tp1, tp2))

  def lub(tp1: Type, tp2: Type, canConstrain: Boolean = false, isSoft: Boolean = true)(using Context): Type =
    comparing(_.lub(tp1, tp2, canConstrain = canConstrain, isSoft = isSoft))

  /** The least upper bound of a list of types */
  final def lub(tps: List[Type])(using Context): Type =
    tps.foldLeft(defn.NothingType: Type)(lub(_,_))

  def lubArgs(args1: List[Type], args2: List[Type], tparams: List[TypeParamInfo], canConstrain: Boolean = false)(using Context): List[Type] =
    comparing(_.lubArgs(args1, args2, tparams, canConstrain))

  def glb(tp1: Type, tp2: Type)(using Context): Type =
    comparing(_.glb(tp1, tp2))

  /** The greatest lower bound of a list types */
  def glb(tps: List[Type])(using Context): Type =
    tps.foldLeft(defn.AnyType: Type)(glb)

  def orType(using Context)(tp1: Type, tp2: Type, isSoft: Boolean = true, isErased: Boolean = ctx.erasedTypes): Type =
    comparing(_.orType(tp1, tp2, isSoft = isSoft, isErased = isErased))

  def andType(using Context)(tp1: Type, tp2: Type, isErased: Boolean = ctx.erasedTypes): Type =
    comparing(_.andType(tp1, tp2, isErased))

  def provablyDisjoint(tp1: Type, tp2: Type)(using Context): Boolean =
    comparing(_.provablyDisjoint(tp1, tp2))

  def liftIfHK(tp1: Type, tp2: Type,
      op: (Type, Type) => Type, original: (Type, Type) => Type,
      combineVariance: (Variance, Variance) => Variance)(using Context): Type =
    comparing(_.liftIfHK(tp1, tp2, op, original, combineVariance))

  def constValue(tp: Type)(using Context): Option[Constant] =
    comparing(_.constValue(tp))

  def subtypeCheckInProgress(using Context): Boolean =
    comparing(_.subtypeCheckInProgress)

  def instanceType(param: TypeParamRef, fromBelow: Boolean)(using Context): Type =
    comparing(_.instanceType(param, fromBelow))

  def approximation(param: TypeParamRef, fromBelow: Boolean)(using Context): Type =
    comparing(_.approximation(param, fromBelow))

  def bounds(param: TypeParamRef)(using Context): TypeBounds =
    comparing(_.bounds(param))

  def fullBounds(param: TypeParamRef)(using Context): TypeBounds =
    comparing(_.fullBounds(param))

  def fullLowerBound(param: TypeParamRef)(using Context): Type =
    comparing(_.fullLowerBound(param))

  def fullUpperBound(param: TypeParamRef)(using Context): Type =
    comparing(_.fullUpperBound(param))

  def addToConstraint(tl: TypeLambda, tvars: List[TypeVar])(using Context): Boolean =
    comparing(_.addToConstraint(tl, tvars))

  def widenInferred(inst: Type, bound: Type)(using Context): Type =
    comparing(_.widenInferred(inst, bound))

  def dropTransparentTraits(tp: Type, bound: Type)(using Context): Type =
    comparing(_.dropTransparentTraits(tp, bound))

  def constrainPatternType(pat: Type, scrut: Type, forceInvariantRefinement: Boolean = false)(using Context): Boolean =
    comparing(_.constrainPatternType(pat, scrut, forceInvariantRefinement))

  def explained[T](op: ExplainingTypeComparer => T, header: String = "Subtype trace:")(using Context): String =
    comparing(_.explained(op, header))

  def tracked[T](op: TrackingTypeComparer => T)(using Context): T =
    comparing(_.tracked(op))
}

class TrackingTypeComparer(initctx: Context) extends TypeComparer(initctx) {
  init(initctx)

  override def trackingTypeComparer = this

  val footprint: mutable.Set[Type] = mutable.Set[Type]()

  override def bounds(param: TypeParamRef)(using Context): TypeBounds = {
    if (param.binder `ne` caseLambda) footprint += param
    super.bounds(param)
  }

  override def addOneBound(param: TypeParamRef, bound: Type, isUpper: Boolean)(using Context): Boolean = {
    if (param.binder `ne` caseLambda) footprint += param
    super.addOneBound(param, bound, isUpper)
  }

  override def gadtBounds(sym: Symbol)(using Context): TypeBounds = {
    if (sym.exists) footprint += sym.typeRef
    super.gadtBounds(sym)
  }

  override def gadtBounds(ntp: NamedType)(using Context): TypeBounds = {
    if (ntp.symbol.exists) footprint += ntp.symbol.typeRef
    super.gadtBounds(ntp)
  }

  override def gadtAddLowerBound(ntp: NamedType, b: Type): Boolean = {
    if (ntp.symbol.exists) footprint += ntp.symbol.typeRef
    super.gadtAddLowerBound(ntp, b)
  }

  override def gadtAddUpperBound(ntp: NamedType, b: Type): Boolean = {
    if (ntp.symbol.exists) footprint += ntp.symbol.typeRef
    super.gadtAddUpperBound(ntp, b)
  }

  override def typeVarInstance(tvar: TypeVar)(using Context): Type = {
    footprint += tvar
    super.typeVarInstance(tvar)
  }

  def matchCases(scrut: Type, cases: List[Type])(using Context): Type = {
    def paramInstances = new TypeAccumulator[Array[Type]] {
      def apply(inst: Array[Type], t: Type) = t match {
        case t @ TypeParamRef(b, n) if b `eq` caseLambda =>
          inst(n) = approximation(t, fromBelow = variance >= 0).simplified
          inst
        case _ =>
          foldOver(inst, t)
      }
    }

    def instantiateParams(inst: Array[Type]) = new TypeMap {
      def apply(t: Type) = t match {
        case t @ TypeParamRef(b, n) if b `eq` caseLambda => inst(n)
        case t: LazyRef => apply(t.ref)
        case _ => mapOver(t)
      }
    }

    /** Match a single case.
     *  @return  Some(tp)     if the match succeeds with type `tp`
     *           Some(NoType) if the match fails, and there is an overlap between pattern and scrutinee
     *           None         if the match fails and we should consider the following cases
     *                        because scrutinee and pattern do not overlap
     */
    def matchCase(cas: Type): Option[Type] = trace(i"match case $cas vs $scrut", matchTypes) {
      val cas1 = cas match {
        case cas: HKTypeLambda =>
          caseLambda = constrained(cas)
          caseLambda.resultType
        case _ =>
          cas
      }

      val defn.MatchCase(pat, body) = cas1

      if (isSubType(scrut, pat))
        // `scrut` is a subtype of `pat`: *It's a Match!*
        Some {
          caseLambda match {
            case caseLambda: HKTypeLambda =>
              val instances = paramInstances(new Array(caseLambda.paramNames.length), pat)
              instantiateParams(instances)(body).simplified
            case _ =>
              body
          }
        }
      else if (provablyDisjoint(scrut, pat))
        // We found a proof that `scrut` and `pat` are incompatible.
        // The search continues.
        None
      else
        Some(NoType)
    }

    def recur(remaining: List[Type]): Type = remaining match
      case cas :: remaining1 =>
        matchCase(cas) match
          case None =>
            recur(remaining1)
          case Some(NoType) =>
            if remaining1.isEmpty then MatchTypeTrace.noMatches(scrut, cases)
            else MatchTypeTrace.stuck(scrut, cas, remaining1)
            NoType
          case Some(tp) =>
            tp
      case Nil =>
        MatchTypeTrace.noMatches(scrut, cases)
        NoType

    inFrozenConstraint {
      // Empty types break the basic assumption that if a scrutinee and a
      // pattern are disjoint it's OK to reduce passed that pattern. Indeed,
      // empty types viewed as a set of value is always a subset of any other
      // types. As a result, we first check that the scrutinee isn't empty
      // before proceeding with reduction. See `tests/neg/6570.scala` and
      // `6570-1.scala` for examples that exploit emptiness to break match
      // type soundness.

      // If we revered the uncertainty case of this empty check, that is,
      // `!provablyNonEmpty` instead of `provablyEmpty`, that would be
      // obviously sound, but quite restrictive. With the current formulation,
      // we need to be careful that `provablyEmpty` covers all the conditions
      // used to conclude disjointness in `provablyDisjoint`.
      if (provablyEmpty(scrut)) NoType
      else recur(cases)
    }
  }
}

/** A type comparer that can record traces of subtype operations */
class ExplainingTypeComparer(initctx: Context) extends TypeComparer(initctx) {
  import TypeComparer._

  init(initctx)

  override def explainingTypeComparer = this

  private var indent = 0
  private val b = new StringBuilder

  private var skipped = false

  override def traceIndented[T](str: String)(op: => T): T =
    if (skipped) op
    else {
      indent += 2
      b.append("\n").append(" " * indent).append("==> ").append(str)
      val res = op
      b.append("\n").append(" " * indent).append("<== ").append(str).append(" = ").append(show(res))
      indent -= 2
      res
    }

  private def frozenNotice: String =
    if frozenConstraint then " in frozen constraint" else ""

  override def isSubType(tp1: Type, tp2: Type, approx: ApproxState): Boolean =
    def moreInfo =
      if Config.verboseExplainSubtype || ctx.settings.verbose.value
      then s" ${tp1.getClass} ${tp2.getClass}"
      else ""
    traceIndented(s"${show(tp1)}  <:  ${show(tp2)}$moreInfo${approx.show}$frozenNotice") {
      super.isSubType(tp1, tp2, approx)
    }

  override def recur(tp1: Type, tp2: Type): Boolean =
    traceIndented(s"${show(tp1)}  <:  ${show(tp2)} (recurring)$frozenNotice") {
      super.recur(tp1, tp2)
    }

  override def hasMatchingMember(name: Name, tp1: Type, tp2: RefinedType): Boolean =
    traceIndented(s"hasMatchingMember(${show(tp1)} . $name, ${show(tp2.refinedInfo)}), member = ${show(tp1.member(name).info)}") {
      super.hasMatchingMember(name, tp1, tp2)
    }

  override def lub(tp1: Type, tp2: Type, canConstrain: Boolean, isSoft: Boolean): Type =
    traceIndented(s"lub(${show(tp1)}, ${show(tp2)}, canConstrain=$canConstrain, isSoft=$isSoft)") {
      super.lub(tp1, tp2, canConstrain, isSoft)
    }

  override def glb(tp1: Type, tp2: Type): Type =
    traceIndented(s"glb(${show(tp1)}, ${show(tp2)})") {
      super.glb(tp1, tp2)
    }

  override def addConstraint(param: TypeParamRef, bound: Type, fromBelow: Boolean)(using Context): Boolean =
    traceIndented(i"add constraint $param ${if (fromBelow) ">:" else "<:"} $bound $frozenConstraint, constraint = ${ctx.typerState.constraint}") {
      super.addConstraint(param, bound, fromBelow)
    }

  def lastTrace(header: String): String = header + { try b.toString finally b.clear() }
}<|MERGE_RESOLUTION|>--- conflicted
+++ resolved
@@ -185,9 +185,9 @@
   private inline def inFrozenGadtAndConstraint[T](inline op: T): T =
     inFrozenGadtIf(true)(inFrozenConstraint(op))
 
-  extension (sym: Symbol)
+  extension (ntp: NamedType)
     private inline def onGadtBounds(inline op: TypeBounds => Boolean): Boolean =
-      val bounds = gadtBounds(sym)
+      val bounds = gadtBounds(ntp)
       bounds != null && op(bounds)
 
   protected def isSubType(tp1: Type, tp2: Type, a: ApproxState): Boolean = {
@@ -515,20 +515,11 @@
 
     def thirdTryNamed(tp2: NamedType): Boolean = tp2.info match {
       case info2: TypeBounds =>
-<<<<<<< HEAD
-        def compareGADT: Boolean = {
-          val gbounds2 = gadtBounds(tp2)
-          (gbounds2 != null) &&
-            (isSubTypeWhenFrozen(tp1, gbounds2.lo) ||
-              (tp1 match {
-                case tp1: NamedType if gadtContains(tp1) =>
-=======
         def compareGADT: Boolean =
-          tp2.symbol.onGadtBounds(gbounds2 =>
+          tp2.onGadtBounds(gbounds2 =>
             isSubTypeWhenFrozen(tp1, gbounds2.lo)
             || tp1.match
-                case tp1: NamedType if ctx.gadt.contains(tp1.symbol) =>
->>>>>>> 010f8de4
+                case tp1: NamedType if ctx.gadt.contains(tp1) =>
                   // Note: since we approximate constrained types only with their non-param bounds,
                   // we need to manually handle the case when we're comparing two constrained types,
                   // one of which is constrained to be a subtype of another.
@@ -536,15 +527,8 @@
                   // comparing two constrained types, and that case will be handled here first.
                   ctx.gadt.isLess(tp1, tp2) && GADTusage(tp1.symbol) && GADTusage(tp2.symbol)
                 case _ => false
-<<<<<<< HEAD
-              }) ||
-              narrowGADTBounds(tp2, tp1, approx, isUpper = false)) &&
-            { isBottom(tp1) || GADTusage(tp2.symbol) }
-        }
-=======
             || narrowGADTBounds(tp2, tp1, approx, isUpper = false))
           && (isBottom(tp1) || GADTusage(tp2.symbol))
->>>>>>> 010f8de4
 
         isSubApproxHi(tp1, info2.lo) || compareGADT || tryLiftedToThis2 || fourthTry
 
@@ -796,22 +780,12 @@
       case tp1: TypeRef =>
         tp1.info match {
           case TypeBounds(_, hi1) =>
-<<<<<<< HEAD
-            def compareGADT = {
-              val gbounds1 = gadtBounds(tp1)
-              (gbounds1 != null) &&
-                (isSubTypeWhenFrozen(gbounds1.hi, tp2) ||
-                narrowGADTBounds(tp1, tp2, approx, isUpper = true)) &&
-                { tp2.isAny || GADTusage(tp1.symbol) }
-            }
-=======
             def compareGADT =
-              tp1.symbol.onGadtBounds(gbounds1 =>
+              tp1.onGadtBounds(gbounds1 =>
                 isSubTypeWhenFrozen(gbounds1.hi, tp2)
                 || narrowGADTBounds(tp1, tp2, approx, isUpper = true))
               && (tp2.isAny || GADTusage(tp1.symbol))
 
->>>>>>> 010f8de4
             isSubType(hi1, tp2, approx.addLow) || compareGADT || tryLiftedToThis1
           case _ =>
             def isNullable(tp: Type): Boolean = tp.widenDealias match {
