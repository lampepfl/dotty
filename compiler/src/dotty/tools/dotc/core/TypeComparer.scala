--- conflicted
+++ resolved
@@ -719,10 +719,6 @@
           case _ =>
         }
         either(recur(tp11, tp2), recur(tp12, tp2))
-<<<<<<< HEAD
-      case tp1: TypeOf =>
-        recur(tp1.underlyingTp, tp2)
-=======
       case tp1: MatchType =>
         def compareMatch = tp2 match {
           case tp2: MatchType =>
@@ -731,7 +727,8 @@
           case _ => false
         }
         recur(tp1.underlying, tp2) || compareMatch
->>>>>>> a0b429bb
+      case tp1: TypeOf =>
+        recur(tp1.underlyingTp, tp2)
       case tp1: AnnotatedType if tp1.isRefining =>
         isNewSubType(tp1.parent)
       case JavaArrayType(elem1) =>
