--- conflicted
+++ resolved
@@ -22,12 +22,8 @@
 import typer.Applications.productSelectorTypes
 import reporting.trace
 import annotation.constructorOnly
-<<<<<<< HEAD
-import cc.{CapturingType, derivedCapturingType, CaptureSet, stripCapturing, isBoxedCapturing, boxed, boxedUnlessFun, boxedIfTypeParam, isAlwaysPure}
-=======
 import cc.*
 import NameKinds.WildcardParamName
->>>>>>> a92a4639
 
 /** Provides methods to compare types.
  */
@@ -65,12 +61,9 @@
   /** Indicates whether the subtype check used GADT bounds */
   private var GADTused: Boolean = false
 
-<<<<<<< HEAD
-=======
   /** Indicates whether the subtype check used opaque types */
   private var opaquesUsed: Boolean = false
 
->>>>>>> a92a4639
   private var myInstance: TypeComparer = this
   def currentInstance: TypeComparer = myInstance
 
@@ -533,14 +526,6 @@
 
         res
 
-<<<<<<< HEAD
-      case CapturingType(parent1, refs1) =>
-        if tp2.isAny then true
-        else if subCaptures(refs1, tp2.captureSet, frozenConstraint).isOK && sameBoxed(tp1, tp2, refs1)
-          || !ctx.mode.is(Mode.CheckBoundsOrSelfType) && tp1.isAlwaysPure
-        then recur(parent1, tp2)
-        else thirdTry
-=======
       case tp1 @ CapturingType(parent1, refs1) =>
         def compareCapturing =
           if tp2.isAny then true
@@ -554,7 +539,6 @@
             recur(parent1, tp2a)
           else thirdTry
         compareCapturing
->>>>>>> a92a4639
       case tp1: AnnotatedType if !tp1.isRefining =>
         recur(tp1.parent, tp2)
       case tp1: MatchType =>
@@ -2821,33 +2805,6 @@
       using Context): Boolean = trace(i"provable disjoint $tp1, $tp2", matchTypes) {
     // println(s"provablyDisjoint(${tp1.show}, ${tp2.show})")
 
-<<<<<<< HEAD
-    def isEnumValueOrModule(ref: TermRef): Boolean =
-      isEnumValue(ref) || ref.termSymbol.is(Module) || (ref.info match {
-        case tp: TermRef => isEnumValueOrModule(tp)
-        case _ => false
-      })
-
-    def fullyInstantiated(tp: Type): Boolean = new TypeAccumulator[Boolean] {
-      override def apply(x: Boolean, t: Type) =
-        x && {
-          t.dealias match {
-            case tp: TypeRef if !tp.symbol.isClass => false
-            case _: SkolemType | _: TypeVar | _: TypeParamRef | _: TypeBounds => false
-            case _ => foldOver(x, t)
-          }
-        }
-    }.apply(true, tp)
-
-    (tp1.dealias, tp2.dealias) match {
-      case _ if !ctx.erasedTypes && tp2.isFromJavaObject =>
-        provablyDisjoint(tp1, defn.AnyType)
-      case _ if !ctx.erasedTypes && tp1.isFromJavaObject =>
-        provablyDisjoint(defn.AnyType, tp2)
-      case (tp1: TypeRef, _) if tp1.symbol == defn.SingletonClass =>
-        false
-      case (_, tp2: TypeRef) if tp2.symbol == defn.SingletonClass =>
-=======
     // Computes ⌈tp⌉ (see the spec), generalized to handle GADT bounds
     @scala.annotation.tailrec
     def disjointnessBoundary(tp: Type): Type = tp match
@@ -2903,7 +2860,6 @@
     (disjointnessBoundary(tp1), disjointnessBoundary(tp2)) match
       // Infinite recursion detection
       case pair if pending != null && pending.contains(pair) =>
->>>>>>> a92a4639
         false
 
       // Cases where there is an intersection or union on the right
@@ -3640,11 +3596,7 @@
             NoType
       case Nil =>
         val casesText = MatchTypeTrace.noMatchesText(scrut, cases)
-<<<<<<< HEAD
-        throw TypeError(em"Match type reduction $casesText")
-=======
         ErrorType(reporting.MatchTypeNoCases(casesText))
->>>>>>> a92a4639
 
     inFrozenConstraint {
       if scrut.isError then
