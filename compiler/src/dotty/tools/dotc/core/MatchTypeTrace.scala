package dotty.tools
package dotc
package core

import Types.*, Contexts.*, Symbols.*, Decorators.*
import util.Property
import Names.Name

/** A utility module to produce match type reduction traces in error messages.
 */
object MatchTypeTrace:

  private enum TraceEntry:
    case TryReduce(scrut: Type)
    case Stuck(scrut: Type, stuckCase: MatchTypeCaseSpec, otherCases: List[MatchTypeCaseSpec])
    case NoInstance(scrut: Type, stuckCase: MatchTypeCaseSpec, fails: List[(Name, TypeBounds)])
    case EmptyScrutinee(scrut: Type)
  import TraceEntry.*

  private class MatchTrace:
    var entries: List[TraceEntry] = Nil

  private val MatchTrace = new Property.Key[MatchTrace]

  /** Execute `op` and if it involves a failed match type reduction
   *  return the trace of that reduction. Otherwise return the empty string.
   */
  def record(op: Context ?=> Any)(using Context): String =
    val trace = new MatchTrace
    inContext(ctx.fresh.setProperty(MatchTrace, trace)) {
      op
      if trace.entries.isEmpty then ""
      else
        i"""
           |
           |Note: a match type could not be fully reduced:
           |
           |${trace.entries.reverse.map(explainEntry)}%\n%"""
    }

  /** Are we running an operation that records a match type trace? */
  def isRecording(using Context): Boolean =
    ctx.property(MatchTrace).isDefined

  private def matchTypeFail(entry: TraceEntry)(using Context) =
    ctx.property(MatchTrace) match
      case Some(trace) =>
        trace.entries match
          case (e: TryReduce) :: es => trace.entries = entry :: trace.entries
          case _ =>
      case _ =>

  /** Record a failure that scrutinee `scrut` does not match `stuckCase` but is
   *  not disjoint from it either, which means that the remaining cases `otherCases`
   *  cannot be visited. Only the first failure is recorded.
   */
  def stuck(scrut: Type, stuckCase: MatchTypeCaseSpec, otherCases: List[MatchTypeCaseSpec])(using Context) =
    matchTypeFail(Stuck(scrut, stuckCase, otherCases))

  def noInstance(scrut: Type, stuckCase: MatchTypeCaseSpec, fails: List[(Name, TypeBounds)])(using Context) =
    matchTypeFail(NoInstance(scrut, stuckCase, fails))

  /** Record a failure that scrutinee `scrut` is provably empty.
   *  Only the first failure is recorded.
   */
  def emptyScrutinee(scrut: Type)(using Context) =
    matchTypeFail(EmptyScrutinee(scrut))

  /** Record in the trace that we are trying to reduce `scrut` when performing `op`
   *  If `op` succeeds the entry is removed after exit. If `op` fails, it stays.
   */
  def recurseWith(scrut: Type)(op: => Type)(using Context): Type =
    ctx.property(MatchTrace) match
      case Some(trace) =>
        val prev = trace.entries
        trace.entries = TryReduce(scrut) :: prev
        val res = op
        if res.exists then trace.entries = prev
        res
      case _ =>
        op

  def caseText(spec: MatchTypeCaseSpec)(using Context): String =
    caseText(spec.origMatchCase)

  def caseText(tp: Type)(using Context): String = tp match
    case tp: HKTypeLambda => caseText(tp.resultType)
    case defn.MatchCase(any, body) if any eq defn.AnyType => i"case _ => $body"
    case defn.MatchCase(pat, body) => i"case $pat => $body"
    case _ => i"case $tp"

  private def casesText(cases: List[MatchTypeCaseSpec])(using Context) =
    i"${cases.map(caseText)}%\n    %"

  private def explainEntry(entry: TraceEntry)(using Context): String = entry match
    case TryReduce(scrut: Type) =>
      i"  trying to reduce  $scrut"
<<<<<<< HEAD
    case NoMatches(scrut, cases) =>
      i"""  failed since selector $scrut
         |  matches none of the cases
         |
         |    ${casesText(cases)}"""
=======
>>>>>>> a92a4639
    case EmptyScrutinee(scrut) =>
      i"""  failed since selector $scrut
         |  is uninhabited (there are no values of that type)."""
    case Stuck(scrut, stuckCase, otherCases) =>
      val msg =
        i"""  failed since selector $scrut
           |  does not match  ${caseText(stuckCase)}
           |  and cannot be shown to be disjoint from it either."""
      if otherCases.length == 0 then msg
      else
        val s = if otherCases.length == 1 then "" else "s"
        i"""$msg
           |  Therefore, reduction cannot advance to the remaining case$s
           |
           |    ${casesText(otherCases)}"""
    case NoInstance(scrut, stuckCase, fails) =>
      def params = if fails.length == 1 then "parameter" else "parameters"
      i"""  failed since selector $scrut
         |  does not uniquely determine $params ${fails.map(_._1)}%, % in
         |    ${caseText(stuckCase)}
         |  The computed bounds for the $params are:
         |    ${fails.map((name, bounds) => i"$name$bounds")}%\n    %"""

<<<<<<< HEAD
  def noMatchesText(scrut: Type, cases: List[Type])(using Context): String =
=======
  /** The failure message when the scrutinee `scrut` does not match any case in `cases`. */
  def noMatchesText(scrut: Type, cases: List[MatchTypeCaseSpec])(using Context): String =
>>>>>>> a92a4639
    i"""failed since selector $scrut
       |matches none of the cases
       |
       |    ${casesText(cases)}"""

  def illegalPatternText(scrut: Type, cas: MatchTypeCaseSpec.LegacyPatMat)(using Context): String =
    i"""The match type contains an illegal case:
       |    ${caseText(cas)}
       |(this error can be ignored for now with `-source:3.3`)"""

end MatchTypeTrace<|MERGE_RESOLUTION|>--- conflicted
+++ resolved
@@ -95,14 +95,6 @@
   private def explainEntry(entry: TraceEntry)(using Context): String = entry match
     case TryReduce(scrut: Type) =>
       i"  trying to reduce  $scrut"
-<<<<<<< HEAD
-    case NoMatches(scrut, cases) =>
-      i"""  failed since selector $scrut
-         |  matches none of the cases
-         |
-         |    ${casesText(cases)}"""
-=======
->>>>>>> a92a4639
     case EmptyScrutinee(scrut) =>
       i"""  failed since selector $scrut
          |  is uninhabited (there are no values of that type)."""
@@ -126,12 +118,8 @@
          |  The computed bounds for the $params are:
          |    ${fails.map((name, bounds) => i"$name$bounds")}%\n    %"""
 
-<<<<<<< HEAD
-  def noMatchesText(scrut: Type, cases: List[Type])(using Context): String =
-=======
   /** The failure message when the scrutinee `scrut` does not match any case in `cases`. */
   def noMatchesText(scrut: Type, cases: List[MatchTypeCaseSpec])(using Context): String =
->>>>>>> a92a4639
     i"""failed since selector $scrut
        |matches none of the cases
        |
