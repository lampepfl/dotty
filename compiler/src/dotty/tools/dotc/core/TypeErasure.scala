package dotty.tools
package dotc
package core

import Symbols._, Types._, Contexts._, Flags._, Names._, StdNames._, Phases._
import Flags.JavaDefined
import Uniques.unique
import TypeOps.makePackageObjPrefixExplicit
import backend.sjs.JSDefinitions
import transform.ExplicitOuter._
import transform.ValueClasses._
import transform.TypeUtils._
import transform.ContextFunctionResults._
import unpickleScala2.Scala2Erasure
import Decorators._
import Definitions.MaxImplementedFunctionArity
import scala.annotation.tailrec

/** The language in which the definition being erased was written. */
enum SourceLanguage:
  case Java, Scala2, Scala3
  def isJava: Boolean = this eq Java
  def isScala2: Boolean = this eq Scala2
  def isScala3: Boolean = this eq Scala3
object SourceLanguage:
  /** The language in which `sym` was defined. */
  def apply(sym: Symbol)(using Context): SourceLanguage =
    if sym.is(JavaDefined) then
      SourceLanguage.Java
    // Scala 2 methods don't have Inline set, except for the ones injected with `patchStdlibClass`
    // which are really Scala 3 methods.
    else if sym.isClass && sym.is(Scala2x) || (sym.maybeOwner.is(Scala2x) && !sym.is(Inline)) then
      SourceLanguage.Scala2
    else
      SourceLanguage.Scala3

  /** Number of bits needed to represent this enum. */
  def bits: Int =
    val len = values.length
    val log2 = 31 - Integer.numberOfLeadingZeros(len)
    if len == 1 << log2 then
      log2
    else
      log2 + 1

   /** A common language to use when matching definitions written in different
    *  languages.
    */
  def commonLanguage(x: SourceLanguage, y: SourceLanguage): SourceLanguage =
    if x.ordinal > y.ordinal then x else y
end SourceLanguage

/** Erased types are:
 *
 *  ErasedValueType
 *  TypeRef(prefix is ignored, denot is ClassDenotation)
 *  TermRef(prefix is ignored, denot is SymDenotation)
 *  JavaArrayType
 *  AnnotatedType
 *  MethodType
 *  ThisType
 *  SuperType
 *  ClassInfo (NoPrefix, ...)
 *  NoType
 *  NoPrefix
 *  WildcardType
 *  ErrorType
 *
 *  only for isInstanceOf, asInstanceOf: PolyType, TypeParamRef, TypeBounds
 *
 */
object TypeErasure {

  private def erasureDependsOnArgs(sym: Symbol)(using Context) =
    sym == defn.ArrayClass || sym == defn.PairClass || isDerivedValueClass(sym)

  def normalizeClass(cls: ClassSymbol)(using Context): ClassSymbol = {
    if (cls.owner == defn.ScalaPackageClass) {
      if (defn.specialErasure.contains(cls))
        return defn.specialErasure(cls)
      if (cls == defn.UnitClass)
        return defn.BoxedUnitClass
    }
    cls
  }

  /** A predicate that tests whether a type is a legal erased type. Only asInstanceOf and
   *  isInstanceOf may have types that do not satisfy the predicate.
   *  ErasedValueType is considered an erased type because it is valid after Erasure (it is
   *  eliminated by ElimErasedValueType).
   */
  def isErasedType(tp: Type)(using Context): Boolean = tp match {
    case _: ErasedValueType =>
      true
    case tp: TypeRef =>
      val sym = tp.symbol
      sym.isClass &&
      (!erasureDependsOnArgs(sym) || isDerivedValueClass(sym)) &&
      !defn.specialErasure.contains(sym) &&
      !defn.isSyntheticFunctionClass(sym)
    case _: TermRef =>
      true
    case JavaArrayType(elem) =>
      isErasedType(elem)
    case AnnotatedType(tp, _) =>
      isErasedType(tp)
    case ThisType(tref) =>
      isErasedType(tref)
    case tp: MethodType =>
      tp.paramInfos.forall(isErasedType) && isErasedType(tp.resultType)
    case tp @ ClassInfo(pre, _, parents, decls, _) =>
      isErasedType(pre) && parents.forall(isErasedType) //&& decls.forall(sym => isErasedType(sym.info)) && isErasedType(tp.selfType)
    case NoType | NoPrefix | WildcardType | _: ErrorType | SuperType(_, _) =>
      true
    case _ =>
      false
  }

  /** A type representing the semi-erasure of a derived value class, see SIP-15
   *  where it's called "C$unboxed" for a class C.
   *  Derived value classes are erased to this type during Erasure (when
   *  semiEraseVCs = true) and subsequently erased to their underlying type
   *  during ElimErasedValueType. This type is outside the normal Scala class
   *  hierarchy: it is a subtype of no other type and is a supertype only of
   *  Nothing. This is because this type is only useful for type adaptation (see
   *  [[Erasure.Boxing#adaptToType]]).
   *
   *  @param   tycon             A TypeRef referring to the value class symbol
   *  @param   erasedUnderlying  The erased type of the single field of the value class
   */
  abstract case class ErasedValueType(tycon: TypeRef, erasedUnderlying: Type)
  extends CachedGroundType with ValueType {
    override def computeHash(bs: Hashable.Binders): Int = doHash(bs, tycon, erasedUnderlying)
  }

  final class CachedErasedValueType(tycon: TypeRef, erasedUnderlying: Type)
    extends ErasedValueType(tycon, erasedUnderlying)

  object ErasedValueType {
    def apply(tycon: TypeRef, erasedUnderlying: Type)(using Context): ErasedValueType = {
      assert(erasedUnderlying.exists)
      unique(new CachedErasedValueType(tycon, erasedUnderlying))
    }
  }

  private def erasureIdx(sourceLanguage: SourceLanguage, semiEraseVCs: Boolean, isConstructor: Boolean, isSymbol: Boolean, wildcardOK: Boolean) =
    extension (b: Boolean) def toInt = if b then 1 else 0
    wildcardOK.toInt
    + (isSymbol.toInt         << 1)
    + (isConstructor.toInt    << 2)
    + (semiEraseVCs.toInt     << 3)
    + (sourceLanguage.ordinal << 4)

  private val erasures = new Array[TypeErasure](1 << (SourceLanguage.bits + 4))

  for
    sourceLanguage <- SourceLanguage.values
    semiEraseVCs <- List(false, true)
    isConstructor <- List(false, true)
    isSymbol <- List(false, true)
    wildcardOK <- List(false, true)
  do
    erasures(erasureIdx(sourceLanguage, semiEraseVCs, isConstructor, isSymbol, wildcardOK)) =
      new TypeErasure(sourceLanguage, semiEraseVCs, isConstructor, isSymbol, wildcardOK)

  /** Produces an erasure function. See the documentation of the class [[TypeErasure]]
   *  for a description of each parameter.
   */
  private def erasureFn(sourceLanguage: SourceLanguage, semiEraseVCs: Boolean, isConstructor: Boolean, isSymbol: Boolean, wildcardOK: Boolean): TypeErasure =
    erasures(erasureIdx(sourceLanguage, semiEraseVCs, isConstructor, isSymbol, wildcardOK))

  /** The current context with a phase no later than erasure */
  def preErasureCtx(using Context) =
    if (ctx.erasedTypes) ctx.withPhase(erasurePhase) else ctx

  /** The standard erasure of a Scala type. Value classes are erased as normal classes.
   *
   *  @param tp            The type to erase.
  */
  def erasure(tp: Type)(using Context): Type =
    erasureFn(sourceLanguage = SourceLanguage.Scala3, semiEraseVCs = false, isConstructor = false, isSymbol = false, wildcardOK = false)(tp)(using preErasureCtx)

  /** The value class erasure of a Scala type, where value classes are semi-erased to
   *  ErasedValueType (they will be fully erased in [[ElimErasedValueType]]).
   *
   *  @param tp            The type to erase.
   */
  def valueErasure(tp: Type)(using Context): Type =
    erasureFn(sourceLanguage = SourceLanguage.Scala3, semiEraseVCs = true, isConstructor = false, isSymbol = false, wildcardOK = false)(tp)(using preErasureCtx)

  /** The erasure that Scala 2 would use for this type. */
  def scala2Erasure(tp: Type)(using Context): Type =
    erasureFn(sourceLanguage = SourceLanguage.Scala2, semiEraseVCs = true, isConstructor = false, isSymbol = false, wildcardOK = false)(tp)(using preErasureCtx)

  /** Like value class erasure, but value classes erase to their underlying type erasure */
  def fullErasure(tp: Type)(using Context): Type =
    valueErasure(tp) match
      case ErasedValueType(_, underlying) => erasure(underlying)
      case etp => etp

  def sigName(tp: Type, sourceLanguage: SourceLanguage)(using Context): TypeName = {
    val normTp = tp.translateFromRepeated(toArray = sourceLanguage.isJava)
    val erase = erasureFn(sourceLanguage, semiEraseVCs = !sourceLanguage.isJava, isConstructor = false, isSymbol = false, wildcardOK = true)
    erase.sigName(normTp)(using preErasureCtx)
  }

  /** The erasure of a top-level reference. Differs from normal erasure in that
   *  TermRefs are kept instead of being widened away.
   */
  def erasedRef(tp: Type)(using Context): Type = tp match {
    case tp: TermRef =>
      assert(tp.symbol.exists, tp)
      val tp1 = makePackageObjPrefixExplicit(tp)
      if (tp1 ne tp) erasedRef(tp1)
      else TermRef(erasedRef(tp.prefix), tp.symbol.asTerm)
    case tp: ThisType =>
      tp
    case tp =>
      valueErasure(tp)
  }

  /**  The symbol's erased info. This is the type's erasure, except for the following symbols:
   *
   *   - For $asInstanceOf           : [T]T
   *   - For $isInstanceOf           : [T]Boolean
   *   - For all abstract types      : = ?
   *
   *   `sourceLanguage`, `isConstructor` and `semiEraseVCs` are set based on the symbol.
   */
  def transformInfo(sym: Symbol, tp: Type)(using Context): Type = {
    val sourceLanguage = SourceLanguage(sym)
    val semiEraseVCs = !sourceLanguage.isJava // Java sees our value classes as regular classes.
    val erase = erasureFn(sourceLanguage, semiEraseVCs, sym.isConstructor, isSymbol = true, wildcardOK = false)

    def eraseParamBounds(tp: PolyType): Type =
      tp.derivedLambdaType(
        tp.paramNames, tp.paramNames map (Function.const(TypeBounds.upper(defn.ObjectType))), tp.resultType)

    if (defn.isPolymorphicAfterErasure(sym)) eraseParamBounds(sym.info.asInstanceOf[PolyType])
    else if (sym.isAbstractType) TypeAlias(WildcardType)
    else if sym.is(ConstructorProxy) then NoType
    else if (sym.isConstructor) outer.addParam(sym.owner.asClass, erase(tp)(using preErasureCtx))
    else if (sym.is(Label)) erase.eraseResult(sym.info)(using preErasureCtx)
    else erase.eraseInfo(tp, sym)(using preErasureCtx) match {
      case einfo: MethodType =>
        if (sym.isGetter && einfo.resultType.isRef(defn.UnitClass))
          MethodType(Nil, defn.BoxedUnitClass.typeRef)
        else if (sym.isAnonymousFunction && einfo.paramInfos.length > MaxImplementedFunctionArity)
          MethodType(nme.ALLARGS :: Nil, JavaArrayType(defn.ObjectType) :: Nil, einfo.resultType)
        else if (sym.name == nme.apply && sym.owner.derivesFrom(defn.PolyFunctionClass))
          // The erasure of `apply` in subclasses of PolyFunction has to match
          // the erasure of FunctionN#apply, since after `ElimPolyFunction` we replace
          // a `PolyFunction` parent by a `FunctionN` parent.
          einfo.derivedLambdaType(
            paramInfos = einfo.paramInfos.map(_ => defn.ObjectType),
            resType = defn.ObjectType
          )
        else
          einfo
      case einfo =>
        // Erase the parameters of `apply` in subclasses of PolyFunction
        // Preserve PolyFunction argument types to support PolyFunctions with
        // PolyFunction arguments
        if (sym.is(TermParam) && sym.owner.name == nme.apply
            && sym.owner.owner.derivesFrom(defn.PolyFunctionClass)
            && !(tp <:< defn.PolyFunctionType))
          defn.ObjectType
        else
          einfo
    }
  }

  /** Is `Array[tp]` a generic Array that needs to be erased to `Object`?
   *  This is true if among the subtypes of `Array[tp]` there is either:
   *  - both a reference array type and a primitive array type
   *    (e.g. `Array[_ <: Int | String]`, `Array[_ <: Any]`)
   *  - or two different primitive array types (e.g. `Array[_ <: Int | Double]`)
   *  In both cases the erased lub of those array types on the JVM is `Object`.
   *
   *  In addition, if `isScala2` is true, we mimic the Scala 2 erasure rules and
   *  also return true for element types upper-bounded by a non-reference type
   *  such as in `Array[_ <: Int]` or `Array[_ <: UniversalTrait]`.
   */
  def isGenericArrayElement(tp: Type, isScala2: Boolean)(using Context): Boolean = {
    /** A symbol that represents the sort of JVM array that values of type `t` can be stored in:
     *  - If we can always store such values in a reference array, return Object
     *  - If we can always store them in a specific primitive array, return the
     *    corresponding primitive class
     *  - Otherwise, return `NoSymbol`.
     */
    def arrayUpperBound(t: Type): Symbol = t.dealias match
      case t: TypeRef if t.symbol.isClass =>
        val sym = t.symbol
        // Only a few classes have both primitives and references as subclasses.
        if (sym eq defn.AnyClass) || (sym eq defn.AnyValClass) || (sym eq defn.MatchableClass) || (sym eq defn.SingletonClass)
           || isScala2 && !(t.derivesFrom(defn.ObjectClass) || t.isNullType) then
          NoSymbol
        // We only need to check for primitives because derived value classes in arrays are always boxed.
        else if sym.isPrimitiveValueClass then
          sym
        else
          defn.ObjectClass
      case tp: TypeProxy =>
        arrayUpperBound(tp.translucentSuperType)
      case tp: AndOrType =>
        val repr1 = arrayUpperBound(tp.tp1)
        val repr2 = arrayUpperBound(tp.tp2)
        if repr1 eq repr2 then
          repr1
        else if tp.isAnd then
          repr1.orElse(repr2)
        else
          NoSymbol
      case _ =>
        NoSymbol

    /** Can one of the JVM Array type store all possible values of type `t`?  */
    def fitsInJVMArray(t: Type): Boolean = arrayUpperBound(t).exists

    tp.dealias match {
      case tp: TypeRef if !tp.symbol.isOpaqueAlias =>
        !tp.symbol.isClass &&
        !tp.symbol.is(JavaDefined) && // In Java code, Array[T] can never erase to Object
        !fitsInJVMArray(tp)
      case tp: TypeParamRef =>
        !fitsInJVMArray(tp)
      case tp: TypeAlias =>
        isGenericArrayElement(tp.alias, isScala2)
      case tp: TypeBounds =>
        !fitsInJVMArray(tp.hi)
      case tp: TypeProxy =>
        isGenericArrayElement(tp.translucentSuperType, isScala2)
      case tp: AndType =>
        isGenericArrayElement(tp.tp1, isScala2) && isGenericArrayElement(tp.tp2, isScala2)
      case tp: OrType =>
        isGenericArrayElement(tp.tp1, isScala2) || isGenericArrayElement(tp.tp2, isScala2)
      case _ => false
    }
  }

  /** Is `tp` an abstract type or polymorphic type parameter, or another unbounded generic type? */
  def isGeneric(tp: Type)(using Context): Boolean = tp.dealias match {
    case tp: TypeRef if !tp.symbol.isOpaqueAlias => !tp.symbol.isClass
    case tp: TypeParamRef => true
    case tp: TypeProxy => isGeneric(tp.translucentSuperType)
    case tp: AndType => isGeneric(tp.tp1) || isGeneric(tp.tp2)
    case tp: OrType => isGeneric(tp.tp1) || isGeneric(tp.tp2)
    case _ => false
  }

  /** The erased least upper bound of two erased types is computed as follows
   *  - if both argument are arrays of objects, an array of the erased lub of the element types
   *  - if both arguments are arrays of same primitives, an array of this primitive
   *  - if one argument is array of primitives and the other is array of objects, Object
   *  - if one argument is an array, Object
   *  - otherwise a common superclass or trait S of the argument classes, with the
   *    following two properties:
   *      S is minimal: no other common superclass or trait derives from S
   *      S is last   : in the linearization of the first argument type `tp1`
   *                    there are no minimal common superclasses or traits that
   *                    come after S.
   *  The reason to pick last is that we prefer classes over traits that way,
   *  which leads to more predictable bytecode and (?) faster dynamic dispatch.
   */
  def erasedLub(tp1: Type, tp2: Type)(using Context): Type = {
    // After erasure, C | {Null, Nothing} is just C, if C is a reference type.
    // We need to short-circuit this case here because the regular lub logic below
    // relies on the class hierarchy, which doesn't properly capture `Null`s subtyping
    // behaviour.
    if (tp1.isBottomTypeAfterErasure && tp2.derivesFrom(defn.ObjectClass)) return tp2
    if (tp2.isBottomTypeAfterErasure && tp1.derivesFrom(defn.ObjectClass)) return tp1
    tp1 match {
      case JavaArrayType(elem1) =>
        import dotty.tools.dotc.transform.TypeUtils._
        tp2 match {
          case JavaArrayType(elem2) =>
            if (elem1.isPrimitiveValueType || elem2.isPrimitiveValueType)
              if (elem1.classSymbol eq elem2.classSymbol) // same primitive
                JavaArrayType(elem1)
              else defn.ObjectType
            else JavaArrayType(erasedLub(elem1, elem2))
          case _ => defn.ObjectType
        }
      case _ =>
        tp2 match {
          case JavaArrayType(_) => defn.ObjectType
          case _ =>
            val cls2 = tp2.classSymbol

            /** takeWhile+1 */
            def takeUntil[T](l: List[T])(f: T => Boolean): List[T] = {
              @tailrec def loop(tail: List[T], acc: List[T]): List[T] =
                tail match {
                  case h :: t => loop(if (f(h)) t else Nil, h :: acc)
                  case Nil    => acc.reverse
                }
              loop(l, Nil)
            }

            // We are not interested in anything that is not a supertype of tp2
            val tp2superclasses = tp1.baseClasses.filter(cls2.derivesFrom)

            // From the spec, "Linearization also satisfies the property that a
            // linearization of a class always contains the linearization of its
            // direct superclass as a suffix"; it's enough to consider every
            // candidate up to the first class.
            val candidates = takeUntil(tp2superclasses)(!_.is(Trait))

            // Candidates st "no other common superclass or trait derives from S"
            // Also, drop `PairClass` since it is not valid after erasue
            val minimums = candidates.filter { cand =>
              cand != defn.PairClass
              && candidates.forall(x => !x.derivesFrom(cand) || x.eq(cand))
            }

            // Pick the last minimum to prioritise classes over traits
            minimums.lastOption match {
              case Some(lub) => valueErasure(lub.typeRef)
              case _ => defn.ObjectType
            }
        }
    }
  }

  /** The erased greatest lower bound of two erased type picks one of the two argument types.
   *
   *  This operation has the following the properties:
   *  - Associativity and commutativity, because this method acts as the minimum
   *    of the total order induced by `compareErasedGlb`.
   */
  def erasedGlb(tp1: Type, tp2: Type)(using Context): Type =
    if compareErasedGlb(tp1, tp2) <= 0 then tp1 else tp2

  /** Overload of `erasedGlb` to compare more than two types at once. */
  def erasedGlb(tps: List[Type])(using Context): Type =
    tps.min(using (a,b) => compareErasedGlb(a, b))

  /** A comparison function that induces a total order on erased types,
   *  where `A <= B` implies that the erasure of `A & B` should be A.
   *
   *  This order respects the following properties:
   *  - ErasedValueTypes <= non-ErasedValueTypes
   *  - arrays <= non-arrays
   *  - primitives <= non-primitives
   *  - real classes <= traits
   *  - subtypes <= supertypes
   *
   *  Since this isn't enough to order to unrelated classes, we use
   *  lexicographic ordering of the class symbol full name as a tie-breaker.
   *  This ensure that `A <= B && B <= A` iff `A =:= B`.
   *
   *  @see erasedGlb
   */
  private def compareErasedGlb(tp1: Type, tp2: Type)(using Context): Int =
    // this check is purely an optimization.
    if tp1 eq tp2 then
      return 0

    val isEVT1 = tp1.isInstanceOf[ErasedValueType]
    val isEVT2 = tp2.isInstanceOf[ErasedValueType]
    if isEVT1 && isEVT2 then
      return compareErasedGlb(tp1.asInstanceOf[ErasedValueType].tycon, tp2.asInstanceOf[ErasedValueType].tycon)
    else if isEVT1 then
      return -1
    else if isEVT2 then
      return 1

    val isArray1 = tp1.isInstanceOf[JavaArrayType]
    val isArray2 = tp2.isInstanceOf[JavaArrayType]
    if isArray1 && isArray2 then
      return compareErasedGlb(tp1.asInstanceOf[JavaArrayType].elemType, tp2.asInstanceOf[JavaArrayType].elemType)
    else if isArray1 then
      return -1
    else if isArray2 then
      return 1

    val sym1 = tp1.classSymbol
    val sym2 = tp2.classSymbol
    def compareClasses: Int =
      if sym1.isSubClass(sym2) then
        -1
      else if sym2.isSubClass(sym1) then
        1
      // Intentionally compare Strings and not Names, since the ordering on
      // Names depends on implementation details like `NameKind#tag`.
      else
        sym1.fullName.toString.compareTo(sym2.fullName.toString)

    val isPrimitive1 = sym1.isPrimitiveValueClass
    val isPrimitive2 = sym2.isPrimitiveValueClass
    if isPrimitive1 && isPrimitive2 then
      return compareClasses
    else if isPrimitive1 then
      return -1
    else if isPrimitive2 then
      return 1

    val isRealClass1 = sym1.isRealClass
    val isRealClass2 = sym2.isRealClass
    if isRealClass1 && isRealClass2 then
      return compareClasses
    else if isRealClass1 then
      return -1
    else if isRealClass2 then
      return 1

    compareClasses
  end compareErasedGlb

  /** Does the (possibly generic) type `tp` have the same erasure in all its
   *  possible instantiations?
   */
  def hasStableErasure(tp: Type)(using Context): Boolean = tp match {
    case tp: TypeRef if !tp.symbol.isOpaqueAlias =>
      tp.info match {
        case TypeAlias(alias) => hasStableErasure(alias)
        case _: ClassInfo => true
        case _ => false
      }
    case tp: TypeParamRef => false
    case tp: TypeBounds => false
    case tp: TypeProxy => hasStableErasure(tp.translucentSuperType)
    case tp: AndType => hasStableErasure(tp.tp1) && hasStableErasure(tp.tp2)
    case tp: OrType  => hasStableErasure(tp.tp1) && hasStableErasure(tp.tp2)
    case _ => false
  }

  /** The erasure of `PolyFunction { def apply: $applyInfo }` */
  def erasePolyFunctionApply(applyInfo: Type)(using Context): Type =
    assert(applyInfo.isInstanceOf[PolyType])
    val res = applyInfo.resultType
    val paramss = res.paramNamess
    assert(paramss.length == 1)
    erasure(defn.FunctionType(paramss.head.length,
      isContextual = res.isImplicitMethod, isErased = res.isErasedMethod))
}

import TypeErasure._

/**
 *  @param sourceLanguage Adapt our erasure rules to mimic what the given language
 *                        would do.
 *  @param semiEraseVCs   If true, value classes are semi-erased to ErasedValueType
 *                        (they will be fully erased in [[ElimErasedValueType]]).
 *                        If false, they are erased like normal classes.
 *  @param isConstructor  Argument forms part of the type of a constructor
 *  @param isSymbol       If true, the type being erased is the info of a symbol.
 *  @param wildcardOK     Wildcards are acceptable (true when using the erasure
 *                        for computing a signature name).
 */
class TypeErasure(sourceLanguage: SourceLanguage, semiEraseVCs: Boolean, isConstructor: Boolean, isSymbol: Boolean, wildcardOK: Boolean) {

  /**  The erasure |T| of a type T. This is:
   *
   *   - For a refined type scala.Array+[T]:
   *      - if T is Nothing or Null, []Object
   *      - otherwise, if T <: Object, []|T|
   *      - otherwise, if T is a type parameter coming from Java, []Object
   *      - otherwise, Object
   *   - For a term ref p.x, the type <noprefix> # x.
   *   - For a refined type scala.PolyFunction { def apply[...]: R }, scala.Function0
   *   - For a refined type scala.PolyFunction { def apply[...](x_1, ..., x_N): R }, scala.FunctionN
   *   - For a typeref scala.Any, scala.AnyVal, scala.Singleton, scala.Tuple, or scala.*: : |java.lang.Object|
   *   - For a typeref scala.Unit, |scala.runtime.BoxedUnit|.
   *   - For a typeref scala.FunctionN, where N > MaxImplementedFunctionArity, scala.FunctionXXL
   *   - For a typeref scala.ContextFunctionN, | scala.FunctionN |
   *   - For a typeref P.C where C refers to a class, <noprefix> # C.
   *   - For a typeref P.C where C refers to an alias type, the erasure of C's alias.
   *   - For a typeref P.C where C refers to an abstract type, the erasure of C's upper bound.
   *   - For a this-type C.this, the type itself.
   *   - For all other type proxies: The erasure of the underlying type.
   *   - For T1 & T2, the erased glb of |T1| and |T2| (see erasedGlb)
   *   - For T1 | T2, the first base class in the linearization of T which is also a base class of T2
   *   - For => T, ()T
   *   - For a method type (Fs)scala.Unit, (|Fs|)scala.Unit.
   *   - For any other uncurried method type (Fs)T, (|Fs|)|T|.
   *   - For a curried method type (Fs1)(Fs2)T, (|Fs1|,Es2)ET where (Es2)ET = |(Fs2)T|.
   *   - For a polymorphic type [Ts](Ps)T, |(Ps)T|
   *   _ For a polymorphic type [Ts]T where T is not a method type, ()|T|
   *   - For the class info type of java.lang.Object, the same type without any parents.
   *   - For a class info type of a value class, the same type without any parents.
   *   - For any other class info type with parents Ps, the same type with
   *     parents |Ps|, but with duplicate references of Object removed.
   *   - For NoType or NoPrefix, the type itself.
   *   - For any other type, exception.
   */
  private def apply(tp: Type)(using Context): Type = tp match {
    case _: ErasedValueType =>
      tp
    case tp: TypeRef =>
      val sym = tp.symbol
      if (!sym.isClass) this(tp.translucentSuperType)
      else if (semiEraseVCs && isDerivedValueClass(sym)) eraseDerivedValueClass(tp)
      else if (defn.isSyntheticFunctionClass(sym)) defn.functionTypeErasure(sym)
      else eraseNormalClassRef(tp)
    case tp: AppliedType =>
      val tycon = tp.tycon
      if (tycon.isRef(defn.ArrayClass)) eraseArray(tp)
      else if (tycon.isRef(defn.PairClass)) erasePair(tp)
      else if (tp.isRepeatedParam) apply(tp.translateFromRepeated(toArray = sourceLanguage.isJava))
      else if (semiEraseVCs && isDerivedValueClass(tycon.classSymbol)) eraseDerivedValueClass(tp)
      else apply(tp.translucentSuperType)
    case _: TermRef | _: ThisType =>
      this(tp.widen)
    case SuperType(thistpe, supertpe) =>
      SuperType(this(thistpe), this(supertpe))
    case ExprType(rt) =>
      defn.FunctionType(0)
    case RefinedType(parent, nme.apply, refinedInfo) if parent.typeSymbol eq defn.PolyFunctionClass =>
<<<<<<< HEAD
      erasePolyFunctionApply(refinedInfo)
=======
      assert(refinedInfo.isInstanceOf[PolyType])
      val res = refinedInfo.resultType
      val paramss = res.paramNamess
      assert(paramss.length <= 1)
      val arity = if paramss.isEmpty then 0 else paramss.head.length
      this(defn.FunctionType(arity, isContextual = res.isImplicitMethod, isErased = res.isErasedMethod))
>>>>>>> 73926bba
    case tp: TypeProxy =>
      this(tp.underlying)
    case tp @ AndType(tp1, tp2) =>
      if sourceLanguage.isJava then
        this(tp1)
      else if sourceLanguage.isScala2 then
        this(Scala2Erasure.intersectionDominator(Scala2Erasure.flattenedParents(tp)))
      else
        erasedGlb(this(tp1), this(tp2))
    case OrType(tp1, tp2) =>
      if isSymbol && sourceLanguage.isScala2 && ctx.settings.scalajs.value then
        // In Scala2Unpickler we unpickle Scala.js pseudo-unions as if they were
        // real unions, but we must still erase them as Scala 2 would to emit
        // the correct signatures in SJSIR.
        // We only do this when `isSymbol` is true since in other situations we
        // cannot distinguish a Scala.js pseudo-union from a Scala 3 union that
        // has been substituted into a Scala 2 type (e.g., via `asSeenFrom`),
        // erasing these unions as if they were pseudo-unions could have an
        // impact on overriding relationships so it's best to leave them
        // alone (and this doesn't impact the SJSIR we generate).
        JSDefinitions.jsdefn.PseudoUnionType
      else
        TypeComparer.orType(this(tp1), this(tp2), isErased = true)
    case tp: MethodType =>
      def paramErasure(tpToErase: Type) =
        erasureFn(sourceLanguage, semiEraseVCs, isConstructor, isSymbol, wildcardOK)(tpToErase)
      val (names, formals0) = if (tp.isErasedMethod) (Nil, Nil) else (tp.paramNames, tp.paramInfos)
      val formals = formals0.mapConserve(paramErasure)
      eraseResult(tp.resultType) match {
        case rt: MethodType =>
          tp.derivedLambdaType(names ++ rt.paramNames, formals ++ rt.paramInfos, rt.resultType)
        case rt =>
          tp.derivedLambdaType(names, formals, rt)
      }
    case tp: PolyType =>
      this(tp.resultType)
    case tp @ ClassInfo(pre, cls, parents, decls, _) =>
      if (cls.is(Package)) tp
      else {
        def eraseParent(tp: Type) = tp.dealias match { // note: can't be opaque, since it's a class parent
          case tp: AppliedType if tp.tycon.isRef(defn.PairClass) => defn.ObjectType
          case _ => apply(tp)
        }
        val erasedParents: List[Type] =
          if ((cls eq defn.ObjectClass) || cls.isPrimitiveValueClass) Nil
          else parents.mapConserve(eraseParent) match {
            case tr :: trs1 =>
              assert(!tr.classSymbol.is(Trait), i"$cls has bad parents $parents%, %")
              val tr1 = if (cls.is(Trait)) defn.ObjectType else tr
              tr1 :: trs1.filterNot(_.isAnyRef)
            case nil => nil
          }
        var erasedDecls = decls.filteredScope(sym => !sym.isType || sym.isClass).openForMutations
        for dcl <- erasedDecls.iterator do
          if dcl.lastKnownDenotation.unforcedAnnotation(defn.TargetNameAnnot).isDefined
             && dcl.targetName != dcl.name
          then
            if erasedDecls eq decls then erasedDecls = erasedDecls.cloneScope
            erasedDecls.unlink(dcl)
            erasedDecls.enter(dcl.targetName, dcl)
        val selfType1 = if cls.is(Module) then cls.sourceModule.termRef else NoType
        tp.derivedClassInfo(NoPrefix, erasedParents, erasedDecls, selfType1)
          // can't replace selftype by NoType because this would lose the sourceModule link
      }
    case _: ErrorType | JavaArrayType(_) =>
      tp
    case tp: WildcardType if wildcardOK =>
      tp
    case tp if (tp `eq` NoType) || (tp `eq` NoPrefix) =>
      tp
  }

  private def eraseArray(tp: Type)(using Context) = {
    val defn.ArrayOf(elemtp) = tp
    if (isGenericArrayElement(elemtp, isScala2 = sourceLanguage.isScala2)) defn.ObjectType
    else JavaArrayType(erasureFn(sourceLanguage, semiEraseVCs = false, isConstructor, isSymbol, wildcardOK)(elemtp))
  }

  private def erasePair(tp: Type)(using Context): Type = {
    val arity = tp.tupleArity
    if (arity < 0) defn.ProductClass.typeRef
    else if (arity <= Definitions.MaxTupleArity) defn.TupleType(arity)
    else defn.TupleXXLClass.typeRef
  }

  /** The erasure of a symbol's info. This is different from `apply` in the way `ExprType`s and
   *  `PolyType`s are treated. `eraseInfo` maps them them to method types, whereas `apply` maps them
   *  to the underlying type.
   */
  def eraseInfo(tp: Type, sym: Symbol)(using Context): Type =
    val tp1 = tp match
      case tp: MethodicType => integrateContextResults(tp, contextResultCount(sym))
      case _ => tp
    tp1 match
      case ExprType(rt) =>
        if sym.is(Param) then apply(tp1)
            // Note that params with ExprTypes are eliminated by ElimByName,
            // but potentially re-introduced by ResolveSuper, when we add
            // forwarders to mixin methods.
            // See doc comment for ElimByName for speculation how we could improve this.
        else
          MethodType(Nil, Nil,
            eraseResult(rt.translateFromRepeated(toArray = sourceLanguage.isJava)))
      case tp1: PolyType =>
        eraseResult(tp1.resultType) match
          case rt: MethodType => rt
          case rt => MethodType(Nil, Nil, rt)
      case tp1 => this(tp1)

  private def eraseDerivedValueClass(tp: Type)(using Context): Type = {
    val cls = tp.classSymbol.asClass
    val unbox = valueClassUnbox(cls)
    if unbox.exists then
      val genericUnderlying = unbox.info.resultType
      val underlying = tp.select(unbox).widen.resultType

      // The underlying part of an ErasedValueType cannot be an ErasedValueType itself
      val erase = erasureFn(sourceLanguage, semiEraseVCs = false, isConstructor, isSymbol, wildcardOK)
      val erasedUnderlying = erase(underlying)

      // Ideally, we would just use `erasedUnderlying` as the erasure of `tp`, but to
      // be binary-compatible with Scala 2 we need two special cases for polymorphic
      // value classes:
      // - Given `class Foo[A](x: A) extends AnyVal`, `Foo[X]` should erase like
      //   `X`, except if its a primitive in which case it erases to the boxed
      //   version of this primitive.
      // - Given `class Bar[A](x: Array[A]) extends AnyVal`, `Bar[X]` will be
      //   erased like `Array[A]` as seen from its definition site, no matter
      //   the `X` (same if `A` is bounded).
      //
      // The binary compatibility is checked by sbt-test/scala2-compat/i8001
      val erasedValueClass =
        if erasedUnderlying.isPrimitiveValueType && !genericUnderlying.isPrimitiveValueType then
          defn.boxedType(erasedUnderlying)
        else if genericUnderlying.derivesFrom(defn.ArrayClass) then
          erasure(genericUnderlying)
        else erasedUnderlying

      if erasedValueClass.exists then ErasedValueType(cls.typeRef, erasedValueClass)
      else
        assert(ctx.reporter.errorsReported, i"no erasure for $underlying")
        NoType
    else NoType
  }

  private def eraseNormalClassRef(tref: TypeRef)(using Context): Type = {
    val cls = tref.symbol.asClass
    (if (cls.owner.is(Package)) normalizeClass(cls) else cls).typeRef
  }

  /** The erasure of a function result type. */
  def eraseResult(tp: Type)(using Context): Type =
    // For a value class V, "new V(x)" should have type V for type adaptation to work
    // correctly (see SIP-15 and [[Erasure.Boxing.adaptToType]]), so the result type of a
    // constructor method should not be semi-erased.
    if semiEraseVCs && isConstructor && !tp.isInstanceOf[MethodOrPoly] then
      erasureFn(sourceLanguage, semiEraseVCs = false, isConstructor, isSymbol, wildcardOK).eraseResult(tp)
    else tp match
      case tp: TypeRef =>
        val sym = tp.symbol
        if (sym eq defn.UnitClass) sym.typeRef
        else this(tp)
      case tp: AppliedType =>
        val sym = tp.tycon.typeSymbol
        if (sym.isClass && !erasureDependsOnArgs(sym)) eraseResult(tp.tycon)
        else this(tp)
      case _ =>
        this(tp)

  /** The name of the type as it is used in `Signature`s.
   *  Need to ensure correspondence with erasure!
   */
  private def sigName(tp: Type)(using Context): TypeName = try
    tp match {
      case tp: TypeRef =>
        if (!tp.denot.exists)
          // println(i"missing: ${tp.toString} ${tp.denot} / ${tp.prefix.member(tp.name)}")
          throw new MissingType(tp.prefix, tp.name)
        val sym = tp.symbol
        if (!sym.isClass) {
          val info = tp.translucentSuperType
          if (!info.exists) assert(false, i"undefined: $tp with symbol $sym")
          return sigName(info)
        }
        if (semiEraseVCs && isDerivedValueClass(sym)) {
          val erasedVCRef = eraseDerivedValueClass(tp)
          if (erasedVCRef.exists) return sigName(erasedVCRef)
        }
        if (defn.isSyntheticFunctionClass(sym))
          sigName(defn.functionTypeErasure(sym))
        else
          val cls = normalizeClass(sym.asClass)
          val fullName =
            if !ctx.erasedTypes then
              // It's important to use the initial symbol to compute the full name
              // because the current symbol might have a different name or owner
              // and signatures are required to be stable before erasure.
              cls.initial.fullName
            else
              cls.fullName
          fullName.asTypeName
      case tp: AppliedType =>
        val sym = tp.tycon.typeSymbol
        sigName( // todo: what about repeatedParam?
          if (erasureDependsOnArgs(sym)) this(tp)
          else if (sym.isClass) tp.underlying
          else tp.translucentSuperType)
      case ErasedValueType(_, underlying) =>
        sigName(underlying)
      case JavaArrayType(elem) =>
        sigName(elem) ++ "[]"
      case tp: TermRef =>
        sigName(tp.widen)
      case ExprType(rt) =>
        sigName(defn.FunctionOf(Nil, rt))
      case tp: TypeVar =>
        val inst = tp.instanceOpt
        if (inst.exists) sigName(inst) else tpnme.Uninstantiated
      case tp @ RefinedType(parent, nme.apply, _) if parent.typeSymbol eq defn.PolyFunctionClass =>
        // we need this case rather than falling through to the default
        // because RefinedTypes <: TypeProxy and it would be caught by
        // the case immediately below
        sigName(this(tp))
      case tp: TypeProxy =>
        sigName(tp.underlying)
      case tp: WildcardType =>
        tpnme.Uninstantiated
      case _: ErrorType | NoType =>
        tpnme.ERROR
      case _ =>
        val erasedTp = this(tp)
        assert(erasedTp ne tp, tp)
        sigName(erasedTp)
    }
  catch {
    case ex: AssertionError =>
      println(s"no sig for $tp because of ${ex.printStackTrace()}")
      throw ex
  }
}<|MERGE_RESOLUTION|>--- conflicted
+++ resolved
@@ -530,9 +530,9 @@
     assert(applyInfo.isInstanceOf[PolyType])
     val res = applyInfo.resultType
     val paramss = res.paramNamess
-    assert(paramss.length == 1)
-    erasure(defn.FunctionType(paramss.head.length,
-      isContextual = res.isImplicitMethod, isErased = res.isErasedMethod))
+    assert(paramss.length <= 1)
+    val arity = if paramss.isEmpty then 0 else paramss.head.length
+    erasure(defn.FunctionType(arity, isContextual = res.isImplicitMethod, isErased = res.isErasedMethod))
 }
 
 import TypeErasure._
@@ -607,16 +607,7 @@
     case ExprType(rt) =>
       defn.FunctionType(0)
     case RefinedType(parent, nme.apply, refinedInfo) if parent.typeSymbol eq defn.PolyFunctionClass =>
-<<<<<<< HEAD
       erasePolyFunctionApply(refinedInfo)
-=======
-      assert(refinedInfo.isInstanceOf[PolyType])
-      val res = refinedInfo.resultType
-      val paramss = res.paramNamess
-      assert(paramss.length <= 1)
-      val arity = if paramss.isEmpty then 0 else paramss.head.length
-      this(defn.FunctionType(arity, isContextual = res.isImplicitMethod, isErased = res.isErasedMethod))
->>>>>>> 73926bba
     case tp: TypeProxy =>
       this(tp.underlying)
     case tp @ AndType(tp1, tp2) =>
