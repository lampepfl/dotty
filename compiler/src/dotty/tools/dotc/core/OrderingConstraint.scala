--- conflicted
+++ resolved
@@ -344,12 +344,8 @@
       if newSet.isEmpty then deps.remove(referenced)
       else deps.updated(referenced, newSet)
 
-<<<<<<< HEAD
-    def traverse(t: Type) = t match
-=======
     def traverse(t: Type) = try
       t match
->>>>>>> 721e7c87
       case param: TypeParamRef =>
         if hasBounds(param) then
           if variance >= 0 then coDeps = update(coDeps, param)
@@ -361,10 +357,7 @@
           seen += tp
           traverse(tp.ref)
       case _ => traverseChildren(t)
-<<<<<<< HEAD
-=======
     catch case ex: Throwable => handleRecursive("adjust", t.show, ex)
->>>>>>> 721e7c87
   end Adjuster
 
   /** Adjust dependencies to account for the delta of previous entry `prevEntry`
