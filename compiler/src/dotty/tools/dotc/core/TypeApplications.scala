package dotty.tools
package dotc
package core

import Types.*
import Contexts.*
import Symbols.*
import SymDenotations.LazyType
<<<<<<< HEAD
import Decorators._
import util.Stats._
import Names._
import StdNames.nme
import Flags.{Module, Provisional}
import dotty.tools.dotc.config.Config
import cc.boxedUnlessFun
import dotty.tools.dotc.transform.TypeUtils.isErasedValueType
=======
import Decorators.*
import util.Stats.*
import Names.*
import StdNames.nme
import Flags.{Module, Provisional}
import dotty.tools.dotc.config.Config
>>>>>>> a92a4639

object TypeApplications {

  type TypeParamInfo = ParamInfo.Of[TypeName]

  /** Assert type is not a TypeBounds instance and return it unchanged */
  def noBounds(tp: Type): Type = tp match {
    case tp: TypeBounds => throw new AssertionError("no TypeBounds allowed")
    case _ => tp
  }

  /** Extractor for
   *
   *    [X1: B1, ..., Xn: Bn] -> C[X1, ..., Xn]
   *
   *  where B1, ..., Bn are bounds of the type parameters of the class C.
   *
   *  @param tycon     C
   */
  object EtaExpansion:

    def apply(tycon: Type)(using Context): Type =
      assert(tycon.typeParams.nonEmpty, tycon)
      tycon.etaExpand(tycon.typeParamSymbols)

    /** Test that the parameter bounds in a hk type lambda `[X1,...,Xn] => C[X1, ..., Xn]`
     *  contain the bounds of the type parameters of `C`. This is necessary to be able to
     *  contract the hk lambda to `C`.
     */
    private def weakerBounds(tp: HKTypeLambda, tparams: List[ParamInfo])(using Context): Boolean =
      val onlyEmptyBounds = tp.typeParams.forall(_.paramInfo == TypeBounds.empty)
      onlyEmptyBounds
        // Note: this pre-test helps efficiency. It is also necessary to workaround  #9965 since in some cases
        // tparams is empty. This can happen when we change the owners of inlined local
        // classes in mapSymbols. See pos/reference/delegates.scala for an example.
        // In this case, we can still return true if we know that the hk lambda bounds
        // are empty anyway.
      || {
        val paramRefs = tparams.map(_.paramRef)
        tp.typeParams.corresponds(tparams) { (param1, param2) =>
          param2.paramInfo frozen_<:< param1.paramInfo.substParams(tp, paramRefs)
        }
      }

    def unapply(tp: Type)(using Context): Option[Type] = tp match
      case tp @ HKTypeLambda(tparams, AppliedType(fn: Type, args))
      if fn.typeSymbol.isClass
         && tparams.hasSameLengthAs(args)
         && args.lazyZip(tparams).forall((arg, tparam) => arg == tparam.paramRef)
         && weakerBounds(tp, fn.typeParams) => Some(fn)
      case _ => None

  end EtaExpansion

   /** Adapt all arguments to possible higher-kinded type parameters using etaExpandIfHK
   */
  def EtaExpandIfHK(tparams: List[TypeParamInfo], args: List[Type])(using Context): List[Type] =
    if (tparams.isEmpty) args
    else args.zipWithConserve(tparams)((arg, tparam) => arg.etaExpandIfHK(tparam.paramInfoOrCompleter))

  /** A type map that tries to reduce (part of) the result type of the type lambda `tycon`
   *  with the given `args`(some of which are wildcard arguments represented by type bounds).
   *  Non-wildcard arguments are substituted everywhere as usual. A wildcard argument
   *  `>: L <: H` is substituted for a type lambda parameter `X` only under certain conditions.
   *
   *  1. If Mode.AllowLambdaWildcardApply is set:
   *  The wildcard argument is substituted only if `X` appears in a toplevel application of the form
   *
   *        C[..., X, ...]
   *
   *  and there are no other occurrences of `X` in the reduced type. In that case
   *  the refinement above is replaced by
   *
   *        C[..., ? >: L <: H, ...]
   *
   *  The `allReplaced` field indicates whether all occurrences of type lambda parameters
   *  in the reduced type have been replaced with arguments.
   *
   *  2. If Mode.AllowLambdaWildcardApply is not set:
   *  All `X` arguments are replaced by:
   *
   *        ? >: L <: H
   *
   *  Any other occurrence of `X` in `tycon` is replaced by `U`, if the
   *  occurrence of `X` in `tycon` is covariant, or nonvariant, or by `L`,
   *  if the occurrence is contravariant.
   *
   *  The idea is that the `AllowLambdaWildcardApply` mode is used to check whether
   *  a type can be soundly reduced, and to give an error or warning if that
   *  is not the case. By contrast, the default mode, with `AllowLambdaWildcardApply`
   *  not set, reduces all applications even if this yields a different type, so
   *  its postcondition is that no type parameters of `tycon` appear in the
   *  result type. Using this mode, we can guarantee that `appliedTo` will never
   *  produce a higher-kinded application with a type lambda as type constructor.
   */
  class Reducer(tycon: TypeLambda, args: List[Type])(using Context) extends TypeMap {
    private var available = (0 until args.length).toSet
    var allReplaced: Boolean = true
    def hasWildcardArg(p: TypeParamRef): Boolean =
      p.binder == tycon && isBounds(args(p.paramNum))
    def canReduceWildcard(p: TypeParamRef): Boolean =
      !ctx.mode.is(Mode.AllowLambdaWildcardApply) || available.contains(p.paramNum)
    def atNestedLevel(op: => Type): Type = {
      val saved = available
      available = Set()
      try op
      finally available = saved
    }

    // If this is a reference to a reducable type parameter corresponding to a
    // wildcard argument, return the wildcard argument, otherwise apply recursively.
    def applyArg(arg: Type): Type = arg match {
      case p: TypeParamRef if hasWildcardArg(p) && canReduceWildcard(p) =>
        available -= p.paramNum
        args(p.paramNum)
      case _ =>
        atNestedLevel(apply(arg))
    }

    def apply(t: Type): Type = t match {
      case t @ AppliedType(tycon, args1) if tycon.typeSymbol.isClass =>
        t.derivedAppliedType(apply(tycon), args1.mapConserve(applyArg))
      case t @ RefinedType(parent, name, TypeAlias(info)) =>
        t.derivedRefinedType(apply(parent), name, applyArg(info).bounds)
      case p: TypeParamRef if p.binder == tycon =>
        args(p.paramNum) match {
          case TypeBounds(lo, hi) =>
            if (ctx.mode.is(Mode.AllowLambdaWildcardApply)) { allReplaced = false; p }
            else if (variance < 0) lo
            else hi
          case arg =>
            arg
        }
      case _: TypeBounds | _: AppliedType =>
        atNestedLevel(mapOver(t))
      case _ =>
        mapOver(t)
    }
  }
}

import TypeApplications.*

/** A decorator that provides methods for modeling type application */
class TypeApplications(val self: Type) extends AnyVal {

  /** The type parameters of this type are:
   *  For a ClassInfo type, the type parameters of its class.
   *  For a typeref referring to a class, the type parameters of the class.
   *  For a refinement type, the type parameters of its parent, dropping
   *  any type parameter that is-rebound by the refinement.
   */
  final def typeParams(using Context): List[TypeParamInfo] = {
    record("typeParams")
    def isTrivial(prefix: Type, tycon: Symbol) = prefix match {
      case prefix: ThisType =>
        prefix.cls eq tycon.owner
      case prefix: TermRef =>
        val sym = prefix.symbol
        sym.is(Module) && sym.isStatic && (sym.moduleClass eq tycon.owner)
      case NoPrefix => true
      case _ => false
    }
    try self match {
      case self: TypeRef =>
        val tsym = self.symbol
        if (tsym.isClass) tsym.typeParams
        else tsym.infoOrCompleter match {
          case info: LazyType if isTrivial(self.prefix, tsym) => info.completerTypeParams(tsym)
          case _ => self.info.typeParams
        }
      case self: AppliedType =>
        if (self.tycon.typeSymbol.isClass) Nil
        else self.superType.typeParams
      case self: ClassInfo =>
        self.cls.typeParams
      case self: HKTypeLambda =>
        self.typeParams
      case _: SingletonType | _: RefinedType | _: RecType =>
        Nil
      case self: WildcardType =>
        self.optBounds.typeParams
      case self: TypeProxy =>
        self.superType.typeParams
      case _ =>
        Nil
    }
    catch {
      case ex: Throwable => handleRecursive("type parameters of", self.show, ex)
    }
  }

  /** Substitute in `self` the type parameters of `tycon` by some other types. */
  final def substTypeParams(tycon: Type, to: List[Type])(using Context): Type =
    (tycon.typeParams: @unchecked) match
      case LambdaParam(lam, _) :: _ => self.substParams(lam, to)
      case params: List[Symbol @unchecked] => self.subst(params, to)

  /** If `self` is a higher-kinded type, its type parameters, otherwise Nil */
  final def hkTypeParams(using Context): List[TypeParamInfo] =
    if (isLambdaSub) typeParams else Nil

  /** If `self` is a generic class, its type parameter symbols, otherwise Nil */
  final def typeParamSymbols(using Context): List[TypeSymbol] = typeParams match {
    case tparams @ (_: Symbol) :: _ =>
      assert(tparams.forall(_.isInstanceOf[Symbol]))
      tparams.asInstanceOf[List[TypeSymbol]]
        // Note: Two successive calls to typeParams can yield different results here because
        // of different completion status. I.e. the first call might produce some symbols,
        // whereas the second call gives some LambdaParams. This was observed
        // for ticket0137.scala
    case _ => Nil
  }

  /** Is self type bounded by a type lambda or AnyKind? */
  def isLambdaSub(using Context): Boolean = hkResult.exists

  /** Is self type of kind "*"? */
  def hasSimpleKind(using Context): Boolean =
    typeParams.isEmpty && !self.hasAnyKind || {
      val alias = self.dealias
      (alias ne self) && alias.hasSimpleKind
    }

  /** The top type with the same kind as `self`. This is largest type capturing
   *  the parameter shape of a type without looking at precise bounds.
   *    - The top-type of simple-kinded types is Any
   *    - A kind like (* -> *) -> * is represented by the top type [X1 <: [X2] =>> Any] =>> Any
   */
  def topType(using Context): Type =
    if self.hasSimpleKind then
      defn.AnyType
    else etaExpand(self.typeParams) match
      case tp: HKTypeLambda =>
        tp.derivedLambdaType(resType = tp.resultType.topType)
      case _ =>
        defn.AnyKindType

  /** If self type is higher-kinded, its result type, otherwise NoType.
   *  Note: The hkResult of an any-kinded type is again AnyKind.
   */
  def hkResult(using Context): Type = self.dealias match {
    case self: TypeRef =>
      if (self.symbol == defn.AnyKindClass) self else self.info.hkResult
    case self: AppliedType =>
      if (self.tycon.typeSymbol.isClass) NoType else self.superType.hkResult
    case self: HKTypeLambda => self.resultType
    case _: SingletonType | _: RefinedType | _: RecType => NoType
    case self: WildcardType => self.optBounds.hkResult
    case self: TypeVar =>
      // Using `origin` instead of `underlying`, as is done for typeParams,
      // avoids having to set ephemeral in some cases.
      self.origin.hkResult
    case self: TypeProxy => self.superType.hkResult
    case _ => NoType
  }

  /** Do self and other have the same kinds (not counting bounds and variances)?
   *  Note: An any-kinded type "has the same kind" as any other type.
   */
  def hasSameKindAs(other: Type)(using Context): Boolean = {
    def isAnyKind(tp: Type) = tp match {
      case tp: TypeRef => tp.symbol == defn.AnyKindClass
      case _ => false
    }
    val selfResult = self.hkResult
    val otherResult = other.hkResult
    isAnyKind(selfResult) || isAnyKind(otherResult) ||
    { if (selfResult.exists)
        otherResult.exists &&
        selfResult.hasSameKindAs(otherResult) &&
        self.typeParams.corresponds(other.typeParams)((sparam, oparam) =>
          sparam.paramInfo.hasSameKindAs(oparam.paramInfo))
      else !otherResult.exists
    }
  }

  /** Dealias type if it can be done without forcing the TypeRef's info */
  def safeDealias(using Context): Type = self match {
    case self: TypeRef
    if self.denot.exists && self.symbol.isAliasType && !self.symbol.isProvisional =>
      self.superType.stripTypeVar.safeDealias
    case _ =>
      self
  }

  /** Convert a type constructor `TC` which has type parameters `X1, ..., Xn`
   *  to `[X1, ..., Xn] -> TC[X1, ..., Xn]`.
   */
  def etaExpand(tparams: List[TypeParamInfo])(using Context): Type =
    HKTypeLambda.fromParams(tparams, self.appliedTo(tparams.map(_.paramRef)))
      //.ensuring(res => res.EtaReduce =:= self, s"res = $res, core = ${res.EtaReduce}, self = $self, hc = ${res.hashCode}")

  /** If self is not lambda-bound, eta expand it. */
  def ensureLambdaSub(using Context): Type =
    if (isLambdaSub) self else EtaExpansion(self)

  /** Eta expand if `self` is a (non-lambda) class reference and `bound` is a higher-kinded type */
  def etaExpandIfHK(bound: Type)(using Context): Type = {
    val hkParams = bound.hkTypeParams
    if (hkParams.isEmpty) self
    else self match {
      case self: TypeRef if self.symbol.isClass && self.typeParams.length == hkParams.length =>
        EtaExpansion(self)
      case _ => self
    }
  }

  /** Maps [Ts] => C[Ts] to C */
  def etaCollapse(using Context): Type = self match
    case EtaExpansion(classType) => classType
    case _ => self

  /** The type representing
   *
   *     T[U1, ..., Un]
   *
   *  where
   *  @param  self   = `T`
   *  @param  args   = `U1,...,Un`
   */
  final def appliedTo(args: List[Type])(using Context): Type = {
    record("appliedTo")
    val typParams = self.typeParams
    val stripped = self.stripTypeVar
    val dealiased = stripped.safeDealias
    if (args.isEmpty || ctx.erasedTypes) self
    else dealiased match {
      case dealiased: HKTypeLambda =>
        def tryReduce =
          if (!args.exists(isBounds)) {
            val followAlias = Config.simplifyApplications && {
              dealiased.resType match {
                case AppliedType(tyconBody, dealiasedArgs) =>
                  // Reduction should not affect type inference when it's
                  // just eta-reduction (ignoring variance annotations).
                  // See i2201*.scala for examples where more aggressive
                  // reduction would break type inference.
                  dealiased.paramRefs == dealiasedArgs ||
                  defn.isCompiletimeAppliedType(tyconBody.typeSymbol)
                case _ => false
              }
            }
            if ((dealiased eq stripped) || followAlias)
              try
                val instantiated = dealiased.instantiate(args)
                if (followAlias) instantiated.normalized else instantiated
              catch
                case ex: IndexOutOfBoundsException =>
                  AppliedType(self, args)
                case ex: Throwable =>
                  handleRecursive("try to instantiate", i"$dealiased[$args%, %]", ex)

            else AppliedType(self, args)
          }
          else dealiased.resType match {
            case AppliedType(tycon, args1) if tycon.safeDealias ne tycon =>
              // In this case we should always dealias since we cannot handle
              // higher-kinded applications to wildcard arguments.
              dealiased
                .derivedLambdaType(resType = tycon.safeDealias.appliedTo(args1))
                .appliedTo(args)
            case _ =>
              val reducer = new Reducer(dealiased, args)
              val reduced = reducer(dealiased.resType)
              if (reducer.allReplaced) reduced
              else AppliedType(dealiased, args)
          }
        tryReduce
      case dealiased: PolyType =>
        dealiased.instantiate(args)
      case dealiased: AndType =>
        dealiased.derivedAndType(dealiased.tp1.appliedTo(args), dealiased.tp2.appliedTo(args))
      case dealiased: OrType =>
        dealiased.derivedOrType(dealiased.tp1.appliedTo(args), dealiased.tp2.appliedTo(args))
      case dealiased: AliasingBounds =>
        dealiased.derivedAlias(dealiased.alias.appliedTo(args))
      case dealiased: TypeBounds =>
        dealiased.derivedTypeBounds(dealiased.lo.appliedTo(args), dealiased.hi.appliedTo(args))
      case dealiased: LazyRef =>
        LazyRef.of(dealiased.ref.appliedTo(args))
      case dealiased: WildcardType =>
        WildcardType(dealiased.optBounds.orElse(TypeBounds.empty).appliedTo(args).bounds)
      case dealiased: TypeRef if dealiased.symbol == defn.NothingClass =>
        dealiased
      case dealiased =>
        AppliedType(self, args)
    }
  }

  final def appliedTo(arg: Type)(using Context): Type = appliedTo(arg :: Nil)
  final def appliedTo(arg1: Type, arg2: Type)(using Context): Type = appliedTo(arg1 :: arg2 :: Nil)

  final def applyIfParameterized(args: List[Type])(using Context): Type =
    if (typeParams.nonEmpty) appliedTo(args) else self

  /** A cycle-safe version of `appliedTo` where computing type parameters do not force
   *  the type constructor. Instead, if the type constructor is completing, we make
   *  up hk type parameters matching the arguments. This is needed when unpickling
   *  Scala2 files such as `scala.collection.generic.Mapfactory`.
   */
  final def safeAppliedTo(args: List[Type])(using Context): Type = self match {
    case self: TypeRef if !self.symbol.isClass && self.symbol.isCompleting =>
      AppliedType(self, args)
    case _ =>
      appliedTo(args)
  }

  /** Turns non-bounds types to type bounds.
   *  A (possible lambda abstracted) match type is turned into a match alias.
   *  Every other type is turned into a type alias
   */
  final def toBounds(using Context): TypeBounds = self match {
    case self: TypeBounds => self // this can happen for wildcard args
    case _ => if (self.isMatch) MatchAlias(self) else TypeAlias(self)
  }

  /** Translate a type of the form From[T] to either To[T] or To[? <: T] (if `wildcardArg` is set). Keep other types as they are.
   *  `from` and `to` must be static classes, both with one type parameter, and the same variance.
   *  Do the same for by name types => From[T] and => To[T]
   */
  def translateParameterized(from: ClassSymbol, to: ClassSymbol, wildcardArg: Boolean = false)(using Context): Type = self match {
    case self @ ExprType(tp) =>
      self.derivedExprType(tp.translateParameterized(from, to))
    case _ =>
      if (self.derivesFrom(from)) {
        def elemType(tp: Type): Type = tp.widenDealias match
          case tp: OrType =>
            if tp.tp1.isBottomType then elemType(tp.tp2)
            else if tp.tp2.isBottomType then elemType(tp.tp1)
            else tp.derivedOrType(elemType(tp.tp1), elemType(tp.tp2))
          case tp: AndType => tp.derivedAndType(elemType(tp.tp1), elemType(tp.tp2))
          case _ => tp.baseType(from).argInfos.headOption.getOrElse(defn.NothingType)
        val arg = elemType(self)
        val arg1 = if (wildcardArg) TypeBounds.upper(arg) else arg
        to.typeRef.appliedTo(arg1)
      }
      else self
  }

  /** If this is a repeated parameter `*T`, translate it to either `Seq[T]` or
   *  `Array[? <: T]` depending on the value of `toArray`.
   *  Additionally, if `translateWildcard` is true, a wildcard type
   *  will be translated to `*<?>`.
   *  Other types are kept as-is.
   */
  def translateFromRepeated(toArray: Boolean, translateWildcard: Boolean = false)(using Context): Type =
    val seqClass = if (toArray) defn.ArrayClass else defn.SeqClass
    if translateWildcard && self.isInstanceOf[WildcardType] then
      seqClass.typeRef.appliedTo(WildcardType)
    else if self.isRepeatedParam then
      // We want `Array[? <: T]` because arrays aren't covariant until after
      // erasure. See `tests/pos/i5140`.
      translateParameterized(defn.RepeatedParamClass, seqClass, wildcardArg = toArray)
    else self

  /** Translate a `From[T]` into a `*T`. */
  def translateToRepeated(from: ClassSymbol)(using Context): Type =
    translateParameterized(from, defn.RepeatedParamClass)

  /** Translate `T` to `T & Object` in the situations where an `Array[T]`
   *  coming from Java would need to be interpreted as an `Array[T & Object]`
   *  to be erased correctly.
   *
   *  `Object` is the top-level type in Java, but when it appears in a Java
   *  signature we replace it by a special `FromJavaObject` type for
   *  convenience, this in turns requires us to special-case generic arrays as
   *  described in case 3 in the documentation of `FromJavaObjectSymbol`. This
   *  is necessary because a fully generic Java array erases to an array of
   *  Object, whereas a fully generic Scala array erases to Object to allow
   *  primitive arrays as subtypes.
   *
   *  Note: According to
   *  <http://cr.openjdk.java.net/~briangoetz/valhalla/sov/02-object-model.html>,
   *  it's possible that future JVMs will consider that:
   *
   *      int[] <: Integer[] <: Object[]
   *
   *  So hopefully our grand-children will not have to deal with this non-sense!
   */
  def translateJavaArrayElementType(using Context): Type =
    // A type parameter upper-bounded solely by `FromJavaObject` has `ObjectClass` as its classSymbol
    if self.typeSymbol.isAbstractOrParamType && (self.classSymbol eq defn.ObjectClass) then
      // The order is important here since Java intersections erase to their first operand
      AndType(defn.ObjectType, self)
    else
      self

  /** If this is an encoding of a (partially) applied type, return its arguments,
   *  otherwise return Nil.
   *  Existential types in arguments are returned as TypeBounds instances.
   */
  final def argInfos(using Context): List[Type] = self.stripped match
    case AppliedType(tycon, args) => args
    case _ => Nil

  /** If this is an encoding of a function type, return its arguments, otherwise return Nil.
<<<<<<< HEAD
   *  Handles `ErasedFunction`s and poly functions gracefully.
   */
  final def functionArgInfos(using Context): List[Type] = self.dealias match
    case RefinedType(parent, nme.apply, mt: MethodType) if defn.isErasedFunctionType(parent) => (mt.paramInfos :+ mt.resultType)
    case RefinedType(parent, nme.apply, mt: MethodType) if parent.typeSymbol eq defn.PolyFunctionClass => (mt.paramInfos :+ mt.resultType)
=======
   *  Handles poly functions gracefully.
   */
  final def functionArgInfos(using Context): List[Type] = self.dealias match
    case defn.PolyFunctionOf(mt: MethodType) => (mt.paramInfos :+ mt.resultType)
>>>>>>> a92a4639
    case _ => self.dropDependentRefinement.dealias.argInfos

  /** Argument types where existential types in arguments are disallowed */
  def argTypes(using Context): List[Type] = argInfos mapConserve noBounds

  /** Argument types where existential types in arguments are approximated by their lower bound */
  def argTypesLo(using Context): List[Type] = argInfos.mapConserve(_.loBound)

  /** Argument types where existential types in arguments are approximated by their upper bound  */
  def argTypesHi(using Context): List[Type] = argInfos.mapConserve(_.hiBound)

  /** If this is the image of a type argument; recover the type argument,
   *  otherwise NoType.
   */
  final def argInfo(using Context): Type = self match {
    case self: TypeAlias => self.alias
    case self: TypeBounds => self
    case _ => NoType
  }

  /** If this is a type alias, its underlying type, otherwise the type itself */
  def dropAlias(using Context): Type = self match {
    case TypeAlias(alias) => alias
    case _ => self
  }

  /** The element type of a sequence or array */
  def elemType(using Context): Type = self.widenDealias match {
    case defn.ArrayOf(elemtp) => elemtp
    case JavaArrayType(elemtp) => elemtp
    case tp: OrType if tp.tp1.isBottomType => tp.tp2.elemType
    case tp: OrType if tp.tp2.isBottomType => tp.tp1.elemType
    case _ =>
      self.baseType(defn.SeqClass)
      .orElse(self.baseType(defn.ArrayClass))
      .argInfos.headOption.getOrElse(NoType)
  }
}<|MERGE_RESOLUTION|>--- conflicted
+++ resolved
@@ -6,23 +6,12 @@
 import Contexts.*
 import Symbols.*
 import SymDenotations.LazyType
-<<<<<<< HEAD
-import Decorators._
-import util.Stats._
-import Names._
-import StdNames.nme
-import Flags.{Module, Provisional}
-import dotty.tools.dotc.config.Config
-import cc.boxedUnlessFun
-import dotty.tools.dotc.transform.TypeUtils.isErasedValueType
-=======
 import Decorators.*
 import util.Stats.*
 import Names.*
 import StdNames.nme
 import Flags.{Module, Provisional}
 import dotty.tools.dotc.config.Config
->>>>>>> a92a4639
 
 object TypeApplications {
 
@@ -520,18 +509,10 @@
     case _ => Nil
 
   /** If this is an encoding of a function type, return its arguments, otherwise return Nil.
-<<<<<<< HEAD
-   *  Handles `ErasedFunction`s and poly functions gracefully.
-   */
-  final def functionArgInfos(using Context): List[Type] = self.dealias match
-    case RefinedType(parent, nme.apply, mt: MethodType) if defn.isErasedFunctionType(parent) => (mt.paramInfos :+ mt.resultType)
-    case RefinedType(parent, nme.apply, mt: MethodType) if parent.typeSymbol eq defn.PolyFunctionClass => (mt.paramInfos :+ mt.resultType)
-=======
    *  Handles poly functions gracefully.
    */
   final def functionArgInfos(using Context): List[Type] = self.dealias match
     case defn.PolyFunctionOf(mt: MethodType) => (mt.paramInfos :+ mt.resultType)
->>>>>>> a92a4639
     case _ => self.dropDependentRefinement.dealias.argInfos
 
   /** Argument types where existential types in arguments are disallowed */
