package dotty.tools
package dotc
package core

import Contexts._, Types._, Symbols._, Names._, NameKinds.*, Flags._
import SymDenotations._
import util.Spans._
import util.Stats
import Decorators._
import StdNames._
import collection.mutable
import ast.tpd._
import reporting.trace
import config.Printers.typr
import config.Feature
import transform.SymUtils.*
import typer.ProtoTypes._
import typer.ForceDegree
import typer.Inferencing._
import typer.IfBottom
import reporting.TestingReporter
import cc.{CapturingType, derivedCapturingType, CaptureSet, isBoxed, isBoxedCapturing}
import CaptureSet.{CompareResult, IdempotentCaptRefMap, IdentityCaptRefMap}

import scala.annotation.internal.sharable
import scala.annotation.threadUnsafe

object TypeOps:

  @sharable var track: Boolean = false // for debugging

  /** The type `tp` as seen from prefix `pre` and owner `cls`. See the spec
   *  for what this means.
   */
  final def asSeenFrom(tp: Type, pre: Type, cls: Symbol)(using Context): Type = {
    pre match {
      case pre: QualSkolemType =>
        // When a selection has an unstable qualifier, the qualifier type gets
        // wrapped in a `QualSkolemType` so that it may appear soundly as the
        // prefix of a path in the selection type.
        // However, we'd like to avoid referring to skolems when possible since
        // they're an extra level of indirection we usually don't need, so we
        // compute the type as seen from the widened prefix, and in the rare
        // cases where this leads to an approximated type we recompute it with
        // the skolemized prefix. See the i6199* tests for usecases.
        val widenedAsf = new AsSeenFromMap(pre.info, cls)
        val ret = widenedAsf.apply(tp)

        if widenedAsf.approxCount == 0 then
          return ret

        Stats.record("asSeenFrom skolem prefix required")
      case _ =>
    }

    new AsSeenFromMap(pre, cls).apply(tp)
  }

  /** The TypeMap handling the asSeenFrom */
  class AsSeenFromMap(pre: Type, cls: Symbol)(using Context) extends ApproximatingTypeMap, IdempotentCaptRefMap {

    /** The number of range approximations in invariant or contravariant positions
     *  performed by this TypeMap.
     *   - Incremented each time we produce a range.
     *   - Decremented each time we drop a prefix range by forwarding to a type alias
     *     or singleton type.
     */
    private[TypeOps] var approxCount: Int = 0

    def apply(tp: Type): Type = {

      /** Map a `C.this` type to the right prefix. If the prefix is unstable, and
       *  the current variance is <= 0, return a range.
       *  @param  pre     The prefix
       *  @param  cls     The class in which the `C.this` type occurs
       *  @param  thiscls The prefix `C` of the `C.this` type.
       */
      def toPrefix(pre: Type, cls: Symbol, thiscls: ClassSymbol): Type = /*>|>*/ trace.conditionally(track, s"toPrefix($pre, $cls, $thiscls)", show = true) /*<|<*/ {
        if ((pre eq NoType) || (pre eq NoPrefix) || (cls is PackageClass))
          tp
        else pre match {
          case pre: SuperType => toPrefix(pre.thistpe, cls, thiscls)
          case _ =>
            if (thiscls.derivesFrom(cls) && pre.baseType(thiscls).exists)
              if (variance <= 0 && !isLegalPrefix(pre))
                approxCount += 1
                range(defn.NothingType, pre)
              else pre
            else if (pre.termSymbol.is(Package) && !thiscls.is(Package))
              toPrefix(pre.select(nme.PACKAGE), cls, thiscls)
            else
              toPrefix(pre.baseType(cls).normalizedPrefix, cls.owner, thiscls)
        }
      }

      trace.conditionally(track, s"asSeen ${tp.show} from (${pre.show}, ${cls.show})", show = true) { // !!! DEBUG
        // All cases except for ThisType are the same as in Map. Inlined for performance
        // TODO: generalize the inlining trick?
        tp match {
          case tp: NamedType =>
            val sym = tp.symbol
            if (sym.isStatic && !sym.maybeOwner.seesOpaques || (tp.prefix `eq` NoPrefix)) tp
            else derivedSelect(tp, atVariance(variance max 0)(this(tp.prefix)))
          case tp: LambdaType =>
            mapOverLambda(tp) // special cased common case
          case tp: ThisType =>
            toPrefix(pre, cls, tp.cls)
          case _: BoundType =>
            tp
          case _ =>
            mapOver(tp)
        }
      }
    }

    override def reapply(tp: Type): Type =
      // derived infos have already been subjected to asSeenFrom, hence to need to apply the map again.
      tp

    override protected def useAlternate(tp: Type): Type =
      assert(approxCount > 0)
      approxCount -= 1
      tp
  }

  def isLegalPrefix(pre: Type)(using Context): Boolean =
    pre.isStable || !ctx.phase.isTyper

  /** Implementation of Types#simplified */
  def simplify(tp: Type, theMap: SimplifyMap | Null)(using Context): Type = {
    def mapOver = (if (theMap != null) theMap else new SimplifyMap).mapOver(tp)
    tp match {
      case tp: NamedType =>
        if (tp.symbol.isStatic || (tp.prefix `eq` NoPrefix)) tp
        else tp.derivedSelect(simplify(tp.prefix, theMap)) match {
          case tp1: NamedType if tp1.denotationIsCurrent =>
            val tp2 = tp1.reduceProjection
            //if (tp2 ne tp1) println(i"simplified $tp1 -> $tp2")
            tp2
          case tp1 => tp1
        }
      case defn.MatchCase(pat, body) =>
        defn.MatchCase(simplify(pat, theMap), body)
      case tp: AppliedType =>
        tp.tycon match
          case tycon: TypeRef if tycon.info.isInstanceOf[MatchAlias] =>
            isFullyDefined(tp, ForceDegree.all)
          case _ =>
        val normed = tp.tryNormalize
        if normed.exists then normed else tp.map(simplify(_, theMap))
      case tp: TypeParamRef =>
        val tvar = ctx.typerState.constraint.typeVarOfParam(tp)
        if tvar.exists then tvar else tp
      case  _: ThisType | _: BoundType =>
        tp
      case tp: AliasingBounds =>
        tp.derivedAlias(simplify(tp.alias, theMap))
      case AndType(l, r) if !ctx.mode.is(Mode.Type) =>
        simplify(l, theMap) & simplify(r, theMap)
      case tp @ OrType(l, r)
      if !ctx.mode.is(Mode.Type)
         && (tp.isSoft || l.isBottomType || r.isBottomType) =>
        // Normalize A | Null and Null | A to A even if the union is hard (i.e.
        // explicitly declared), but not if -Yexplicit-nulls is set. The reason is
        // that in this case the normal asSeenFrom machinery is not prepared to deal
        // with Nulls (which have no base classes). Under -Yexplicit-nulls, we take
        // corrective steps, so no widening is wanted.
        simplify(l, theMap) | simplify(r, theMap)
      case tp @ CapturingType(parent, refs) =>
        if !ctx.mode.is(Mode.Type)
            && refs.subCaptures(parent.captureSet, frozen = true).isOK
            && (tp.isBoxed || !parent.isBoxedCapturing)
              // fuse types with same boxed status and outer boxed with any type
        then
          simplify(parent, theMap)
        else
          mapOver
      case tp @ AnnotatedType(parent, annot) =>
        val parent1 = simplify(parent, theMap)
        if annot.symbol == defn.UncheckedVarianceAnnot
            && !ctx.mode.is(Mode.Type)
            && !theMap.isInstanceOf[SimplifyKeepUnchecked]
        then parent1
        else tp.derivedAnnotatedType(parent1, annot)
      case _: MatchType =>
        val normed = tp.tryNormalize
        if (normed.exists) normed else mapOver
      case tp: MethodicType =>
        // See documentation of `Types#simplified`
        val addTypeVars = new TypeMap with IdempotentCaptRefMap:
          val constraint = ctx.typerState.constraint
          def apply(t: Type): Type = t match
            case t: TypeParamRef => constraint.typeVarOfParam(t).orElse(t)
            case _ => this.mapOver(t)
        addTypeVars(tp)
      case tp: SkolemType =>
        // Mapping over a skolem creates a new skolem which by definition won't
        // be =:= to the original one.
        tp
      case _ =>
        mapOver
    }
  }

  class SimplifyMap(using Context) extends IdentityCaptRefMap {
    def apply(tp: Type): Type = simplify(tp, this)
  }

  class SimplifyKeepUnchecked(using Context) extends SimplifyMap

  /** Approximate union type by intersection of its dominators.
   *  That is, replace a union type Tn | ... | Tn
   *  by the smallest intersection type of accessible base-class instances of T1,...,Tn.
   *  Example: Given
   *
   *      trait C[+T]
   *      trait D
   *      class A extends C[A] with D
   *      class B extends C[B] with D with E
   *
   *  we approximate `A | B` by `C[A | B] with D`.
   *
   *  Before we do that, we try to find a common non-class supertype of T1 | ... | Tn
   *  in a "best effort", ad-hoc way by selectively widening types in `T1, ..., Tn`
   *  and stopping if the resulting union simplifies to a type that is not a disjunction.
   */
  def orDominator(tp: Type)(using Context): Type = {

    /** a faster version of cs1 intersect cs2 */
    def intersect(cs1: List[ClassSymbol], cs2: List[ClassSymbol]): List[ClassSymbol] =
      val cs2AsSet = BaseClassSet(cs2)
      cs1.filter(cs2AsSet.contains)

    /** a version of Type#baseClasses that treats bottom types correctly */
    def orBaseClasses(tp: Type): List[ClassSymbol] = tp.stripTypeVar match
      case OrType(tp1, tp2) =>
        if tp1.isBottomType && (tp1 frozen_<:< tp2) then orBaseClasses(tp2)
        else if tp2.isBottomType && (tp2 frozen_<:< tp1) then orBaseClasses(tp1)
        else intersect(orBaseClasses(tp1), orBaseClasses(tp2))
      case _ => tp.baseClasses

    /** The minimal set of classes in `cs` which derive all other classes in `cs` */
    def dominators(cs: List[ClassSymbol], accu: List[ClassSymbol]): List[ClassSymbol] = (cs: @unchecked) match {
      case c :: rest =>
        val accu1 = if (accu exists (_ derivesFrom c)) accu else c :: accu
        if (cs == c.baseClasses) accu1 else dominators(rest, accu1)
      case Nil => // this case can happen because after erasure we do not have a top class anymore
        assert(ctx.erasedTypes || ctx.reporter.errorsReported)
        defn.ObjectClass :: Nil
    }

    def mergeRefinedOrApplied(tp1: Type, tp2: Type): Type = {
      def fail = throw new AssertionError(i"Failure to join alternatives $tp1 and $tp2")
      def fallback = tp2 match
        case AndType(tp21, tp22) =>
          mergeRefinedOrApplied(tp1, tp21) & mergeRefinedOrApplied(tp1, tp22)
        case _ =>
          fail
      tp1 match {
        case tp1 @ RefinedType(parent1, name1, rinfo1) =>
          tp2 match {
            case RefinedType(parent2, `name1`, rinfo2) =>
              tp1.derivedRefinedType(
                mergeRefinedOrApplied(parent1, parent2), name1, rinfo1 | rinfo2)
            case _ => fallback
          }
        case tp1 @ AppliedType(tycon1, args1) =>
          tp2 match {
            case AppliedType(tycon2, args2) =>
              tp1.derivedAppliedType(
                mergeRefinedOrApplied(tycon1, tycon2),
                TypeComparer.lubArgs(args1, args2, tycon1.typeParams))
            case _ => fallback
          }
        case tp1 @ TypeRef(pre1, _) =>
          tp2 match {
            case tp2 @ TypeRef(pre2, _) if tp1.name eq tp2.name =>
              tp1.derivedSelect(pre1 | pre2)
            case _ => fallback
          }
        case AndType(tp11, tp12) =>
          mergeRefinedOrApplied(tp11, tp2) & mergeRefinedOrApplied(tp12, tp2)
        case _ => fail
      }
    }

    def approximateOr(tp1: Type, tp2: Type): Type = {
      def isClassRef(tp: Type): Boolean = tp match {
        case tp: TypeRef => tp.symbol.isClass
        case tp: AppliedType => isClassRef(tp.tycon)
        case tp: RefinedType => isClassRef(tp.parent)
        case _ => false
      }

      // Step 1: Get RecTypes and ErrorTypes and CapturingTypes out of the way,
      tp1 match {
        case tp1: RecType =>
          return tp1.rebind(approximateOr(tp1.parent, tp2))
        case CapturingType(parent1, refs1) =>
          return tp1.derivedCapturingType(approximateOr(parent1, tp2), refs1)
        case err: ErrorType =>
          return err
        case _ =>
      }
      tp2 match {
        case tp2: RecType =>
          return tp2.rebind(approximateOr(tp1, tp2.parent))
        case CapturingType(parent2, refs2) =>
          return tp2.derivedCapturingType(approximateOr(tp1, parent2), refs2)
        case err: ErrorType =>
          return err
        case _ =>
      }

      // Step 2: Try to widen either side. This is tricky and incomplete.
      // An illustration is in test pos/padTo.scala: Here we need to compute the join of
      //
      //   `A | C` under the constraints `B >: A` and `C <: B`
      //
      // where `A, B, C` are type parameters.
      // Widening `A` to its upper bound would give `Any | C`, i.e. `Any`.
      // But widening `C` first would give `A | B` and then `B`.
      // So we need to widen `C` first. But how to decide this in general?
      // In the algorithm below, we try to widen both sides (once), and then proceed as follows:
      //
      //  2.0. If no widening succeeds, proceed with step 3.
      //  2.1. If only one widening succeeds, continue with that one.
      //  2.2. If the two widened types are in a subtype relationship, continue with the smaller one.
      //  2.3. If exactly one of the two types is a singleton type, continue with the widened singleton type.
      //  2.4. If the widened tp2 is a supertype of tp1, return widened tp2.
      //  2.5. If the widened tp1 is a supertype of tp2, return widened tp1.
      //  2.6. Otherwise, continue with widened tp1
      //
      // At steps 4-6 we lose possible solutions, since we have to make an
      // arbitrary choice which side to widen. A better solution would look at
      // the constituents of each operand (if the operand is an OrType again) and
      // try to widen them selectively in turn. But this might lead to a combinatorial
      // explosion of possibilities.
      //
      // Another approach could be to store information contained in lower bounds
      // on both sides. So if `B >: A` we'd also record that `A <: B` and therefore
      // widening `A` would yield `B` instead of `Any`, so we'd still be on the right track.
      // This looks feasible if lower bounds are type parameters, but tricky if they
      // are something else. We'd have to extract the strongest possible
      // constraint over all type parameters that is implied by a lower bound.
      // This looks related to an algorithmic problem arising in GADT matching.
      //
      // However, this alone is still not enough. There are other sources of incompleteness,
      // for instance arising from mis-aligned refinements.
      val tp1w = tp1 match {
        case tp1: TypeProxy if !isClassRef(tp1) => tp1.superType.widenExpr
        case _ => tp1
      }
      val tp2w = tp2 match {
        case tp2: TypeProxy if !isClassRef(tp2) => tp2.superType.widenExpr
        case _ => tp2
      }
      if ((tp1w ne tp1) || (tp2w ne tp2)) {
        val isSingle1 = tp1.isInstanceOf[SingletonType]
        val isSingle2 = tp2.isInstanceOf[SingletonType]
        return {
          if (tp2w eq tp2) orDominator(tp1w | tp2)                  // 2.1
          else if (tp1w eq tp1) orDominator(tp1 | tp2w)             // 2.1
          else if (tp1w frozen_<:< tp2w) orDominator(tp1w | tp2)    // 2.2
          else if (tp2w frozen_<:< tp1w) orDominator(tp1 | tp2w)    // 2.2
          else if (isSingle1 && !isSingle2) orDominator(tp1w | tp2) // 2.3
          else if (isSingle2 && !isSingle1) orDominator(tp1 | tp2w) // 2.3
          else if (tp1 frozen_<:< tp2w) tp2w                        // 2.4
          else if (tp2 frozen_<:< tp1w) tp1w                        // 2.5
          else orDominator(tp1w | tp2)                              // 2.6
        }
      }

      def isAccessible(cls: ClassSymbol) =
        if cls.isOneOf(AccessFlags) || cls.privateWithin.exists then
          cls.isAccessibleFrom(tp.baseType(cls).normalizedPrefix)
        else true

      // Step 3: Intersect base classes of both sides
      val commonBaseClasses = orBaseClasses(tp).filterConserve(isAccessible)

      val doms = dominators(commonBaseClasses, Nil)
      def baseTp(cls: ClassSymbol): Type =
        tp.baseType(cls).mapReduceOr(identity)(mergeRefinedOrApplied)
      doms.map(baseTp).reduceLeft(AndType.apply)
    }

    tp match {
      case tp: OrType =>
        (tp.tp1.dealias, tp.tp2.dealias) match
          case (tp1 @ AppliedType(tycon1, args1), tp2 @ AppliedType(tycon2, args2))
          if tycon1.typeSymbol == tycon2.typeSymbol && (tycon1 =:= tycon2) =>
            mergeRefinedOrApplied(tp1, tp2)
          case (tp1, tp2) =>
            approximateOr(tp1, tp2)
      case _ =>
        tp
    }
  }

  /** An abstraction of a class info, consisting of
   *   - the intersection of its parents,
   *   - refined by all non-private fields, methods, and type members,
   *   - abstracted over all type parameters (into a type lambda)
   *   - where all references to `this` of the class are closed over in a RecType.
   */
  def classBound(info: ClassInfo)(using Context): Type = {
    val cls = info.cls
    val parentType = info.parents.reduceLeft(TypeComparer.andType(_, _))
    def isRefinable(sym: Symbol) =
      !sym.is(Private) && !sym.isConstructor && !sym.isClass
    val (refinableDecls, missingDecls) = info.decls.toList.partition(isRefinable)

    def addRefinement(parent: Type, decl: Symbol) = {
      val inherited =
        parentType.findMember(decl.name, cls.thisType,
          required = EmptyFlags, excluded = Private
        ).suchThat(decl.matches(_))
      val inheritedInfo = inherited.info
      val isPolyFunctionApply = decl.name == nme.apply && (parent <:< defn.PolyFunctionType)
      val needsRefinement =
        isPolyFunctionApply
        || {
            if inheritedInfo.exists then
              decl.info.widenExpr <:< inheritedInfo.widenExpr
              && !(inheritedInfo.widenExpr <:< decl.info.widenExpr)
            else
              parent.derivesFrom(defn.SelectableClass)
          }
      if needsRefinement then
        RefinedType(parent, decl.name, avoid(decl.info, missingDecls))
      else parent
    }

    def close(tp: Type) = RecType.closeOver { rt =>
      tp.subst(cls :: Nil, rt.recThis :: Nil).substThis(cls, rt.recThis)
    }

    val raw = refinableDecls.foldLeft(parentType)(addRefinement)
    HKTypeLambda.fromParams(cls.typeParams, raw) match {
      case tl: HKTypeLambda => tl.derivedLambdaType(resType = close(tl.resType))
      case tp => close(tp)
    }
  }

  /** An approximating map that drops NamedTypes matching `toAvoid` and wildcard types. */
  abstract class AvoidMap(using Context) extends AvoidWildcardsMap, IdempotentCaptRefMap:
    @threadUnsafe lazy val localParamRefs = util.HashSet[Type]()

    def toAvoid(tp: NamedType): Boolean

    /** True iff all NamedTypes on this prefix are static */
    override def isStaticPrefix(pre: Type)(using Context): Boolean = pre match
      case pre: NamedType =>
        val sym = pre.currentSymbol
        sym.is(Package) || sym.isStatic && isStaticPrefix(pre.prefix)
      case _ => true

    override def apply(tp: Type): Type =
      try
        tp match
          case tp: TermRef if toAvoid(tp) =>
            tp.info.widenExpr.dealias match {
              case info: SingletonType => apply(info)
              case info => range(defn.NothingType, apply(info))
            }
          case tp: TypeRef if toAvoid(tp) =>
            tp.info match {
              case info: AliasingBounds =>
                apply(info.alias)
              case TypeBounds(lo, hi) =>
                range(atVariance(-variance)(apply(lo)), apply(hi))
              case info: ClassInfo =>
                range(defn.NothingType, apply(classBound(info)))
              case _ =>
                emptyRange // should happen only in error cases
            }
          case tp: ThisType =>
            // ThisType is only used inside a class.
            // Therefore, either they don't appear in the type to be avoided, or
            // it must be a class that encloses the block whose type is to be avoided.
            tp
          case tp: LazyRef =>
            if localParamRefs.contains(tp.ref) then tp
            else if isExpandingBounds then emptyRange
            else mapOver(tp)
          case tl: HKTypeLambda =>
            localParamRefs ++= tl.paramRefs
            mapOver(tl)
          case _ =>
            super.apply(tp)
      catch case ex: Throwable =>
        handleRecursive("traversing for avoiding local references", s"${tp.show}" , ex)
    end apply

    /** Three deviations from standard derivedSelect:
     *   1. We first try a widening conversion to the type's info with
     *      the original prefix. Since the original prefix is known to
     *      be a subtype of the returned prefix, this can improve results.
     *   2. Then, if the approximation result is a singleton reference C#x.type, we
     *      replace by the widened type, which is usually more natural.
     *   3. Finally, we need to handle the case where the prefix type does not have a member
     *      named `tp.name` anymmore. In that case, we need to fall back to Bot..Top.
     */
    override def derivedSelect(tp: NamedType, pre: Type) =
      if (pre eq tp.prefix)
        tp
      else (if pre.isSingleton then NoType else tryWiden(tp, tp.prefix)).orElse {
        if (tp.isTerm && variance > 0 && !pre.isSingleton)
          apply(tp.info.widenExpr)
        else if (upper(pre).member(tp.name).exists)
          super.derivedSelect(tp, pre)
        else
          range(defn.NothingType, defn.AnyType)
      }
  end AvoidMap

  /** An upper approximation of the given type `tp` that does not refer to any symbol in `symsToAvoid`
   *  and does not contain any WildcardType.
   *  We need to approximate with ranges:
   *
   *    term references to symbols in `symsToAvoid`,
   *    term references that have a widened type of which some part refers
   *    to a symbol in `symsToAvoid`,
   *    type references to symbols in `symsToAvoid`,
   *
   *  Type variables that would be interpolated to a type that
   *  needs to be widened are replaced by the widened interpolation instance.
   *
   *  TODO: Could we replace some or all usages of this method by
   *  `LevelAvoidMap` instead? It would be good to investigate this in details
   *  but when I tried it, avoidance for inlined trees broke because `TreeMap`
   *  does not update `ctx.nestingLevel` when entering a block so I'm leaving
   *  this as Future Work™.
   */
  def avoid(tp: Type, symsToAvoid: => List[Symbol])(using Context): Type = {
    val widenMap = new AvoidMap {
      @threadUnsafe lazy val forbidden = symsToAvoid.toSet
      def toAvoid(tp: NamedType) =
        val sym = tp.symbol
        forbidden.contains(sym)

      /** We need to split the set into upper and lower approximations
       *  only if it contains a local element. The idea here is that at the
       *  time we perform an `avoid` all local elements are already accounted for
       *  and no further elements will be added afterwards. So we can just keep
       *  the set as it is. See comment by @linyxus on #16261.
       */
      override def needsRangeIfInvariant(refs: CaptureSet): Boolean =
        refs.elems.exists {
          case ref: TermRef => toAvoid(ref)
          case _ => false
        }

      override def apply(tp: Type): Type = tp match
        case tp: TypeVar if mapCtx.typerState.constraint.contains(tp) =>
          val lo = TypeComparer.instanceType(
            tp.origin,
            fromBelow = variance > 0 || variance == 0 && tp.hasLowerBound,
            widenUnions = tp.widenUnions)(using mapCtx)
          val lo1 = apply(lo)
          if (lo1 ne lo) lo1 else tp
        case _ =>
          super.apply(tp)
      end apply
    }

    widenMap(tp)
  }

  /** If `tpe` is of the form `p.x` where `p` refers to a package
   *  but `x` is not owned by a package, expand it to
   *
   *      p.package.x
   */
  def makePackageObjPrefixExplicit(tpe: NamedType)(using Context): Type = {
    def tryInsert(pkgClass: SymDenotation): Type = pkgClass match {
      case pkg: PackageClassDenotation =>
        var sym = tpe.symbol
        if !sym.exists && tpe.denot.isOverloaded then
          // we know that all alternatives must come from the same package object, since
          // otherwise we would get "is already defined" errors. So we can take the first
          // symbol we see.
          sym = tpe.denot.alternatives.head.symbol
        val pobj = pkg.packageObjFor(sym)
        if (pobj.exists) tpe.derivedSelect(pobj.termRef)
        else tpe
      case _ =>
        tpe
    }
    if (tpe.symbol.isRoot)
      tpe
    else
      tpe.prefix match {
        case pre: ThisType if pre.cls.is(Package) => tryInsert(pre.cls)
        case pre: TermRef if pre.symbol.is(Package) => tryInsert(pre.symbol.moduleClass)
        case _ => tpe
      }
  }

  /** An argument bounds violation is a triple consisting of
   *   - the argument tree
   *   - a string "upper" or "lower" indicating which bound is violated
   *   - the violated bound
   */
  type BoundsViolation = (Tree, String, Type)

  /** The list of violations where arguments are not within bounds.
   *  @param  args          The arguments
   *  @param  boundss       The list of type bounds
   *  @param  instantiate   A function that maps a bound type and the list of argument types to a resulting type.
   *                        Needed to handle bounds that refer to other bounds.
   *  @param  app           The applied type whose arguments are checked, or NoType if
   *                        arguments are for a TypeApply.
   *
   *  This is particularly difficult for F-bounds that also contain wildcard arguments (see below).
   *  In fact the current treatment for this sitiuation can so far only be classified as "not obviously wrong",
   *  (maybe it still needs to be revised).
   */
  def boundsViolations(
      args: List[Tree],
      boundss: List[TypeBounds],
      instantiate: (Type, List[Type]) => Type,
      app: Type)(
      using Context): List[BoundsViolation] = withMode(Mode.CheckBoundsOrSelfType) {
    val argTypes = args.tpes

    /** Replace all wildcards in `tps` with `<app>#<tparam>` where `<tparam>` is the
     *  type parameter corresponding to the wildcard.
     */
    def skolemizeWildcardArgs(tps: List[Type], app: Type) = app match {
      case AppliedType(tycon: TypeRef, args)
      if tycon.typeSymbol.isClass && !Feature.migrateTo3 =>
        tps.zipWithConserve(tycon.typeSymbol.typeParams) {
          (tp, tparam) => tp match {
            case _: TypeBounds => app.select(tparam)
            case _ => tp
          }
        }
      case _ => tps
    }

    // Skolemized argument types are used to substitute in F-bounds.
    val skolemizedArgTypes = skolemizeWildcardArgs(argTypes, app)
    val violations = new mutable.ListBuffer[BoundsViolation]

    def checkOverlapsBounds(lo: Type, hi: Type, arg: Tree, bounds: TypeBounds): Unit = {
      //println(i" = ${instantiate(bounds.hi, argTypes)}")

      var checkCtx = ctx  // the context to be used for bounds checking
      if (argTypes ne skolemizedArgTypes) { // some of the arguments are wildcards

        /** Is there a `LazyRef(TypeRef(_, sym))` reference in `tp`? */
        def isLazyIn(sym: Symbol, tp: Type): Boolean = {
          def isReference(tp: Type) = tp match {
            case tp: LazyRef => tp.ref.isInstanceOf[TypeRef] && tp.ref.typeSymbol == sym
            case _ => false
          }
          tp.existsPart(isReference, forceLazy = false)
        }

        /** The argument types of the form `TypeRef(_, sym)` which appear as a LazyRef in `bounds`.
         *  This indicates that the application is used as an F-bound for the symbol referred to in the LazyRef.
         */
        val lazyRefs = skolemizedArgTypes collect {
          case tp: TypeRef if isLazyIn(tp.symbol, bounds) => tp.symbol
        }

        for (sym <- lazyRefs) {

          // If symbol `S` has an F-bound such as `C[?, S]` that contains wildcards,
          // add a modifieed bound where wildcards are skolemized as a GADT bound for `S`.
          // E.g. for `C[?, S]` we would add `C[C[?, S]#T0, S]` where `T0` is the first
          // type parameter of `C`. The new bound is added as a GADT bound for `S` in
          // `checkCtx`.
          // This mirrors what we do for the bounds that are checked and allows us thus
          // to bounds-check F-bounds with wildcards. A test case is pos/i6146.scala.

          def massage(tp: Type): Type = tp match {
            case tp @ AppliedType(tycon, args) =>
              tp.derivedAppliedType(tycon, skolemizeWildcardArgs(args, tp))
            case tp: AndOrType =>
              tp.derivedAndOrType(massage(tp.tp1), massage(tp.tp2))
            case _ => tp
          }
          def narrowBound(bound: Type, fromBelow: Boolean): Unit = {
            val bound1 = massage(bound)
            if (bound1 ne bound) {
              if (checkCtx eq ctx) checkCtx = ctx.fresh.setFreshGADTBounds
              if (!checkCtx.gadt.contains(sym)) checkCtx.gadtState.addToConstraint(sym)
              checkCtx.gadtState.addBound(sym, bound1, fromBelow)
              typr.println("install GADT bound $bound1 for when checking F-bounded $sym")
            }
          }
          narrowBound(sym.info.loBound, fromBelow = true)
          narrowBound(sym.info.hiBound, fromBelow = false)
        }
      }
      val hiBound = instantiate(bounds.hi, skolemizedArgTypes)
      val loBound = instantiate(bounds.lo, skolemizedArgTypes)

      def check(using Context) = {
        if (!(lo <:< hiBound)) violations += ((arg, "upper", hiBound))
        if (!(loBound <:< hi)) violations += ((arg, "lower", loBound))
      }
      check(using checkCtx)
    }

    def loop(args: List[Tree], boundss: List[TypeBounds]): Unit = args match
      case arg :: args1 => boundss match
        case bounds :: boundss1 =>
          arg.tpe match
            case TypeBounds(lo, hi) => checkOverlapsBounds(lo, hi, arg, bounds)
            case tp => checkOverlapsBounds(tp, tp, arg, bounds)
          loop(args1, boundss1)
        case _ =>
      case _ =>

    loop(args, boundss)
    violations.toList
  }

  /** Refine child based on parent
   *
   *  In child class definition, we have:
   *
   *      class Child[Ts] extends path.Parent[Us] with Es
   *      object Child extends path.Parent[Us] with Es
   *      val child = new path.Parent[Us] with Es           // enum values
   *
   *  Given a parent type `parent` and a child symbol `child`, we infer the prefix
   *  and type parameters for the child:
   *
   *      prefix.child[Vs] <:< parent
   *
   *  where `Vs` are fresh type variables and `prefix` is the symbol prefix with all
   *  non-module and non-package `ThisType` replaced by fresh type variables.
   *
   *  If the subtyping is true, the instantiated type `p.child[Vs]` is
   *  returned. Otherwise, `NoType` is returned.
   */
  def refineUsingParent(parent: Type, child: Symbol, mixins: List[Type] = Nil)(using Context): Type = {
    // <local child> is a place holder from Scalac, it is hopeless to instantiate it.
    //
    // Quote from scalac (from nsc/symtab/classfile/Pickler.scala):
    //
    //     ...When a sealed class/trait has local subclasses, a single
    //     <local child> class symbol is added as pickled child
    //     (instead of a reference to the anonymous class; that was done
    //     initially, but seems not to work, ...).
    //
    if (child.name == tpnme.LOCAL_CHILD) return child.typeRef

    val childTp = if (child.isTerm) child.termRef else child.typeRef

    inContext(ctx.fresh.setExploreTyperState().setFreshGADTBounds.addMode(Mode.GadtConstraintInference)) {
      instantiateToSubType(childTp, parent, mixins).dealias
    }
  }

  /** Instantiate type `tp1` to be a subtype of `tp2`
   *
   *  Return the instantiated type if type parameters in this type
   *  in `tp1` can be instantiated such that `tp1 <:< tp2`.
   *
   *  Otherwise, return NoType.
   */
<<<<<<< HEAD
  private def instantiateToSubType(tp1: NamedType, tp2: Type, mixins: List[Type])(using Context): Type = {
=======
  private def instantiateToSubType(tp1: NamedType, tp2: Type, mixins: List[Type])(using Context): Type = trace(i"instantiateToSubType($tp1, $tp2, $mixins)", typr) {
>>>>>>> 721e7c87
    // In order for a child type S to qualify as a valid subtype of the parent
    // T, we need to test whether it is possible S <: T.
    //
    // The check is different from subtype checking due to type parameters and
    // `this`. We perform the following operations to approximate the parameters:
    //
    // 1. Replace type parameters in T with tvars
    // 2. Replace `A.this.C` with `A#C` (see tests/patmat/i12681.scala)
    // 3. Replace non-reducing MatchType with its bound
    //
    val approximateParent = new TypeMap {
      val boundTypeParams = util.HashMap[TypeRef, TypeVar]()

      def apply(tp: Type): Type = tp.dealias match {
        case tp: MatchType =>
          val reduced = tp.reduced
          if reduced.exists then tp // break cycles
          else mapOver(tp.bound) // if the match type doesn't statically reduce
                                 // then to avoid it failing the <:<
                                 // we'll approximate by widening to its bounds

        case ThisType(tref: TypeRef) if !tref.symbol.isStaticOwner =>
          tref

        case tp: TypeRef if !tp.symbol.isClass =>
          val lookup = boundTypeParams.lookup(tp)
          if lookup != null then lookup
          else
            val TypeBounds(lo, hi) = tp.underlying.bounds
            val tv = newTypeVar(TypeBounds(defn.NothingType, hi.topType))
            boundTypeParams(tp) = tv
            assert(tv <:< apply(hi))
            apply(lo) <:< tv //  no assert, since bounds might conflict
            tv

        case tp @ AppliedType(tycon: TypeRef, _) if !tycon.dealias.typeSymbol.isClass && !tp.isMatchAlias =>

          // In tests/patmat/i3645g.scala, we need to tell whether it's possible
          // that K1 <: K[Foo]. If yes, we issue a warning; otherwise, no
          // warnings.
          //
          // - K1 <: K[Foo] is possible <==>
          // - K[Int] <: K[Foo] is possible <==>
          // - Int <: Foo is possible <==>
          // - Int <: Module.Foo.Type is possible
          //
          // If we remove this special case, we will encounter the case Int <:
          // X[Y], where X and Y are tvars. The subtype checking will simply
          // return false. But depending on the bounds of X and Y, the subtyping
          // can be true.
          //
          // As a workaround, we approximate higher-kinded type parameters with
          // the value types that can be instantiated from its bounds.
          //
          // Note that `HKTypeLambda.resType` may contain TypeParamRef that are
          // bound in the HKTypeLambda. This is fine, as the TypeComparer will
          // recurse on the bounds of `TypeParamRef`.
          val bounds: TypeBounds = tycon.underlying match {
            case TypeBounds(tl1: HKTypeLambda, tl2: HKTypeLambda) =>
              TypeBounds(tl1.resType, tl2.resType)
            case TypeBounds(tl1: HKTypeLambda, tp2) =>
              TypeBounds(tl1.resType, tp2)
            case TypeBounds(tp1, tl2: HKTypeLambda) =>
              TypeBounds(tp1, tl2.resType)
          }

          newTypeVar(bounds)

        case tp =>
          mapOver(tp)
      }
    }

    /** Gather GADT symbols and `ThisType`s found in `tp2`, ie. the scrutinee. */
    object TraverseTp2 extends TypeTraverser:
      val thisTypes = util.HashSet[ThisType]()
      val gadtSyms  = new mutable.ListBuffer[Symbol]

      def traverse(tp: Type) = {
        val tpd = tp.dealias
        if tpd ne tp then traverse(tpd)
        else tp match
          case tp: ThisType if !tp.tref.symbol.isStaticOwner && !thisTypes.contains(tp) =>
            thisTypes += tp
            traverseChildren(tp.tref)
          case tp: TypeRef if tp.symbol.isAbstractOrParamType =>
            gadtSyms += tp.symbol
            traverseChildren(tp)
<<<<<<< HEAD
=======
            val owners = Iterator.iterate(tp.symbol)(_.maybeOwner).takeWhile(_.exists)
            for sym <- owners do
              // add ThisType's for the classes symbols in the ownership of `tp`
              // for example, i16451.CanForward.scala, add `Namer.this`, as one of the owners of the type parameter `A1`
              if sym.isClass && !sym.isAnonymousClass && !sym.isStaticOwner then
                traverse(sym.thisType)
>>>>>>> 721e7c87
          case _ =>
            traverseChildren(tp)
      }
    TraverseTp2.traverse(tp2)
    val thisTypes = TraverseTp2.thisTypes
    val gadtSyms  = TraverseTp2.gadtSyms.toList

    // Prefix inference, given `p.C.this.Child`:
    //   1. return it as is, if `C.this` is found in `tp`, i.e. the scrutinee; or
    //   2. replace it with `X.Child` where `X <: p.C`, stripping ThisType in `p` recursively.
    //
    // See tests/patmat/i3938.scala, tests/pos/i15029.more.scala, tests/pos/i16785.scala
    class InferPrefixMap extends TypeMap {
      var prefixTVar: Type | Null = null
      def apply(tp: Type): Type = tp match {
        case tp @ ThisType(tref) if !tref.symbol.isStaticOwner =>
          val symbol = tref.symbol
          if thisTypes.contains(tp) then
            prefixTVar = tp // e.g. tests/pos/i16785.scala, keep Outer.this
            prefixTVar.uncheckedNN
          else if symbol.is(Module) then
            TermRef(this(tref.prefix), symbol.sourceModule)
          else if (prefixTVar != null)
            this(tref)
          else {
            prefixTVar = WildcardType  // prevent recursive call from assigning it
            // e.g. tests/pos/i15029.more.scala, create a TypeVar for `Instances`' B, so we can disregard `Ints`
            val tvars = tref.typeParams.map { tparam => newTypeVar(tparam.paramInfo.bounds, DepParamName.fresh(tparam.paramName)) }
            val tref2 = this(tref.applyIfParameterized(tvars))
            prefixTVar = newTypeVar(TypeBounds.upper(tref2), DepParamName.fresh(tref.name))
            prefixTVar.uncheckedNN
          }
        case tp => mapOver(tp)
      }
    }

    val inferThisMap = new InferPrefixMap
    val tvars = tp1.typeParams.map { tparam => newTypeVar(tparam.paramInfo.bounds, DepParamName.fresh(tparam.paramName)) }
    val protoTp1 = inferThisMap.apply(tp1).appliedTo(tvars)

    if gadtSyms.nonEmpty then
      ctx.gadtState.addToConstraint(gadtSyms)

    // If parent contains a reference to an abstract type, then we should
    // refine subtype checking to eliminate abstract types according to
    // variance. As this logic is only needed in exhaustivity check,
    // we manually patch subtyping check instead of changing TypeComparer.
    // See tests/patmat/i3645b.scala
    def parentQualify(tp1: Type, tp2: Type) = tp1.classSymbol.info.parents.exists { parent =>
      parent.argInfos.nonEmpty && approximateParent(parent) <:< tp2
    }

    def instantiate(): Type = {
      for tp <- mixins.reverseIterator do protoTp1 <:< tp
      maximizeType(protoTp1, NoSpan)
      wildApprox(protoTp1)
    }

    if (protoTp1 <:< tp2) instantiate()
    else {
      val approxTp2 = approximateParent(tp2)
      if (protoTp1 <:< approxTp2 || parentQualify(protoTp1, approxTp2)) instantiate()
      else NoType
    }
  }

  def nestedPairs(ts: List[Type])(using Context): Type =
    ts.foldRight(defn.EmptyTupleModule.termRef: Type)(defn.PairClass.typeRef.appliedTo(_, _))

  class StripTypeVarsMap(using Context) extends TypeMap:
    def apply(tp: Type) = mapOver(tp).stripTypeVar

  /** Apply [[Type.stripTypeVar]] recursively. */
  def stripTypeVars(tp: Type)(using Context): Type =
    new StripTypeVarsMap().apply(tp)

  /** computes a prefix for `child`, derived from its common prefix with `pre`
   *  - `pre` is assumed to be the prefix of `parent` at a given callsite.
   *  - `child` is assumed to be the sealed child of `parent`, and reachable according to `whyNotGenericSum`.
   */
  def childPrefix(pre: Type, parent: Symbol, child: Symbol)(using Context): Type =
    // Example, given this class hierarchy, we can see how this should work
    // when summoning a mirror for `wrapper.Color`:
    //
    // package example
    // object Outer3:
    //   class Wrapper:
    //     sealed trait Color
    //   val wrapper = new Wrapper
    //   object Inner:
    //     case object Red extends wrapper.Color
    //     case object Green extends wrapper.Color
    //     case object Blue extends wrapper.Color
    //
    //   summon[Mirror.SumOf[wrapper.Color]]
    //                       ^^^^^^^^^^^^^
    //       > pre = example.Outer3.wrapper.type
    //       > parent = sealed trait example.Outer3.Wrapper.Color
    //       > child = module val example.Outer3.Innner.Red
    //       > parentOwners = [example, Outer3, Wrapper] // computed from definition
    //       > childOwners = [example, Outer3, Inner] // computed from definition
    //       > parentRest = [Wrapper] // strip common owners from `childOwners`
    //       > childRest = [Inner] // strip common owners from `parentOwners`
    //       > commonPrefix = example.Outer3.type // i.e. parentRest has only 1 element, use 1st subprefix of `pre`.
    //       > childPrefix = example.Outer3.Inner.type // select all symbols in `childRest` from `commonPrefix`

    /** unwind the prefix into a sequence of sub-prefixes, selecting the one at `limit`
     *  @return `NoType` if there is an unrecognised prefix type.
     */
    def subPrefixAt(pre: Type, limit: Int): Type =
      def go(pre: Type, limit: Int): Type =
        if limit == 0 then pre // EXIT: No More prefix
        else pre match
          case pre: ThisType          => go(pre.tref.prefix, limit - 1)
          case pre: TermRef           => go(pre.prefix, limit - 1)
          case _:SuperType | NoPrefix => pre.ensuring(limit == 1) // EXIT: can't rewind further than this
          case _                      => NoType // EXIT: unrecognized prefix
      go(pre, limit)
    end subPrefixAt

    /** Successively select each symbol in the `suffix` from `pre`, such that they are reachable. */
    def selectAll(pre: Type, suffix: Seq[Symbol]): Type =
      suffix.foldLeft(pre)((pre, sym) =>
        pre.select(
          if sym.isType && sym.is(Module) then sym.sourceModule
          else sym
        )
      )

    def stripCommonPrefix(xs: List[Symbol], ys: List[Symbol]): (List[Symbol], List[Symbol]) = (xs, ys) match
      case (x :: xs1, y :: ys1) if x eq y => stripCommonPrefix(xs1, ys1)
      case _ => (xs, ys)

    val (parentRest, childRest) = stripCommonPrefix(
      parent.owner.ownersIterator.toList.reverse,
      child.owner.ownersIterator.toList.reverse
    )

    val commonPrefix = subPrefixAt(pre, parentRest.size) // unwind parent owners up to common prefix

    if commonPrefix.exists then selectAll(commonPrefix, childRest)
    else NoType

  end childPrefix

end TypeOps<|MERGE_RESOLUTION|>--- conflicted
+++ resolved
@@ -765,11 +765,7 @@
    *
    *  Otherwise, return NoType.
    */
-<<<<<<< HEAD
-  private def instantiateToSubType(tp1: NamedType, tp2: Type, mixins: List[Type])(using Context): Type = {
-=======
   private def instantiateToSubType(tp1: NamedType, tp2: Type, mixins: List[Type])(using Context): Type = trace(i"instantiateToSubType($tp1, $tp2, $mixins)", typr) {
->>>>>>> 721e7c87
     // In order for a child type S to qualify as a valid subtype of the parent
     // T, we need to test whether it is possible S <: T.
     //
@@ -858,15 +854,12 @@
           case tp: TypeRef if tp.symbol.isAbstractOrParamType =>
             gadtSyms += tp.symbol
             traverseChildren(tp)
-<<<<<<< HEAD
-=======
             val owners = Iterator.iterate(tp.symbol)(_.maybeOwner).takeWhile(_.exists)
             for sym <- owners do
               // add ThisType's for the classes symbols in the ownership of `tp`
               // for example, i16451.CanForward.scala, add `Namer.this`, as one of the owners of the type parameter `A1`
               if sym.isClass && !sym.isAnonymousClass && !sym.isStaticOwner then
                 traverse(sym.thisType)
->>>>>>> 721e7c87
           case _ =>
             traverseChildren(tp)
       }
