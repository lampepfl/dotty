--- conflicted
+++ resolved
@@ -221,12 +221,9 @@
   val ExceptionBinderName     = new UniqueNameKind("ex")
   val SkolemName              = new UniqueNameKind("?")
   val LiftedTreeName          = new UniqueNameKind("liftedTree")
-<<<<<<< HEAD
+  val SuperArgName            = new UniqueNameKind("$superArg$")
   val SpecializedName         = new UniqueNameKind("$spec")
   val DefaultExceptionName    = new UniqueNameKind(nme.DEFAULT_EXCEPTION_NAME.toString)
-=======
-  val SuperArgName            = new UniqueNameKind("$superArg$")
->>>>>>> 4897be1f
 
   val UniqueExtMethName = new UniqueNameKind("$extension") {
     override def unmangle(name: SimpleTermName): TermName = {
