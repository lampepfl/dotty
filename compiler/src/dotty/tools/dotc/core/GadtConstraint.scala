package dotty.tools
package dotc
package core

import Decorators._
import Contexts._
import Types._
import Symbols._
import util.{SimpleIdentitySet, SimpleIdentityMap}
import collection.mutable
import printing._

object GadtConstraint:
  def apply(): GadtConstraint = empty
  def empty: GadtConstraint =
    new ProperGadtConstraint(OrderingConstraint.empty, SimpleIdentityMap.empty, SimpleIdentityMap.empty, false)

/** Represents GADT constraints currently in scope */
sealed trait GadtConstraint (
  private var myConstraint: Constraint,
  private var mapping: SimpleIdentityMap[Symbol, TypeVar],
  private var reverseMapping: SimpleIdentityMap[TypeParamRef, Symbol],
  private var wasConstrained: Boolean
) extends Showable {
  this: ConstraintHandling =>
<<<<<<< HEAD

  import dotty.tools.dotc.config.Printers.{gadts, gadtsConstr}
=======

  import dotty.tools.dotc.config.Printers.{gadts, gadtsConstr}

  private[core] def getConstraint: Constraint = constraint
  private[core] def getMapping: SimpleIdentityMap[Symbol, TypeVar] = mapping
  private[core] def getReverseMapping: SimpleIdentityMap[TypeParamRef, Symbol] = reverseMapping
  private[core] def getWasConstrained: Boolean = wasConstrained
>>>>>>> d6cc1010

  /** Exposes ConstraintHandling.subsumes */
  def subsumes(left: GadtConstraint, right: GadtConstraint, pre: GadtConstraint)(using Context): Boolean = {
    def extractConstraint(g: GadtConstraint) = g.constraint
    subsumes(extractConstraint(left), extractConstraint(right), extractConstraint(pre))
  }

  override protected def legalBound(param: TypeParamRef, rawBound: Type, isUpper: Boolean)(using Context): Type =
    // GADT constraints never involve wildcards and are not propagated outside
    // the case where they're valid, so no approximating is needed.
    rawBound

  /** Add symbols to constraint, correctly handling inter-dependencies.
   *
   * @see [[ConstraintHandling.addToConstraint]]
   */
  def addToConstraint(sym: Symbol)(using Context): Boolean = addToConstraint(sym :: Nil)
  def addToConstraint(params: List[Symbol])(using Context): Boolean = {
    import NameKinds.DepParamName

    val poly1 = PolyType(params.map { sym => DepParamName.fresh(sym.name.toTypeName) })(
      pt => params.map { param =>
        // In bound type `tp`, replace the symbols in dependent positions with their internal TypeParamRefs.
        // The replaced symbols will be later picked up in `ConstraintHandling#addToConstraint`
        // and used as orderings.
        def substDependentSyms(tp: Type, isUpper: Boolean)(using Context): Type = {
          def loop(tp: Type) = substDependentSyms(tp, isUpper)
          tp match {
            case tp @ AndType(tp1, tp2) if !isUpper =>
              tp.derivedAndType(loop(tp1), loop(tp2))
            case tp @ OrType(tp1, tp2) if isUpper =>
              tp.derivedOrType(loop(tp1), loop(tp2))
            case tp: NamedType =>
              params.indexOf(tp.symbol) match {
                case -1 =>
                  mapping(tp.symbol) match {
                    case tv: TypeVar => tv.origin
                    case null => tp
                  }
                case i => pt.paramRefs(i)
              }
            case tp => tp
          }
        }

        val tb = param.info.bounds
        tb.derivedTypeBounds(
          lo = substDependentSyms(tb.lo, isUpper = false),
          hi = substDependentSyms(tb.hi, isUpper = true)
        )
      },
      pt => defn.AnyType
    )

    val tvars = params.lazyZip(poly1.paramRefs).map { (sym, paramRef) =>
      val tv = TypeVar(paramRef, creatorState = null)
      mapping = mapping.updated(sym, tv)
      reverseMapping = reverseMapping.updated(tv.origin, sym)
      tv
    }

    // The replaced symbols are picked up here.
    addToConstraint(poly1, tvars)
      .showing(i"added to constraint: [$poly1] $params%, % gadt = $this", gadts)
  }

  /** Further constrain a symbol already present in the constraint. */
  def addBound(sym: Symbol, bound: Type, isUpper: Boolean)(using Context): Boolean = {
    @annotation.tailrec def stripInternalTypeVar(tp: Type): Type = tp match {
      case tv: TypeVar =>
        val inst = constraint.instType(tv)
        if (inst.exists) stripInternalTypeVar(inst) else tv
      case _ => tp
    }

    val symTvar: TypeVar = stripInternalTypeVar(tvarOrError(sym)) match {
      case tv: TypeVar => tv
      case inst =>
        gadts.println(i"instantiated: $sym -> $inst")
        return if (isUpper) isSub(inst, bound) else isSub(bound, inst)
    }

    val internalizedBound = bound match {
      case nt: NamedType =>
        val ntTvar = mapping(nt.symbol)
        if (ntTvar != null) stripInternalTypeVar(ntTvar) else bound
      case _ => bound
    }

    val saved = constraint
    val result = internalizedBound match
      case boundTvar: TypeVar =>
        if (boundTvar eq symTvar) true
        else if (isUpper) addLess(symTvar.origin, boundTvar.origin)
        else addLess(boundTvar.origin, symTvar.origin)
      case bound =>
        addBoundTransitively(symTvar.origin, bound, isUpper)

    gadts.println {
      val descr = if (isUpper) "upper" else "lower"
      val op = if (isUpper) "<:" else ">:"
      i"adding $descr bound $sym $op $bound = $result"
    }

    if constraint ne saved then wasConstrained = true
    result
  }

  /** Is `sym1` ordered to be less than `sym2`? */
  def isLess(sym1: Symbol, sym2: Symbol)(using Context): Boolean =
    constraint.isLess(tvarOrError(sym1).origin, tvarOrError(sym2).origin)

  /** Full bounds of `sym`, including TypeRefs to other lower/upper symbols.
   *
   * @note this performs subtype checks between ordered symbols.
   *       Using this in isSubType can lead to infinite recursion. Consider `bounds` instead.
   */
  def fullBounds(sym: Symbol)(using Context): TypeBounds | Null =
    mapping(sym) match {
      case null => null
      // TODO: Improve flow typing so that ascription becomes redundant
      case tv: TypeVar =>
        fullBounds(tv.origin)
          // .ensuring(containsNoInternalTypes(_))
    }

  /** Immediate bounds of `sym`. Does not contain lower/upper symbols (see [[fullBounds]]). */
  def bounds(sym: Symbol)(using Context): TypeBounds | Null =
    mapping(sym) match {
      case null => null
      // TODO: Improve flow typing so that ascription becomes redundant
      case tv: TypeVar =>
        def retrieveBounds: TypeBounds = externalize(bounds(tv.origin)).bounds
        retrieveBounds
          //.showing(i"gadt bounds $sym: $result", gadts)
          //.ensuring(containsNoInternalTypes(_))
    }

  /** Is the symbol registered in the constraint?
   *
   * @note this is true even if the symbol is constrained to be equal to another type, unlike [[Constraint.contains]].
   */
  def contains(sym: Symbol)(using Context): Boolean = mapping(sym) != null

  /** GADT constraint narrows bounds of at least one variable */
  def isNarrowing: Boolean = wasConstrained

  /** See [[ConstraintHandling.approximation]] */
  def approximation(sym: Symbol, fromBelow: Boolean, maxLevel: Int = Int.MaxValue)(using Context): Type = {
    val res =
      approximation(tvarOrError(sym).origin, fromBelow, maxLevel) match
        case tpr: TypeParamRef =>
          // Here we do externalization when the returned type is a TypeParamRef,
          //  b/c ConstraintHandling.approximation may return internal types when
          //  the type variable is instantiated. See #15531.
          externalize(tpr)
        case tp => tp

    gadts.println(i"approximating $sym ~> $res")
    res
  }

  def symbols: List[Symbol] = mapping.keys

  def fresh: GadtConstraint = new ProperGadtConstraint(myConstraint, mapping, reverseMapping, wasConstrained)

  /** Restore the state from other [[GadtConstraint]], probably copied using [[fresh]] */
  def restore(other: GadtConstraint): Unit =
    this.myConstraint = other.myConstraint
    this.mapping = other.mapping
    this.reverseMapping = other.reverseMapping
    this.wasConstrained = other.wasConstrained
<<<<<<< HEAD
=======

  def restore(constr: Constraint, mapping: SimpleIdentityMap[Symbol, TypeVar], revMapping: SimpleIdentityMap[TypeParamRef, Symbol], wasConstrained: Boolean): Unit =
    this.myConstraint = constr
    this.mapping = mapping
    this.reverseMapping = revMapping
    this.wasConstrained = wasConstrained

  inline def rollbackGadtUnless(inline op: Boolean): Boolean =
    val savedConstr = myConstraint
    val savedMapping = mapping
    val savedReverseMapping = reverseMapping
    val savedWasConstrained = wasConstrained
    var result = false
    try
      result = op
    finally
      if !result then
        restore(savedConstr, savedMapping, savedReverseMapping, savedWasConstrained)
    result
>>>>>>> d6cc1010

  // ---- Protected/internal -----------------------------------------------

  override protected def constraint = myConstraint
  override protected def constraint_=(c: Constraint) = myConstraint = c

  override protected def isSub(tp1: Type, tp2: Type)(using Context): Boolean = TypeComparer.isSubType(tp1, tp2)
  override protected def isSame(tp1: Type, tp2: Type)(using Context): Boolean = TypeComparer.isSameType(tp1, tp2)

  override def nonParamBounds(param: TypeParamRef)(using Context): TypeBounds =
    externalize(constraint.nonParamBounds(param)).bounds

  override def fullLowerBound(param: TypeParamRef)(using Context): Type =
    constraint.minLower(param).foldLeft(nonParamBounds(param).lo) {
      (t, u) => t | externalize(u)
    }

  override def fullUpperBound(param: TypeParamRef)(using Context): Type =
    constraint.minUpper(param).foldLeft(nonParamBounds(param).hi) { (t, u) =>
      val eu = externalize(u)
      // Any as the upper bound means "no bound", but if F is higher-kinded,
      // Any & F = F[_]; this is wrong for us so we need to short-circuit
      if t.isAny then eu else t & eu
    }

  // ---- Private ----------------------------------------------------------

  private def externalize(tp: Type, theMap: TypeMap | Null = null)(using Context): Type = tp match
    case param: TypeParamRef => reverseMapping(param) match
      case sym: Symbol => sym.typeRef
      case null        => param
    case tp: TypeAlias       => tp.derivedAlias(externalize(tp.alias, theMap))
    case tp                  => (if theMap == null then ExternalizeMap() else theMap).mapOver(tp)

  private class ExternalizeMap(using Context) extends TypeMap:
    def apply(tp: Type): Type = externalize(tp, this)(using mapCtx)

  private def tvarOrError(sym: Symbol)(using Context): TypeVar =
    mapping(sym).ensuring(_ != null, i"not a constrainable symbol: $sym").uncheckedNN

  private def containsNoInternalTypes(tp: Type, theAcc: TypeAccumulator[Boolean] | Null = null)(using Context): Boolean = tp match {
    case tpr: TypeParamRef => !reverseMapping.contains(tpr)
    case tv: TypeVar => !reverseMapping.contains(tv.origin)
    case tp =>
      (if (theAcc != null) theAcc else new ContainsNoInternalTypesAccumulator()).foldOver(true, tp)
  }

  private class ContainsNoInternalTypesAccumulator(using Context) extends TypeAccumulator[Boolean] {
    override def apply(x: Boolean, tp: Type): Boolean = x && containsNoInternalTypes(tp, this)
  }

  // ---- Debug ------------------------------------------------------------

  override def constr = gadtsConstr

  override def toText(printer: Printer): Texts.Text = printer.toText(this)

  /** Provides more information than toText, by showing the underlying Constraint details. */
  def debugBoundsDescription(using Context): String = i"$this\n$constraint"
}

private class ProperGadtConstraint (
    myConstraint: Constraint,
    mapping: SimpleIdentityMap[Symbol, TypeVar],
    reverseMapping: SimpleIdentityMap[TypeParamRef, Symbol],
    wasConstrained: Boolean,
) extends ConstraintHandling with GadtConstraint(myConstraint, mapping, reverseMapping, wasConstrained)<|MERGE_RESOLUTION|>--- conflicted
+++ resolved
@@ -23,10 +23,6 @@
   private var wasConstrained: Boolean
 ) extends Showable {
   this: ConstraintHandling =>
-<<<<<<< HEAD
-
-  import dotty.tools.dotc.config.Printers.{gadts, gadtsConstr}
-=======
 
   import dotty.tools.dotc.config.Printers.{gadts, gadtsConstr}
 
@@ -34,7 +30,6 @@
   private[core] def getMapping: SimpleIdentityMap[Symbol, TypeVar] = mapping
   private[core] def getReverseMapping: SimpleIdentityMap[TypeParamRef, Symbol] = reverseMapping
   private[core] def getWasConstrained: Boolean = wasConstrained
->>>>>>> d6cc1010
 
   /** Exposes ConstraintHandling.subsumes */
   def subsumes(left: GadtConstraint, right: GadtConstraint, pre: GadtConstraint)(using Context): Boolean = {
@@ -207,8 +202,6 @@
     this.mapping = other.mapping
     this.reverseMapping = other.reverseMapping
     this.wasConstrained = other.wasConstrained
-<<<<<<< HEAD
-=======
 
   def restore(constr: Constraint, mapping: SimpleIdentityMap[Symbol, TypeVar], revMapping: SimpleIdentityMap[TypeParamRef, Symbol], wasConstrained: Boolean): Unit =
     this.myConstraint = constr
@@ -228,7 +221,6 @@
       if !result then
         restore(savedConstr, savedMapping, savedReverseMapping, savedWasConstrained)
     result
->>>>>>> d6cc1010
 
   // ---- Protected/internal -----------------------------------------------
 
