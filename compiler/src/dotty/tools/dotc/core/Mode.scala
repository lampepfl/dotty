--- conflicted
+++ resolved
@@ -102,11 +102,9 @@
   /** Read comments from definitions when unpickling from TASTY */
   val ReadComments: Mode = newMode(22, "ReadComments")
 
-<<<<<<< HEAD
   /** We are in TypeOf, e.g. to type a SingletonTypeTree or to compute a derived TypeOf */
   val InTypeOf: Mode = newMode(23, "InTypeOf")
-=======
+
   /** We are synthesizing the receiver of an extension method */
   val SynthesizeExtMethodReceiver: Mode = newMode(23, "SynthesizeExtMethodReceiver")
->>>>>>> 3185338f
 }