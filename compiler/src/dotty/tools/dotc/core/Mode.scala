--- conflicted
+++ resolved
@@ -99,12 +99,8 @@
   val InlineableBody: Mode = newMode(21, "InlineableBody")
 
   /** Read comments from definitions when unpickling from TASTY */
-<<<<<<< HEAD
-  val ReadComments = newMode(22, "ReadComments")
+  val ReadComments: Mode = newMode(22, "ReadComments")
 
   /** We are in TypeOf, e.g. to type a SingletonTypeTree or to compute a derived TypeOf */
-  val InTypeOf = newMode(23, "InTypeOf")
-=======
-  val ReadComments: Mode = newMode(22, "ReadComments")
->>>>>>> 7463afe4
+  val InTypeOf: Mode = newMode(23, "InTypeOf")
 }