--- conflicted
+++ resolved
@@ -28,11 +28,7 @@
   pickler.newSection(ASTsSection, buf)
   import buf.*
   import pickler.nameBuffer.nameIndex
-<<<<<<< HEAD
-  import tpd._
-=======
   import tpd.*
->>>>>>> a92a4639
   import TreePickler.*
 
   private val symRefs = Symbols.MutableSymbolMap[Addr](256)
@@ -349,16 +345,12 @@
           case _: Template | _: Hole => pickleTree(tpt)
           case _ if tpt.isType => pickleTpt(tpt)
         }
-<<<<<<< HEAD
-        pickleTreeUnlessEmpty(rhs)
-=======
         if isOutlinePickle && sym.isTerm && isJavaPickle then
           // TODO: if we introduce outline typing for Scala definitions
           // then we will need to update the check here
           pickleElidedUnlessEmpty(rhs, tpt.tpe)
         else
           pickleTreeUnlessEmpty(rhs)
->>>>>>> a92a4639
         pickleModifiers(sym, mdef)
       }
     catch
@@ -369,11 +361,7 @@
         else
           throw ex
     if sym.is(Method) && sym.owner.isClass then
-<<<<<<< HEAD
-      profile.recordMethodSize(sym, currentAddr.index - addr.index, mdef.span)
-=======
       profile.recordMethodSize(sym, (currentAddr.index - addr.index) max 1, mdef.span)
->>>>>>> a92a4639
     for docCtx <- ctx.docCtx do
       val comment = docCtx.docstrings.lookup(sym)
       if comment != null then
@@ -720,27 +708,20 @@
               .appliedTo(expr)
               .withSpan(tree.span)
           )
-<<<<<<< HEAD
-=======
         case tree: QuotePattern =>
           // TODO: Add QUOTEPATTERN tag to TASTy
           pickleTree(QuotePatterns.encode(tree))
->>>>>>> a92a4639
         case Hole(_, idx, args, _) =>
           writeByte(HOLE)
           withLength {
             writeNat(idx)
             pickleType(tree.tpe, richTypes = true)
-<<<<<<< HEAD
-            args.foreach(pickleTree)
-=======
             args.foreach { arg =>
               arg.tpe match
                 case _: TermRef if arg.isType => writeByte(EXPLICITtpt)
                 case _ =>
               pickleTree(arg)
             }
->>>>>>> a92a4639
           }
       }
       catch {
