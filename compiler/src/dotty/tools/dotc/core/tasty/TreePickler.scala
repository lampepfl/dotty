--- conflicted
+++ resolved
@@ -622,11 +622,8 @@
     if (flags is Case) writeByte(CASE)
     if (flags is Override) writeByte(OVERRIDE)
     if (flags is Transparent) writeByte(TRANSPARENT)
-<<<<<<< HEAD
     if (flags is Dependent) writeByte(DEPENDENT)
-=======
     if (flags is Rewrite) writeByte(REWRITE)
->>>>>>> 45ef4467
     if (flags is Macro) writeByte(MACRO)
     if (flags is JavaStatic) writeByte(STATIC)
     if (flags is Module) writeByte(OBJECT)
