--- conflicted
+++ resolved
@@ -7,29 +7,17 @@
 import dotty.tools.tasty.TastyBuffer
 import TastyBuffer.*
 
-<<<<<<< HEAD
-import ast._
-=======
 import ast.*
->>>>>>> a92a4639
 import Trees.WithLazyFields
 import util.{SourceFile, NoSource}
 import core.*
 import Annotations.*, Decorators.*
 import collection.mutable
-<<<<<<< HEAD
-import util.Spans._
-import reporting.Message
-
-object PositionPickler:
-  import ast.tpd._
-=======
 import util.Spans.*
 import reporting.Message
 
 object PositionPickler:
   import ast.tpd.*
->>>>>>> a92a4639
 
   // Note: This could be just TreeToAddr => Addr if functions are specialized to value classes.
   // We use a SAM type to avoid boxing of Addr
