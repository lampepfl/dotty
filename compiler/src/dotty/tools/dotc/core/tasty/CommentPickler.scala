--- conflicted
+++ resolved
@@ -22,16 +22,8 @@
 
     def pickleComment(addr: Addr, comment: Comment): Unit =
       if addr != NoAddr then
-<<<<<<< HEAD
-        val bytes = comment.raw.getBytes(StandardCharsets.UTF_8).nn
-        val length = bytes.length
-        buf.writeAddr(addr)
-        buf.writeNat(length)
-        buf.writeBytes(bytes, length)
-=======
         buf.writeAddr(addr)
         buf.writeUtf8(comment.raw)
->>>>>>> a92a4639
         buf.writeLongInt(comment.span.coords)
 
     def traverse(x: Any): Unit = x match
