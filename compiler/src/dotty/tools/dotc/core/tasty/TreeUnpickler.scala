--- conflicted
+++ resolved
@@ -607,11 +607,8 @@
           case LAZY => addFlag(Lazy)
           case OVERRIDE => addFlag(Override)
           case TRANSPARENT => addFlag(Transparent)
-<<<<<<< HEAD
           case DEPENDENT => addFlag(Dependent)
-=======
           case REWRITE => addFlag(Rewrite)
->>>>>>> 45ef4467
           case MACRO => addFlag(Macro)
           case STATIC => addFlag(JavaStatic)
           case OBJECT => addFlag(Module)
