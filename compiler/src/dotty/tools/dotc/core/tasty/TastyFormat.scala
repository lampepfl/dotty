--- conflicted
+++ resolved
@@ -434,16 +434,11 @@
   final val TYPEREFin = 175
   final val OBJECTDEF = 176
 
+  final val TYPEOF = 179
+
   // In binary: 101101EI
   // I = implicit method type
   // E = erased method type
-<<<<<<< HEAD
-  final val METHODtype = 176
-  final val IMPLICITMETHODtype = 177
-  final val ERASEDMETHODtype = 178
-  final val ERASEDIMPLICITMETHODtype = 179
-  final val TYPEOF = 180
-=======
   final val METHODtype = 180
   final val IMPLICITMETHODtype = 181
   final val ERASEDMETHODtype = 182
@@ -451,7 +446,6 @@
 
   final val MATCHtype = 190
   final val MATCHtpt = 191
->>>>>>> a0b429bb
 
   final val UNTYPEDSPLICE = 199
 
@@ -481,11 +475,7 @@
     firstNatTreeTag <= tag && tag <= SYMBOLconst ||
     firstASTTreeTag <= tag && tag <= SINGLETONtpt ||
     firstNatASTTreeTag <= tag && tag <= NAMEDARG ||
-<<<<<<< HEAD
-    firstLengthTreeTag <= tag && tag <= TYPEOF ||
-=======
     firstLengthTreeTag <= tag && tag <= MATCHtpt ||
->>>>>>> a0b429bb
     tag == HOLE
 
   def isParamTag(tag: Int) = tag == PARAM || tag == TYPEPARAM
