--- conflicted
+++ resolved
@@ -150,12 +150,6 @@
     + defn.FromJavaObjectSymbol
 
   def toTextCaptureSet(cs: CaptureSet): Text =
-<<<<<<< HEAD
-    if printDebug && !cs.isConst then cs.toString
-    else if ctx.settings.YccDebug.value then cs.show
-    else if !cs.isConst && cs.elems.isEmpty then "?"
-    else "{" ~ Text(cs.elems.toList.map(toTextCaptureRef), ", ") ~ "}"
-=======
     if printDebug && ctx.settings.YccDebug.value && !cs.isConst then cs.toString
     else if cs == CaptureSet.Fluid then "<fluid>"
     else
@@ -173,7 +167,6 @@
 
   private def toTextRetainedElems[T <: Untyped](refs: List[Tree[T]]): Text =
     "{" ~ Text(refs.map(ref => toTextRetainedElem(ref)), ", ") ~ "}"
->>>>>>> a92a4639
 
   /** Print capturing type, overridden in RefinedPrinter to account for
    *  capturing function types.
@@ -183,11 +176,7 @@
       boxText ~ toTextLocal(parent) ~ "^"
       ~ (refsText provided refsText != rootSetText)
 
-<<<<<<< HEAD
-  final protected def rootSetText = Str("{cap}")
-=======
   final protected def rootSetText = Str("{cap}") // TODO Use disambiguation
->>>>>>> a92a4639
 
   def toText(tp: Type): Text = controlled {
     homogenize(tp) match {
@@ -246,12 +235,6 @@
           keywordStr(" match ") ~ "{" ~ casesText ~ "}" ~
           (" <: " ~ toText(bound) provided !bound.isAny)
         }.close
-<<<<<<< HEAD
-      case tp @ EventuallyCapturingType(parent, refs) =>
-        val boxText: Text = Str("box ") provided tp.isBoxed //&& ctx.settings.YccDebug.value
-        val refsText = if refs.isUniversal then rootSetText else toTextCaptureSet(refs)
-        toTextCapturing(parent, refsText, boxText)
-=======
       case tp @ CapturingType(parent, refs) =>
         val boxText: Text = Str("box ") provided tp.isBoxed //&& ctx.settings.YccDebug.value
         val showAsCap = refs.isUniversal && (refs.elems.size == 1 || !printDebug)
@@ -262,7 +245,6 @@
           case ref :: Nil if ref.symbol == defn.captureRoot => rootSetText
           case _ => toTextRetainedElems(refs)
         toTextCapturing(parent, refsText, "") ~ Str("R").provided(printDebug)
->>>>>>> a92a4639
       case tp: PreviousErrorType if ctx.settings.XprintTypes.value =>
         "<error>" // do not print previously reported error message because they may try to print this error type again recuresevely
       case tp: ErrorType =>
@@ -285,15 +267,10 @@
         }
       case ExprType(restp) =>
         def arrowText: Text = restp match
-<<<<<<< HEAD
-          case ct @ EventuallyCapturingType(parent, refs) if ct.annot.symbol == defn.RetainsByNameAnnot =>
-            if refs.isUniversal then Str("=>") else Str("->") ~ toTextCaptureSet(refs)
-=======
           case AnnotatedType(parent, ann) if ann.symbol == defn.RetainsByNameAnnot =>
             val refs = ann.tree.retainedElems
             if refs.exists(_.symbol == defn.captureRoot) then Str("=>")
             else Str("->") ~ toTextRetainedElems(refs)
->>>>>>> a92a4639
           case _ =>
             if Feature.pureFunsEnabled then "->" else "=>"
         changePrec(GlobalPrec)(arrowText ~ " " ~ toText(restp))
@@ -343,17 +320,10 @@
     "(" ~ toTextRef(tp) ~ " : " ~ toTextGlobal(tp.underlying) ~ ")"
 
   protected def paramsText(lam: LambdaType): Text = {
-<<<<<<< HEAD
-    val erasedParams = lam.erasedParams
-    def paramText(name: Name, tp: Type, erased: Boolean) =
-      keywordText("erased ").provided(erased) ~ toText(name) ~ lambdaHash(lam) ~ toTextRHS(tp, isParameter = true)
-    Text(lam.paramNames.lazyZip(lam.paramInfos).lazyZip(erasedParams).map(paramText), ", ")
-=======
     def paramText(ref: ParamRef) =
       val erased = ref.underlying.hasAnnotation(defn.ErasedParamAnnot)
       keywordText("erased ").provided(erased) ~ ParamRefNameString(ref) ~ lambdaHash(lam) ~ toTextRHS(ref.underlying, isParameter = true)
     Text(lam.paramRefs.map(paramText), ", ")
->>>>>>> a92a4639
   }
 
   protected def ParamRefNameString(name: Name): String = nameString(name)
