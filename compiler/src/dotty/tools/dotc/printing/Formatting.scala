--- conflicted
+++ resolved
@@ -144,11 +144,7 @@
         case Nil => ("", Nil)
       }
       val (args1, suffixes1) = args.lazyZip(suffixes).map(treatArg(_, _)).unzip
-<<<<<<< HEAD
-      new StringContext(prefix :: suffixes1.toList: _*).s(args1: _*)
-=======
       new StringContext(prefix :: suffixes1.toList*).s(args1*)
->>>>>>> a92a4639
     }
   }
 
