--- conflicted
+++ resolved
@@ -470,21 +470,13 @@
       val toolArgs = toolArgsFor(files.toList.map(_.toPath), getCharsetFromEncodingOpt(flags0))
 
       val spec = raw"(\d+)(\+)?".r
-<<<<<<< HEAD
-      val testFilter = toolArgs.get(ToolName.Test) match
-=======
       val testIsFiltered = toolArgs.get(ToolName.Test) match
->>>>>>> 22193a39
         case Some("-jvm" :: spec(n, more) :: Nil) =>
           if more == "+" then isJavaAtLeast(n) else javaSpecVersion == n
         case Some(args) => throw new IllegalStateException(args.mkString("unknown test option: ", ", ", ""))
         case None => true
 
-<<<<<<< HEAD
-      def scalacOptions = toolArgs.get(ToolName.Scalac).getOrElse(Nil)
-=======
       def scalacOptions = toolArgs.getOrElse(ToolName.Scalac, Nil)
->>>>>>> 22193a39
 
       val flags = flags0
         .and(scalacOptions: _*)
@@ -523,11 +515,7 @@
 
       val allArgs = flags.all
 
-<<<<<<< HEAD
-      if testFilter then
-=======
       if testIsFiltered then
->>>>>>> 22193a39
         // If a test contains a Java file that cannot be parsed by Dotty's Java source parser, its
         // name must contain the string "JAVA_ONLY".
         val dottyFiles = files.filterNot(_.getName.contains("JAVA_ONLY")).map(_.getPath)
@@ -541,12 +529,9 @@
           echo(s"\njava compilation failed: \n${ javaErrors.get }")
           fail(failure = JavaCompilationFailure(javaErrors.get))
         }
-<<<<<<< HEAD
-=======
       else
         registerSkip()
         reporter.setSkip()
->>>>>>> 22193a39
       end if
 
       reporter
@@ -748,11 +733,7 @@
     }
 
     private def verifyOutput(checkFile: Option[JFile], dir: JFile, testSource: TestSource, warnings: Int, reporters: Seq[TestReporter], logger: LoggedRunnable) = {
-<<<<<<< HEAD
-      if (Properties.testsNoRun) addNoRunWarning()
-=======
       if Properties.testsNoRun then addNoRunWarning()
->>>>>>> 22193a39
       else runMain(testSource.runClassPath, testSource.allToolArgs) match {
         case Success(output) => checkFile match {
           case Some(file) if file.exists => diffTest(testSource, file, output.linesIterator.toList, reporters, logger)
