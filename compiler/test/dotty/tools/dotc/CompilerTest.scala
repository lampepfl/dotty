--- conflicted
+++ resolved
@@ -106,41 +106,11 @@
       val expErrors = expectedErrors(filePaths.toList)
       (filePaths, javaFilePaths, normArgs, expErrors)
     }
-<<<<<<< HEAD
-    if (!generatePartestFiles || !partestableDir(prefix, dirName, args ++ defaultOptions)) {
-      if (runTest)
-        log(s"WARNING: run tests can only be run by partest, JUnit just verifies compilation: $prefix$dirName")
-      val (filePaths, javaFilePaths, normArgs, expErrors) = computeFilePathsAndExpErrors
-      compileWithJavac(javaFilePaths, Array.empty) // javac needs to run first on dotty-library
-      compileArgs(javaFilePaths ++ filePaths ++ normArgs, expErrors)
-    } else {
-      val (sourceDir, flags, deep) = args match {
-        case "-deep" :: args1 => (flattenDir(prefix, dirName), args1 ++ defaultOptions, "deep")
-        case _ => (new JFile(prefix + dirName), args ++ defaultOptions, "shallow")
-      }
-      val kind = testKind(prefix, runTest)
-      log(s"generating partest files for test directory ($deep): $prefix$dirName of kind $kind")
-
-      if (sourceDir.exists) {
-        val firstDest = Directory(DPConfig.testRoot + JFile.separator + kind + JFile.separator + dirName)
-        val xerrors = if (isNegTest(prefix)) {
-          val (_, _, _, expErrors) = computeFilePathsAndExpErrors
-          expErrors.map(_.totalErrors).sum
-        } else 0
-        computeDestAndCopyFiles(sourceDir, firstDest, kind, flags, xerrors.toString, stdlibFiles = stdlibFiles)
-        if (deep == "deep")
-          Directory(sourceDir).deleteRecursively
-      } else {
-        throw new java.io.FileNotFoundException(s"Unable to locate test dir $prefix$dirName")
-      }
-    }
-=======
     if (runTest)
       log(s"WARNING: run tests can only be run by partest, JUnit just verifies compilation: $prefix$dirName")
     val (filePaths, javaFilePaths, normArgs, expErrors) = computeFilePathsAndExpErrors
     compileWithJavac(javaFilePaths, Array.empty) // javac needs to run first on dotty-library
     compileArgs(javaFilePaths ++ filePaths ++ normArgs, expErrors)
->>>>>>> d5414529
   }
   def runDir(prefix: String, dirName: String, args: List[String] = Nil)
       (implicit defaultOptions: List[String]): Unit =
@@ -361,70 +331,6 @@
   }
   import Difference._
 
-<<<<<<< HEAD
-  /** The same source might be used for several partest test cases (e.g. with
-    * different flags). Detects existing versions and computes the path to be
-    * used for this version, e.g. testname_v1 for the first alternative. */
-  private def computeDestAndCopyFiles(source: JFile, dest: Path, kind: String, oldFlags: List[String], nerr: String,
-      nr: Int = 0, oldOutput: String = defaultOutputDir, stdlibFiles: List[String] = Nil): Unit = {
-
-    val partestOutput = dest.jfile.getParentFile + JFile.separator + dest.stripExtension + "-" + kind + ".obj"
-
-    val altOutput =
-      source.getParentFile.getAbsolutePath.map(x => if (x == JFile.separatorChar) '_' else x)
-
-    val (beforeCp, remaining) = oldFlags
-      .map(f => if (f == oldOutput) partestOutput else f)
-      .span(_ != "-classpath")
-    val flags = beforeCp ++ List("-classpath", (partestOutput :: remaining.drop(1)).mkString(":"))
-
-    val difference = getExisting(dest).isDifferent(source, flags, nerr)
-    difference match {
-      case NotExists =>
-        stdlibFiles.foreach { file =>
-          val dest2 = dest / file.replace("../scala-scala/src/library/", "").replace("../library/src/", "")
-          dest2.parent.jfile.mkdirs
-          copyfile(new SFile(new JFile(file)), dest2, false)
-        }
-        copyFiles(source, dest, partestOutput, flags, nerr, kind)
-
-      case ExistsSame => // nothing else to do
-      case ExistsDifferent =>
-        val nextDest = dest.parent / (dest match {
-          case d: Directory =>
-            val newVersion = replaceVersion(d.name, nr).getOrElse(altOutput)
-            Directory(newVersion)
-          case f =>
-            val newVersion = replaceVersion(f.stripExtension, nr).getOrElse(altOutput)
-            SFile(newVersion).addExtension(f.extension)
-        })
-        computeDestAndCopyFiles(source, nextDest, kind, flags, nerr, nr + 1, partestOutput)
-    }
-  }
-
-  /** Copies the test sources. Creates flags, nerr, check and output files. */
-  private def copyFiles(sourceFile: Path, dest: Path, partestOutput: String, flags: List[String], nerr: String, kind: String) = {
-    recCopyFiles(sourceFile, dest)
-
-    new JFile(partestOutput).mkdirs
-
-    if (flags.nonEmpty)
-      dest.changeExtension("flags").createFile(true).writeAll(flags.mkString(" "))
-    if (nerr != "0")
-      dest.changeExtension("nerr").createFile(true).writeAll(nerr)
-    sourceFile.changeExtension("check").ifFile({ check =>
-      if (kind == "run") {
-        FileManager.copyFile(check.jfile, dest.changeExtension("check").jfile)
-        dest.changeExtension("checksrc").createFile(true).writeAll("check file generated from source:\n" + check.toString)
-      } else {
-        log(s"WARNING: ignoring $check for test kind $kind")
-      }
-    })
-
-  }
-
-=======
->>>>>>> d5414529
   /** Recursively copy over source files and directories, excluding extensions
     * that aren't in extensionsToCopy. */
   private def recCopyFiles(sourceFile: Path, dest: Path): Unit = {
